{
  "$type": "Models.Core.Simulations, Models",
  "ExplorerWidth": 587,
  "Version": 80,
<<<<<<< HEAD
  "ApsimVersion": "Version 0.0.0.0, built 2020-03-06",
=======
  "ApsimVersion": "Version 0.0.0.0, built 2020-03-05",
>>>>>>> 594d23d6
  "Name": "Simulations",
  "Children": [
    {
      "$type": "Models.Storage.DataStore, Models",
      "useFirebird": false,
      "CustomFileName": null,
      "Name": "DataStore",
      "Children": [],
      "IncludeInDocumentation": true,
      "Enabled": true,
      "ReadOnly": false
    },
    {
      "$type": "Models.Core.Simulation, Models",
      "Name": "Simulation",
      "Children": [
        {
          "$type": "Models.Clock, Models",
          "Start": "2014-02-01T00:00:00",
          "End": "2016-11-30T00:00:00",
          "Name": "clock",
          "Children": [],
          "IncludeInDocumentation": true,
          "Enabled": true,
          "ReadOnly": false
        },
        {
          "$type": "Models.Weather, Models",
          "FileName": "WeatherFiles\\lincoln.met",
          "ExcelWorkSheetName": "",
          "Name": "Weather",
          "Children": [],
          "IncludeInDocumentation": true,
          "Enabled": true,
          "ReadOnly": false
        },
        {
          "$type": "Models.Summary, Models",
          "CaptureErrors": true,
          "CaptureWarnings": true,
          "CaptureSummaryText": true,
          "Name": "summaryfile",
          "Children": [],
          "IncludeInDocumentation": true,
          "Enabled": true,
          "ReadOnly": false
        },
        {
          "$type": "Models.Soils.Arbitrator.SoilArbitrator, Models",
          "Name": "Soil Arbitrator",
          "Children": [],
          "IncludeInDocumentation": true,
          "Enabled": true,
          "ReadOnly": false
        },
        {
          "$type": "Models.Core.Zone, Models",
          "Area": 1.0,
          "Slope": 0.0,
          "AspectAngle": 0.0,
          "Altitude": 50.0,
          "Name": "Field",
          "Children": [
            {
              "$type": "Models.Core.Folder, Models",
              "ShowPageOfGraphs": false,
              "Name": "Management",
              "Children": [
                {
                  "$type": "Models.Operations, Models",
                  "Operation": [
                    {
                      "$type": "Models.Operation, Models",
                      "Date": "2014-03-20",
                      "Action": "[RedClover].Sow(population: 500, cultivar: \"Colenso\", depth: 5, rowSpacing: 150)",
                      "Enabled": true
                    }
                  ],
                  "Name": "Sowing",
                  "Children": [],
                  "IncludeInDocumentation": true,
                  "Enabled": true,
                  "ReadOnly": false
                },
                {
                  "$type": "Models.Operations, Models",
                  "Operation": [
                    {
                      "$type": "Models.Operation, Models",
                      "Date": "2014-10-31",
                      "Action": "[Irrigation].Apply(amount: 7, efficiency: 0.8)",
                      "Enabled": true
                    },
                    {
                      "$type": "Models.Operation, Models",
                      "Date": "2014-11-03",
                      "Action": "[Irrigation].Apply(amount: 7, efficiency: 0.8)",
                      "Enabled": true
                    },
                    {
                      "$type": "Models.Operation, Models",
                      "Date": "2014-11-05",
                      "Action": "[Irrigation].Apply(amount: 8, efficiency: 0.8)",
                      "Enabled": true
                    },
                    {
                      "$type": "Models.Operation, Models",
                      "Date": "2014-11-07",
                      "Action": "[Irrigation].Apply(amount: 8, efficiency: 0.8)",
                      "Enabled": true
                    },
                    {
                      "$type": "Models.Operation, Models",
                      "Date": "2014-11-10",
                      "Action": "[Irrigation].Apply(amount: 7, efficiency: 0.8)",
                      "Enabled": true
                    },
                    {
                      "$type": "Models.Operation, Models",
                      "Date": "2014-11-11",
                      "Action": "[Irrigation].Apply(amount: 7, efficiency: 0.8)",
                      "Enabled": true
                    },
                    {
                      "$type": "Models.Operation, Models",
                      "Date": "2014-11-12",
                      "Action": "[Irrigation].Apply(amount: 8, efficiency: 0.8)",
                      "Enabled": true
                    },
                    {
                      "$type": "Models.Operation, Models",
                      "Date": "2014-11-17",
                      "Action": "[Irrigation].Apply(amount: 9, efficiency: 0.8)",
                      "Enabled": true
                    },
                    {
                      "$type": "Models.Operation, Models",
                      "Date": "2014-11-18",
                      "Action": "[Irrigation].Apply(amount: 7, efficiency: 0.8)",
                      "Enabled": true
                    },
                    {
                      "$type": "Models.Operation, Models",
                      "Date": "2014-11-19",
                      "Action": "[Irrigation].Apply(amount: 7, efficiency: 0.8)",
                      "Enabled": true
                    },
                    {
                      "$type": "Models.Operation, Models",
                      "Date": "2014-11-24",
                      "Action": "[Irrigation].Apply(amount: 8, efficiency: 0.8)",
                      "Enabled": true
                    },
                    {
                      "$type": "Models.Operation, Models",
                      "Date": "2014-11-25",
                      "Action": "[Irrigation].Apply(amount: 9, efficiency: 0.8)",
                      "Enabled": true
                    },
                    {
                      "$type": "Models.Operation, Models",
                      "Date": "2014-11-27",
                      "Action": "[Irrigation].Apply(amount: 10, efficiency: 0.8)",
                      "Enabled": true
                    },
                    {
                      "$type": "Models.Operation, Models",
                      "Date": "2014-12-01",
                      "Action": "[Irrigation].Apply(amount: 8, efficiency: 0.8)",
                      "Enabled": true
                    },
                    {
                      "$type": "Models.Operation, Models",
                      "Date": "2014-12-02",
                      "Action": "[Irrigation].Apply(amount: 8, efficiency: 0.8)",
                      "Enabled": true
                    },
                    {
                      "$type": "Models.Operation, Models",
                      "Date": "2014-12-04",
                      "Action": "[Irrigation].Apply(amount: 7, efficiency: 0.8)",
                      "Enabled": true
                    },
                    {
                      "$type": "Models.Operation, Models",
                      "Date": "2014-12-08",
                      "Action": "[Irrigation].Apply(amount: 7, efficiency: 0.8)",
                      "Enabled": true
                    },
                    {
                      "$type": "Models.Operation, Models",
                      "Date": "2014-12-09",
                      "Action": "[Irrigation].Apply(amount: 7, efficiency: 0.8)",
                      "Enabled": true
                    },
                    {
                      "$type": "Models.Operation, Models",
                      "Date": "2014-12-12",
                      "Action": "[Irrigation].Apply(amount: 8, efficiency: 0.8)",
                      "Enabled": true
                    },
                    {
                      "$type": "Models.Operation, Models",
                      "Date": "2014-12-15",
                      "Action": "[Irrigation].Apply(amount: 10, efficiency: 0.8)",
                      "Enabled": true
                    },
                    {
                      "$type": "Models.Operation, Models",
                      "Date": "2014-12-17",
                      "Action": "[Irrigation].Apply(amount: 10, efficiency: 0.8)",
                      "Enabled": true
                    },
                    {
                      "$type": "Models.Operation, Models",
                      "Date": "2014-12-19",
                      "Action": "[Irrigation].Apply(amount: 7, efficiency: 0.8)",
                      "Enabled": true
                    },
                    {
                      "$type": "Models.Operation, Models",
                      "Date": "2014-12-20",
                      "Action": "[Irrigation].Apply(amount: 7, efficiency: 0.8)",
                      "Enabled": true
                    },
                    {
                      "$type": "Models.Operation, Models",
                      "Date": "2014-12-21",
                      "Action": "[Irrigation].Apply(amount: 8, efficiency: 0.8)",
                      "Enabled": true
                    },
                    {
                      "$type": "Models.Operation, Models",
                      "Date": "2014-12-22",
                      "Action": "[Irrigation].Apply(amount: 10, efficiency: 0.8)",
                      "Enabled": true
                    },
                    {
                      "$type": "Models.Operation, Models",
                      "Date": "2014-12-25",
                      "Action": "[Irrigation].Apply(amount: 8, efficiency: 0.8)",
                      "Enabled": true
                    },
                    {
                      "$type": "Models.Operation, Models",
                      "Date": "2014-12-26",
                      "Action": "[Irrigation].Apply(amount: 8, efficiency: 0.8)",
                      "Enabled": true
                    },
                    {
                      "$type": "Models.Operation, Models",
                      "Date": "2014-12-27",
                      "Action": "[Irrigation].Apply(amount: 7, efficiency: 0.8)",
                      "Enabled": true
                    },
                    {
                      "$type": "Models.Operation, Models",
                      "Date": "2014-12-28",
                      "Action": "[Irrigation].Apply(amount: 10, efficiency: 0.8)",
                      "Enabled": true
                    },
                    {
                      "$type": "Models.Operation, Models",
                      "Date": "2014-12-29",
                      "Action": "[Irrigation].Apply(amount: 8, efficiency: 0.8)",
                      "Enabled": true
                    },
                    {
                      "$type": "Models.Operation, Models",
                      "Date": "2014-12-30",
                      "Action": "[Irrigation].Apply(amount: 8, efficiency: 0.8)",
                      "Enabled": true
                    },
                    {
                      "$type": "Models.Operation, Models",
                      "Date": "2015-01-02",
                      "Action": "[Irrigation].Apply(amount: 7, efficiency: 0.8)",
                      "Enabled": true
                    },
                    {
                      "$type": "Models.Operation, Models",
                      "Date": "2015-01-05",
                      "Action": "[Irrigation].Apply(amount: 10, efficiency: 0.8)",
                      "Enabled": true
                    },
                    {
                      "$type": "Models.Operation, Models",
                      "Date": "2015-01-08",
                      "Action": "[Irrigation].Apply(amount: 8, efficiency: 0.8)",
                      "Enabled": true
                    },
                    {
                      "$type": "Models.Operation, Models",
                      "Date": "2015-01-09",
                      "Action": "[Irrigation].Apply(amount: 9, efficiency: 0.8)",
                      "Enabled": true
                    },
                    {
                      "$type": "Models.Operation, Models",
                      "Date": "2015-01-12",
                      "Action": "[Irrigation].Apply(amount: 7, efficiency: 0.8)",
                      "Enabled": true
                    },
                    {
                      "$type": "Models.Operation, Models",
                      "Date": "2015-01-13",
                      "Action": "[Irrigation].Apply(amount: 7, efficiency: 0.8)",
                      "Enabled": true
                    },
                    {
                      "$type": "Models.Operation, Models",
                      "Date": "2015-01-16",
                      "Action": "[Irrigation].Apply(amount: 8, efficiency: 0.8)",
                      "Enabled": true
                    },
                    {
                      "$type": "Models.Operation, Models",
                      "Date": "2015-01-19",
                      "Action": "[Irrigation].Apply(amount: 7, efficiency: 0.8)",
                      "Enabled": true
                    },
                    {
                      "$type": "Models.Operation, Models",
                      "Date": "2015-01-20",
                      "Action": "[Irrigation].Apply(amount: 7, efficiency: 0.8)",
                      "Enabled": true
                    },
                    {
                      "$type": "Models.Operation, Models",
                      "Date": "2015-01-21",
                      "Action": "[Irrigation].Apply(amount: 8, efficiency: 0.8)",
                      "Enabled": true
                    },
                    {
                      "$type": "Models.Operation, Models",
                      "Date": "2015-01-26",
                      "Action": "[Irrigation].Apply(amount: 10, efficiency: 0.8)",
                      "Enabled": true
                    },
                    {
                      "$type": "Models.Operation, Models",
                      "Date": "2015-01-27",
                      "Action": "[Irrigation].Apply(amount: 10, efficiency: 0.8)",
                      "Enabled": true
                    },
                    {
                      "$type": "Models.Operation, Models",
                      "Date": "2015-01-29",
                      "Action": "[Irrigation].Apply(amount: 8, efficiency: 0.8)",
                      "Enabled": true
                    },
                    {
                      "$type": "Models.Operation, Models",
                      "Date": "2015-02-02",
                      "Action": "[Irrigation].Apply(amount: 10, efficiency: 0.8)",
                      "Enabled": true
                    },
                    {
                      "$type": "Models.Operation, Models",
                      "Date": "2015-02-04",
                      "Action": "[Irrigation].Apply(amount: 8, efficiency: 0.8)",
                      "Enabled": true
                    },
                    {
                      "$type": "Models.Operation, Models",
                      "Date": "2015-02-05",
                      "Action": "[Irrigation].Apply(amount: 7, efficiency: 0.8)",
                      "Enabled": true
                    },
                    {
                      "$type": "Models.Operation, Models",
                      "Date": "2015-02-09",
                      "Action": "[Irrigation].Apply(amount: 8, efficiency: 0.8)",
                      "Enabled": true
                    },
                    {
                      "$type": "Models.Operation, Models",
                      "Date": "2015-02-11",
                      "Action": "[Irrigation].Apply(amount: 7, efficiency: 0.8)",
                      "Enabled": true
                    },
                    {
                      "$type": "Models.Operation, Models",
                      "Date": "2015-02-12",
                      "Action": "[Irrigation].Apply(amount: 10, efficiency: 0.8)",
                      "Enabled": true
                    },
                    {
                      "$type": "Models.Operation, Models",
                      "Date": "2015-02-16",
                      "Action": "[Irrigation].Apply(amount: 10, efficiency: 0.8)",
                      "Enabled": true
                    },
                    {
                      "$type": "Models.Operation, Models",
                      "Date": "2015-02-17",
                      "Action": "[Irrigation].Apply(amount: 10, efficiency: 0.8)",
                      "Enabled": true
                    },
                    {
                      "$type": "Models.Operation, Models",
                      "Date": "2015-02-18",
                      "Action": "[Irrigation].Apply(amount: 8, efficiency: 0.8)",
                      "Enabled": true
                    },
                    {
                      "$type": "Models.Operation, Models",
                      "Date": "2015-02-24",
                      "Action": "[Irrigation].Apply(amount: 10, efficiency: 0.8)",
                      "Enabled": true
                    },
                    {
                      "$type": "Models.Operation, Models",
                      "Date": "2015-02-26",
                      "Action": "[Irrigation].Apply(amount: 7, efficiency: 0.8)",
                      "Enabled": true
                    },
                    {
                      "$type": "Models.Operation, Models",
                      "Date": "2015-02-27",
                      "Action": "[Irrigation].Apply(amount: 8, efficiency: 0.8)",
                      "Enabled": true
                    },
                    {
                      "$type": "Models.Operation, Models",
                      "Date": "2015-03-02",
                      "Action": "[Irrigation].Apply(amount: 7, efficiency: 0.8)",
                      "Enabled": true
                    },
                    {
                      "$type": "Models.Operation, Models",
                      "Date": "2015-03-03",
                      "Action": "[Irrigation].Apply(amount: 7, efficiency: 0.8)",
                      "Enabled": true
                    },
                    {
                      "$type": "Models.Operation, Models",
                      "Date": "2015-03-05",
                      "Action": "[Irrigation].Apply(amount: 8, efficiency: 0.8)",
                      "Enabled": true
                    },
                    {
                      "$type": "Models.Operation, Models",
                      "Date": "2015-03-10",
                      "Action": "[Irrigation].Apply(amount: 8, efficiency: 0.8)",
                      "Enabled": true
                    },
                    {
                      "$type": "Models.Operation, Models",
                      "Date": "2015-03-12",
                      "Action": "[Irrigation].Apply(amount: 9, efficiency: 0.8)",
                      "Enabled": true
                    },
                    {
                      "$type": "Models.Operation, Models",
                      "Date": "2015-03-13",
                      "Action": "[Irrigation].Apply(amount: 7, efficiency: 0.8)",
                      "Enabled": true
                    },
                    {
                      "$type": "Models.Operation, Models",
                      "Date": "2015-03-16",
                      "Action": "[Irrigation].Apply(amount: 10, efficiency: 0.8)",
                      "Enabled": true
                    },
                    {
                      "$type": "Models.Operation, Models",
                      "Date": "2015-03-19",
                      "Action": "[Irrigation].Apply(amount: 9, efficiency: 0.8)",
                      "Enabled": true
                    },
                    {
                      "$type": "Models.Operation, Models",
                      "Date": "2015-03-20",
                      "Action": "[Irrigation].Apply(amount: 8, efficiency: 0.8)",
                      "Enabled": true
                    },
                    {
                      "$type": "Models.Operation, Models",
                      "Date": "2015-03-23",
                      "Action": "[Irrigation].Apply(amount: 9, efficiency: 0.8)",
                      "Enabled": true
                    },
                    {
                      "$type": "Models.Operation, Models",
                      "Date": "2015-03-24",
                      "Action": "[Irrigation].Apply(amount: 7, efficiency: 0.8)",
                      "Enabled": true
                    },
                    {
                      "$type": "Models.Operation, Models",
                      "Date": "2015-03-26",
                      "Action": "[Irrigation].Apply(amount: 10, efficiency: 0.8)",
                      "Enabled": true
                    },
                    {
                      "$type": "Models.Operation, Models",
                      "Date": "2015-03-30",
                      "Action": "[Irrigation].Apply(amount: 7, efficiency: 0.8)",
                      "Enabled": true
                    },
                    {
                      "$type": "Models.Operation, Models",
                      "Date": "2015-04-02",
                      "Action": "[Irrigation].Apply(amount: 10, efficiency: 0.8)",
                      "Enabled": true
                    },
                    {
                      "$type": "Models.Operation, Models",
                      "Date": "2015-04-03",
                      "Action": "[Irrigation].Apply(amount: 8, efficiency: 0.8)",
                      "Enabled": true
                    },
                    {
                      "$type": "Models.Operation, Models",
                      "Date": "2015-04-06",
                      "Action": "[Irrigation].Apply(amount: 7, efficiency: 0.8)",
                      "Enabled": true
                    },
                    {
                      "$type": "Models.Operation, Models",
                      "Date": "2015-04-08",
                      "Action": "[Irrigation].Apply(amount: 10, efficiency: 0.8)",
                      "Enabled": true
                    },
                    {
                      "$type": "Models.Operation, Models",
                      "Date": "2015-04-17",
                      "Action": "[Irrigation].Apply(amount: 10, efficiency: 0.8)",
                      "Enabled": true
                    },
                    {
                      "$type": "Models.Operation, Models",
                      "Date": "2015-05-20",
                      "Action": "[Irrigation].Apply(amount: 10, efficiency: 0.8)",
                      "Enabled": true
                    },
                    {
                      "$type": "Models.Operation, Models",
                      "Date": "2015-06-09",
                      "Action": "[Irrigation].Apply(amount: 10, efficiency: 0.8)",
                      "Enabled": true
                    },
                    {
                      "$type": "Models.Operation, Models",
                      "Date": "2015-09-09",
                      "Action": "[Irrigation].Apply(amount: 10, efficiency: 0.8)",
                      "Enabled": true
                    },
                    {
                      "$type": "Models.Operation, Models",
                      "Date": "2015-09-30",
                      "Action": "[Irrigation].Apply(amount: 10, efficiency: 0.8)",
                      "Enabled": true
                    },
                    {
                      "$type": "Models.Operation, Models",
                      "Date": "2015-10-02",
                      "Action": "[Irrigation].Apply(amount: 8, efficiency: 0.8)",
                      "Enabled": true
                    },
                    {
                      "$type": "Models.Operation, Models",
                      "Date": "2015-10-06",
                      "Action": "[Irrigation].Apply(amount: 10, efficiency: 0.8)",
                      "Enabled": true
                    },
                    {
                      "$type": "Models.Operation, Models",
                      "Date": "2015-10-09",
                      "Action": "[Irrigation].Apply(amount: 10, efficiency: 0.8)",
                      "Enabled": true
                    },
                    {
                      "$type": "Models.Operation, Models",
                      "Date": "2015-10-12",
                      "Action": "[Irrigation].Apply(amount: 8, efficiency: 0.8)",
                      "Enabled": true
                    },
                    {
                      "$type": "Models.Operation, Models",
                      "Date": "2015-10-13",
                      "Action": "[Irrigation].Apply(amount: 7, efficiency: 0.8)",
                      "Enabled": true
                    },
                    {
                      "$type": "Models.Operation, Models",
                      "Date": "2015-10-16",
                      "Action": "[Irrigation].Apply(amount: 10, efficiency: 0.8)",
                      "Enabled": true
                    },
                    {
                      "$type": "Models.Operation, Models",
                      "Date": "2015-10-20",
                      "Action": "[Irrigation].Apply(amount: 10, efficiency: 0.8)",
                      "Enabled": true
                    },
                    {
                      "$type": "Models.Operation, Models",
                      "Date": "2015-10-21",
                      "Action": "[Irrigation].Apply(amount: 8, efficiency: 0.8)",
                      "Enabled": true
                    },
                    {
                      "$type": "Models.Operation, Models",
                      "Date": "2015-10-23",
                      "Action": "[Irrigation].Apply(amount: 7, efficiency: 0.8)",
                      "Enabled": true
                    },
                    {
                      "$type": "Models.Operation, Models",
                      "Date": "2015-10-26",
                      "Action": "[Irrigation].Apply(amount: 7, efficiency: 0.8)",
                      "Enabled": true
                    },
                    {
                      "$type": "Models.Operation, Models",
                      "Date": "2015-10-27",
                      "Action": "[Irrigation].Apply(amount: 9, efficiency: 0.8)",
                      "Enabled": true
                    },
                    {
                      "$type": "Models.Operation, Models",
                      "Date": "2015-11-02",
                      "Action": "[Irrigation].Apply(amount: 10, efficiency: 0.8)",
                      "Enabled": true
                    },
                    {
                      "$type": "Models.Operation, Models",
                      "Date": "2015-11-03",
                      "Action": "[Irrigation].Apply(amount: 8, efficiency: 0.8)",
                      "Enabled": true
                    },
                    {
                      "$type": "Models.Operation, Models",
                      "Date": "2015-11-04",
                      "Action": "[Irrigation].Apply(amount: 9, efficiency: 0.8)",
                      "Enabled": true
                    },
                    {
                      "$type": "Models.Operation, Models",
                      "Date": "2015-11-06",
                      "Action": "[Irrigation].Apply(amount: 9, efficiency: 0.8)",
                      "Enabled": true
                    },
                    {
                      "$type": "Models.Operation, Models",
                      "Date": "2015-11-09",
                      "Action": "[Irrigation].Apply(amount: 10, efficiency: 0.8)",
                      "Enabled": true
                    },
                    {
                      "$type": "Models.Operation, Models",
                      "Date": "2015-11-11",
                      "Action": "[Irrigation].Apply(amount: 7, efficiency: 0.8)",
                      "Enabled": true
                    },
                    {
                      "$type": "Models.Operation, Models",
                      "Date": "2015-11-16",
                      "Action": "[Irrigation].Apply(amount: 10, efficiency: 0.8)",
                      "Enabled": true
                    },
                    {
                      "$type": "Models.Operation, Models",
                      "Date": "2015-11-18",
                      "Action": "[Irrigation].Apply(amount: 9, efficiency: 0.8)",
                      "Enabled": true
                    },
                    {
                      "$type": "Models.Operation, Models",
                      "Date": "2015-11-20",
                      "Action": "[Irrigation].Apply(amount: 7, efficiency: 0.8)",
                      "Enabled": true
                    },
                    {
                      "$type": "Models.Operation, Models",
                      "Date": "2015-11-23",
                      "Action": "[Irrigation].Apply(amount: 10, efficiency: 0.8)",
                      "Enabled": true
                    },
                    {
                      "$type": "Models.Operation, Models",
                      "Date": "2015-11-24",
                      "Action": "[Irrigation].Apply(amount: 8, efficiency: 0.8)",
                      "Enabled": true
                    },
                    {
                      "$type": "Models.Operation, Models",
                      "Date": "2015-11-25",
                      "Action": "[Irrigation].Apply(amount: 7, efficiency: 0.8)",
                      "Enabled": true
                    },
                    {
                      "$type": "Models.Operation, Models",
                      "Date": "2015-11-27",
                      "Action": "[Irrigation].Apply(amount: 9, efficiency: 0.8)",
                      "Enabled": true
                    },
                    {
                      "$type": "Models.Operation, Models",
                      "Date": "2015-11-30",
                      "Action": "[Irrigation].Apply(amount: 7, efficiency: 0.8)",
                      "Enabled": true
                    },
                    {
                      "$type": "Models.Operation, Models",
                      "Date": "2015-12-01",
                      "Action": "[Irrigation].Apply(amount: 7, efficiency: 0.8)",
                      "Enabled": true
                    },
                    {
                      "$type": "Models.Operation, Models",
                      "Date": "2015-12-04",
                      "Action": "[Irrigation].Apply(amount: 9, efficiency: 0.8)",
                      "Enabled": true
                    },
                    {
                      "$type": "Models.Operation, Models",
                      "Date": "2015-12-07",
                      "Action": "[Irrigation].Apply(amount: 10, efficiency: 0.8)",
                      "Enabled": true
                    },
                    {
                      "$type": "Models.Operation, Models",
                      "Date": "2015-12-09",
                      "Action": "[Irrigation].Apply(amount: 9, efficiency: 0.8)",
                      "Enabled": true
                    },
                    {
                      "$type": "Models.Operation, Models",
                      "Date": "2015-12-10",
                      "Action": "[Irrigation].Apply(amount: 9, efficiency: 0.8)",
                      "Enabled": true
                    },
                    {
                      "$type": "Models.Operation, Models",
                      "Date": "2015-12-22",
                      "Action": "[Irrigation].Apply(amount: 8, efficiency: 0.8)",
                      "Enabled": true
                    },
                    {
                      "$type": "Models.Operation, Models",
                      "Date": "2015-12-24",
                      "Action": "[Irrigation].Apply(amount: 9, efficiency: 0.8)",
                      "Enabled": true
                    },
                    {
                      "$type": "Models.Operation, Models",
                      "Date": "2015-12-26",
                      "Action": "[Irrigation].Apply(amount: 8, efficiency: 0.8)",
                      "Enabled": true
                    },
                    {
                      "$type": "Models.Operation, Models",
                      "Date": "2015-12-29",
                      "Action": "[Irrigation].Apply(amount: 7, efficiency: 0.8)",
                      "Enabled": true
                    },
                    {
                      "$type": "Models.Operation, Models",
                      "Date": "2015-12-31",
                      "Action": "[Irrigation].Apply(amount: 7, efficiency: 0.8)",
                      "Enabled": true
                    },
                    {
                      "$type": "Models.Operation, Models",
                      "Date": "2016-01-01",
                      "Action": "[Irrigation].Apply(amount: 10, efficiency: 0.8)",
                      "Enabled": true
                    },
                    {
                      "$type": "Models.Operation, Models",
                      "Date": "2016-01-07",
                      "Action": "[Irrigation].Apply(amount: 10, efficiency: 0.8)",
                      "Enabled": true
                    },
                    {
                      "$type": "Models.Operation, Models",
                      "Date": "2016-01-09",
                      "Action": "[Irrigation].Apply(amount: 7, efficiency: 0.8)",
                      "Enabled": true
                    },
                    {
                      "$type": "Models.Operation, Models",
                      "Date": "2016-01-11",
                      "Action": "[Irrigation].Apply(amount: 7, efficiency: 0.8)",
                      "Enabled": true
                    },
                    {
                      "$type": "Models.Operation, Models",
                      "Date": "2016-01-12",
                      "Action": "[Irrigation].Apply(amount: 7, efficiency: 0.8)",
                      "Enabled": true
                    },
                    {
                      "$type": "Models.Operation, Models",
                      "Date": "2016-01-13",
                      "Action": "[Irrigation].Apply(amount: 9, efficiency: 0.8)",
                      "Enabled": true
                    },
                    {
                      "$type": "Models.Operation, Models",
                      "Date": "2016-01-15",
                      "Action": "[Irrigation].Apply(amount: 10, efficiency: 0.8)",
                      "Enabled": true
                    },
                    {
                      "$type": "Models.Operation, Models",
                      "Date": "2016-01-21",
                      "Action": "[Irrigation].Apply(amount: 7, efficiency: 0.8)",
                      "Enabled": true
                    },
                    {
                      "$type": "Models.Operation, Models",
                      "Date": "2016-01-25",
                      "Action": "[Irrigation].Apply(amount: 8, efficiency: 0.8)",
                      "Enabled": true
                    },
                    {
                      "$type": "Models.Operation, Models",
                      "Date": "2016-01-30",
                      "Action": "[Irrigation].Apply(amount: 7, efficiency: 0.8)",
                      "Enabled": true
                    },
                    {
                      "$type": "Models.Operation, Models",
                      "Date": "2016-02-02",
                      "Action": "[Irrigation].Apply(amount: 10, efficiency: 0.8)",
                      "Enabled": true
                    },
                    {
                      "$type": "Models.Operation, Models",
                      "Date": "2016-02-03",
                      "Action": "[Irrigation].Apply(amount: 10, efficiency: 0.8)",
                      "Enabled": true
                    },
                    {
                      "$type": "Models.Operation, Models",
                      "Date": "2016-02-05",
                      "Action": "[Irrigation].Apply(amount: 9, efficiency: 0.8)",
                      "Enabled": true
                    },
                    {
                      "$type": "Models.Operation, Models",
                      "Date": "2016-02-08",
                      "Action": "[Irrigation].Apply(amount: 10, efficiency: 0.8)",
                      "Enabled": true
                    },
                    {
                      "$type": "Models.Operation, Models",
                      "Date": "2016-02-11",
                      "Action": "[Irrigation].Apply(amount: 10, efficiency: 0.8)",
                      "Enabled": true
                    },
                    {
                      "$type": "Models.Operation, Models",
                      "Date": "2016-02-12",
                      "Action": "[Irrigation].Apply(amount: 7, efficiency: 0.8)",
                      "Enabled": true
                    },
                    {
                      "$type": "Models.Operation, Models",
                      "Date": "2016-02-15",
                      "Action": "[Irrigation].Apply(amount: 8, efficiency: 0.8)",
                      "Enabled": true
                    },
                    {
                      "$type": "Models.Operation, Models",
                      "Date": "2016-02-16",
                      "Action": "[Irrigation].Apply(amount: 8, efficiency: 0.8)",
                      "Enabled": true
                    },
                    {
                      "$type": "Models.Operation, Models",
                      "Date": "2016-02-22",
                      "Action": "[Irrigation].Apply(amount: 7, efficiency: 0.8)",
                      "Enabled": true
                    },
                    {
                      "$type": "Models.Operation, Models",
                      "Date": "2016-02-23",
                      "Action": "[Irrigation].Apply(amount: 7, efficiency: 0.8)",
                      "Enabled": true
                    },
                    {
                      "$type": "Models.Operation, Models",
                      "Date": "2016-02-25",
                      "Action": "[Irrigation].Apply(amount: 7, efficiency: 0.8)",
                      "Enabled": true
                    },
                    {
                      "$type": "Models.Operation, Models",
                      "Date": "2016-02-26",
                      "Action": "[Irrigation].Apply(amount: 7, efficiency: 0.8)",
                      "Enabled": true
                    },
                    {
                      "$type": "Models.Operation, Models",
                      "Date": "2016-03-01",
                      "Action": "[Irrigation].Apply(amount: 7, efficiency: 0.8)",
                      "Enabled": true
                    },
                    {
                      "$type": "Models.Operation, Models",
                      "Date": "2016-03-02",
                      "Action": "[Irrigation].Apply(amount: 8, efficiency: 0.8)",
                      "Enabled": true
                    },
                    {
                      "$type": "Models.Operation, Models",
                      "Date": "2016-03-04",
                      "Action": "[Irrigation].Apply(amount: 10, efficiency: 0.8)",
                      "Enabled": true
                    },
                    {
                      "$type": "Models.Operation, Models",
                      "Date": "2016-03-07",
                      "Action": "[Irrigation].Apply(amount: 9, efficiency: 0.8)",
                      "Enabled": true
                    },
                    {
                      "$type": "Models.Operation, Models",
                      "Date": "2016-03-08",
                      "Action": "[Irrigation].Apply(amount: 4, efficiency: 0.8)",
                      "Enabled": true
                    },
                    {
                      "$type": "Models.Operation, Models",
                      "Date": "2016-03-10",
                      "Action": "[Irrigation].Apply(amount: 8, efficiency: 0.8)",
                      "Enabled": true
                    },
                    {
                      "$type": "Models.Operation, Models",
                      "Date": "2016-03-14",
                      "Action": "[Irrigation].Apply(amount: 8, efficiency: 0.8)",
                      "Enabled": true
                    },
                    {
                      "$type": "Models.Operation, Models",
                      "Date": "2016-03-15",
                      "Action": "[Irrigation].Apply(amount: 10, efficiency: 0.8)",
                      "Enabled": true
                    },
                    {
                      "$type": "Models.Operation, Models",
                      "Date": "2016-03-18",
                      "Action": "[Irrigation].Apply(amount: 9, efficiency: 0.8)",
                      "Enabled": true
                    },
                    {
                      "$type": "Models.Operation, Models",
                      "Date": "2016-03-21",
                      "Action": "[Irrigation].Apply(amount: 10, efficiency: 0.8)",
                      "Enabled": true
                    },
                    {
                      "$type": "Models.Operation, Models",
                      "Date": "2016-03-22",
                      "Action": "[Irrigation].Apply(amount: 9, efficiency: 0.8)",
                      "Enabled": true
                    },
                    {
                      "$type": "Models.Operation, Models",
                      "Date": "2016-03-23",
                      "Action": "[Irrigation].Apply(amount: 9, efficiency: 0.8)",
                      "Enabled": true
                    },
                    {
                      "$type": "Models.Operation, Models",
                      "Date": "2016-03-28",
                      "Action": "[Irrigation].Apply(amount: 8, efficiency: 0.8)",
                      "Enabled": true
                    },
                    {
                      "$type": "Models.Operation, Models",
                      "Date": "2016-04-02",
                      "Action": "[Irrigation].Apply(amount: 10, efficiency: 0.8)",
                      "Enabled": true
                    },
                    {
                      "$type": "Models.Operation, Models",
                      "Date": "2016-04-08",
                      "Action": "[Irrigation].Apply(amount: 10, efficiency: 0.8)",
                      "Enabled": true
                    },
                    {
                      "$type": "Models.Operation, Models",
                      "Date": "2016-05-04",
                      "Action": "[Irrigation].Apply(amount: 10, efficiency: 0.8)",
                      "Enabled": true
                    },
                    {
                      "$type": "Models.Operation, Models",
                      "Date": "2016-08-31",
                      "Action": "[Irrigation].Apply(amount: 10, efficiency: 0.8)",
                      "Enabled": true
                    },
                    {
                      "$type": "Models.Operation, Models",
                      "Date": "2016-09-30",
                      "Action": "[Irrigation].Apply(amount: 7, efficiency: 0.8)",
                      "Enabled": true
                    },
                    {
                      "$type": "Models.Operation, Models",
                      "Date": "2016-10-01",
                      "Action": "[Irrigation].Apply(amount: 8, efficiency: 0.8)",
                      "Enabled": true
                    },
                    {
                      "$type": "Models.Operation, Models",
                      "Date": "2016-10-05",
                      "Action": "[Irrigation].Apply(amount: 10, efficiency: 0.8)",
                      "Enabled": true
                    },
                    {
                      "$type": "Models.Operation, Models",
                      "Date": "2016-10-12",
                      "Action": "[Irrigation].Apply(amount: 10, efficiency: 0.8)",
                      "Enabled": true
                    },
                    {
                      "$type": "Models.Operation, Models",
                      "Date": "2016-10-18",
                      "Action": "[Irrigation].Apply(amount: 10, efficiency: 0.8)",
                      "Enabled": true
                    },
                    {
                      "$type": "Models.Operation, Models",
                      "Date": "2016-10-19",
                      "Action": "[Irrigation].Apply(amount: 8, efficiency: 0.8)",
                      "Enabled": true
                    },
                    {
                      "$type": "Models.Operation, Models",
                      "Date": "2016-10-27",
                      "Action": "[Irrigation].Apply(amount: 10, efficiency: 0.8)",
                      "Enabled": true
                    },
                    {
                      "$type": "Models.Operation, Models",
                      "Date": "2016-10-31",
                      "Action": "[Irrigation].Apply(amount: 9, efficiency: 0.8)",
                      "Enabled": true
                    },
                    {
                      "$type": "Models.Operation, Models",
                      "Date": "2016-11-01",
                      "Action": "[Irrigation].Apply(amount: 8, efficiency: 0.8)",
                      "Enabled": true
                    },
                    {
                      "$type": "Models.Operation, Models",
                      "Date": "2016-11-03",
                      "Action": "[Irrigation].Apply(amount: 8, efficiency: 0.8)",
                      "Enabled": true
                    },
                    {
                      "$type": "Models.Operation, Models",
                      "Date": "2016-11-08",
                      "Action": "[Irrigation].Apply(amount: 7, efficiency: 0.8)",
                      "Enabled": true
                    },
                    {
                      "$type": "Models.Operation, Models",
                      "Date": "2016-11-10",
                      "Action": "[Irrigation].Apply(amount: 8, efficiency: 0.8)",
                      "Enabled": true
                    },
                    {
                      "$type": "Models.Operation, Models",
                      "Date": "2016-11-11",
                      "Action": "[Irrigation].Apply(amount: 9, efficiency: 0.8)",
                      "Enabled": true
                    },
                    {
                      "$type": "Models.Operation, Models",
                      "Date": "2016-11-14",
                      "Action": "[Irrigation].Apply(amount: 7, efficiency: 0.8)",
                      "Enabled": true
                    },
                    {
                      "$type": "Models.Operation, Models",
                      "Date": "2016-11-21",
                      "Action": "[Irrigation].Apply(amount: 7, efficiency: 0.8)",
                      "Enabled": true
                    },
                    {
                      "$type": "Models.Operation, Models",
                      "Date": "2016-11-22",
                      "Action": "[Irrigation].Apply(amount: 8, efficiency: 0.8)",
                      "Enabled": true
                    },
                    {
                      "$type": "Models.Operation, Models",
                      "Date": "2016-11-23",
                      "Action": "[Irrigation].Apply(amount: 7, efficiency: 0.8)",
                      "Enabled": true
                    },
                    {
                      "$type": "Models.Operation, Models",
                      "Date": "2016-11-24",
                      "Action": "[Irrigation].Apply(amount: 7, efficiency: 0.8)",
                      "Enabled": true
                    },
                    {
                      "$type": "Models.Operation, Models",
                      "Date": "2016-11-28",
                      "Action": "[Irrigation].Apply(amount: 8, efficiency: 0.8)",
                      "Enabled": true
                    },
                    {
                      "$type": "Models.Operation, Models",
                      "Date": "2016-11-29",
                      "Action": "[Irrigation].Apply(amount: 9, efficiency: 0.8)",
                      "Enabled": true
                    }
                  ],
                  "Name": "IrrigationSchedule",
                  "Children": [],
                  "IncludeInDocumentation": true,
                  "Enabled": true,
                  "ReadOnly": false
                },
                {
                  "$type": "Models.Operations, Models",
                  "Operation": null,
                  "Name": "NRate",
                  "Children": [],
                  "IncludeInDocumentation": true,
                  "Enabled": true,
                  "ReadOnly": false
                },
                {
                  "$type": "Models.Operations, Models",
                  "Operation": [
                    {
                      "$type": "Models.Operation, Models",
                      "Date": "2014-10-23",
                      "Action": "[DefoliationManager].Script.Defoliate(defoliationType: \"Cut\", amountDM: 40, amountType: \"ResidualDM\", duration: 1)",
                      "Enabled": true
                    },
                    {
                      "$type": "Models.Operation, Models",
                      "Date": "2014-11-25",
                      "Action": "[DefoliationManager].Script.Defoliate(defoliationType: \"Cut\", amountDM: 40, amountType: \"ResidualDM\", duration: 1)",
                      "Enabled": true
                    },
                    {
                      "$type": "Models.Operation, Models",
                      "Date": "2014-12-30",
                      "Action": "[DefoliationManager].Script.Defoliate(defoliationType: \"Cut\", amountDM: 40, amountType: \"ResidualDM\", duration: 1)",
                      "Enabled": true
                    },
                    {
                      "$type": "Models.Operation, Models",
                      "Date": "2015-02-04",
                      "Action": "[DefoliationManager].Script.Defoliate(defoliationType: \"Cut\", amountDM: 40, amountType: \"ResidualDM\", duration: 1)",
                      "Enabled": true
                    },
                    {
                      "$type": "Models.Operation, Models",
                      "Date": "2015-03-10",
                      "Action": "[DefoliationManager].Script.Defoliate(defoliationType: \"Cut\", amountDM: 40, amountType: \"ResidualDM\", duration: 1)",
                      "Enabled": true
                    },
                    {
                      "$type": "Models.Operation, Models",
                      "Date": "2015-04-16",
                      "Action": "[DefoliationManager].Script.Defoliate(defoliationType: \"Cut\", amountDM: 40, amountType: \"ResidualDM\", duration: 1)",
                      "Enabled": true
                    },
                    {
                      "$type": "Models.Operation, Models",
                      "Date": "2015-06-09",
                      "Action": "[DefoliationManager].Script.Defoliate(defoliationType: \"Cut\", amountDM: 40, amountType: \"ResidualDM\", duration: 1)",
                      "Enabled": true
                    },
                    {
                      "$type": "Models.Operation, Models",
                      "Date": "2015-10-06",
                      "Action": "[DefoliationManager].Script.Defoliate(defoliationType: \"Cut\", amountDM: 40, amountType: \"ResidualDM\", duration: 1)",
                      "Enabled": true
                    },
                    {
                      "$type": "Models.Operation, Models",
                      "Date": "2015-11-16",
                      "Action": "[DefoliationManager].Script.Defoliate(defoliationType: \"Cut\", amountDM: 40, amountType: \"ResidualDM\", duration: 1)",
                      "Enabled": true
                    },
                    {
                      "$type": "Models.Operation, Models",
                      "Date": "2015-12-16",
                      "Action": "[DefoliationManager].Script.Defoliate(defoliationType: \"Cut\", amountDM: 40, amountType: \"ResidualDM\", duration: 1)",
                      "Enabled": true
                    },
                    {
                      "$type": "Models.Operation, Models",
                      "Date": "2016-01-25",
                      "Action": "[DefoliationManager].Script.Defoliate(defoliationType: \"Cut\", amountDM: 40, amountType: \"ResidualDM\", duration: 1)",
                      "Enabled": true
                    },
                    {
                      "$type": "Models.Operation, Models",
                      "Date": "2016-02-24",
                      "Action": "[DefoliationManager].Script.Defoliate(defoliationType: \"Cut\", amountDM: 40, amountType: \"ResidualDM\", duration: 1)",
                      "Enabled": true
                    },
                    {
                      "$type": "Models.Operation, Models",
                      "Date": "2016-04-09",
                      "Action": "[DefoliationManager].Script.Defoliate(defoliationType: \"Cut\", amountDM: 40, amountType: \"ResidualDM\", duration: 1)",
                      "Enabled": true
                    },
                    {
                      "$type": "Models.Operation, Models",
                      "Date": "2016-05-24",
                      "Action": "[DefoliationManager].Script.Defoliate(defoliationType: \"Cut\", amountDM: 40, amountType: \"ResidualDM\", duration: 1)",
                      "Enabled": true
                    },
                    {
                      "$type": "Models.Operation, Models",
                      "Date": "2016-10-03",
                      "Action": "[DefoliationManager].Script.Defoliate(defoliationType: \"Cut\", amountDM: 40, amountType: \"ResidualDM\", duration: 1)",
                      "Enabled": true
                    },
                    {
                      "$type": "Models.Operation, Models",
                      "Date": "2016-11-11",
                      "Action": "[DefoliationManager].Script.Defoliate(defoliationType: \"Cut\", amountDM: 40, amountType: \"ResidualDM\", duration: 1)",
                      "Enabled": true
                    }
                  ],
                  "Name": "DefoliationSchedule",
                  "Children": [],
                  "IncludeInDocumentation": true,
                  "Enabled": true,
                  "ReadOnly": false
                },
                {
                  "$type": "Models.Manager, Models",
                  "Code": "// Performs defoliations, or removes biomass, from any existing plant (PMF and/or AgPasture) based on a set of given rules.  \r\n// Defoliations can be triggered automatically by this manager or be called from another Script or a Schedule model.\r\n// Developed by RCichota, last updated in 31/Mar/2019\r\n\r\nnamespace Models\r\n{\r\n    using System;\r\n    using System.Xml.Serialization;\r\n    using System.Collections.Generic;\r\n    using APSIM.Shared.Utilities;\r\n    using Models.Core;\r\n    using Models.Soils;\r\n    using Models.PMF;\r\n    using Models.Interfaces;\r\n    using Models.PMF.Interfaces;\r\n\r\n    [Serializable]\r\n    public class Script : Model\r\n    {\r\n        //> Links to other Apsim models\r\n        [Link] private Clock clock;\r\n        [Link] private Zone myZone;\r\n        [Link] private Soil mySoil;\r\n        [Link(ByName = true)] private ISolute Urea;\r\n        [Link] private ISummary mySummary;\r\n        //Auxiliary 'links'\r\n        private List<Plant> PMFSpecies = new List<Plant>();\r\n        private List<AgPasture.PastureSpecies> AgPSpecies = new List<AgPasture.PastureSpecies>();\r\n\r\n        //> Events raised by this manager\r\n        public event BiomassRemovedDelegate BiomassRemoved;\r\n\r\n        //> User inputs from properties tab\r\n        [Separator(\"Generic defoliation management - removes biomass from PMF and AgPasture species, plus residue management\")]\r\n        [Description(\"Allow this manager to control defoliations? \")]\r\n        public bool AutomaticManagementIsEnabled { get; set; }\r\n        [Description(\"Date to start the defoliation management (dd/mm/yyyy): \")]\r\n        public DateTime DefoliationRotationStartDate { get; set; }\r\n        [Description(\"Date to end the defoliation management (dd/mm/yyyy): \")]\r\n        public DateTime DefoliationRotationEndDate { get; set; }\r\n\r\n        [Separator(\"Parameters defining how the defoliation is managed\")]\r\n        [Description(\"What type of defoliation should be triggered? \")]\r\n        public DefoliationTypes DefoliateType { get; set; }\r\n        [Description(\"How the defoliations should be triggered? \")]\r\n        public DefoliationTriggerTypes DefoliationTriggerType { get; set; }\r\n        [Description(\"  Minimum number of days between defoliations, used if trigger is an interval: \")]\r\n        public int IntervalBetweenDefoliations { get; set; }\r\n        [Description(\"  Minimum standing biomass to start defoliations, used if trigger is DM target(g/m2): \")]\r\n        public int TargetStandingBiomass { get; set; }\r\n        [Description(\"Duration of each defoliation event (days): \")]\r\n        public int DurationOfEachDefoliation { get; set; }\r\n        [Description(\"Which amount is being defined? \")]\r\n        public DefoliateAmountTypes RemoveAmountType { get; set; }\r\n        [Description(\"DM amount to use (g/m2): \")]\r\n        public double AmountForEachDefoliation { get; set; }\r\n        [Description(\"For PMF species, allow all biomass to be removed? \")]\r\n        public bool RemoveAllBiomassIsEnabled { get; set; }\r\n\r\n        [Separator(\"Parameters defining the management of the defoliated biomass\")]\r\n        [Description(\"How much of the DM defoliated is to be removed from the field? \")]\r\n        public DMRemovalTypes DMRemoveType { get; set; }\r\n        [Description(\"  Fraction of DM to remove off field, if using UserDefinedFraction (0-1): \")]\r\n        public double FractionDMToRemove { get; set; }\r\n        [Description(\"How much of the N defoliated is to be removed from the field? \")]\r\n        public NRemovalTypes NRemoveType { get; set; }\r\n        [Description(\"  Fraction of N to remove off field, if using UserDefinedFraction (0-1): \")]\r\n        public double FractionNToRemove { get; set; }\r\n        [Description(\"How the non-removed material is returned to the field? \")]\r\n        public ReturnAsTypes ReturnType { get; set; }\r\n\r\n        [Separator(\"Parameters for partitioning non-removed N into urine and dung\")]\r\n        [Description(\"How the partition of N to dung and urine is defined? \")]\r\n        public DungNContentTypes NDungType { get; set; }\r\n        [Description(\"  Proportion of N returned in dung, if using DefineProportion (0-1): \")]\r\n        public double ProportionN2Dung { get; set; }\r\n        [Description(\"  The C:N of dung, if using DefineCNratio (typically around 20): \")]\r\n        public double CNRatioDung { get; set; }\r\n        [Description(\"Soil depth down to which urine should be applied (mm): \")]\r\n        public double UrineDepth { get; set; }\r\n\r\n        //> Outputs from this manager\r\n        [XmlIgnore][Units(\"g/m2\")] // Pasture DM defoliated (removed from plants) today\r\n        public double DefoliatedWt{ get; set; }\r\n        [XmlIgnore][Units(\"g/m2\")] // N in the pasture material defoliated today\r\n        public double DefoliatedN{ get; set; }\r\n        [XmlIgnore][Units(\"g/m2\")] // Pasture DM harvested (removed from plants minus direct residue) today\r\n        public double HarvestedWt{ get; set; }\r\n        [XmlIgnore][Units(\"g/m2\")] // N in the pasture material harvested today\r\n        public double HarvestedN{ get; set; }\r\n        [XmlIgnore][Units(\"g/m2\")] // Pasture DM actually removed from the field\r\n        public double RemovedWt{ get; set; }\r\n        [XmlIgnore][Units(\"g/m2\")] // N in the pasture material removed from the field\r\n        public double RemovedN{ get; set; }\r\n        [XmlIgnore][Units(\"g/m2\")] // Pasture DM returned by this manager to the field\r\n        public double ReturnedWt{ get; set; }\r\n        [XmlIgnore][Units(\"g/m2\")] // N in the pasture material returned by this manager to the field\r\n        public double ReturnedN{ get; set; }\r\n        [XmlIgnore][Units(\"g/m2\")] // Non-removed N returned as dung (to SurfaceOM)\r\n        public double NReturnedInDung{ get; set; }\r\n        [XmlIgnore][Units(\"g/m2\")] // Non-removed N returned as urine (soil urea)\r\n        public double NReturnedInUrine{ get; set; }\r\n        [XmlIgnore][Units(\"days\")] // Number of days since the end of last defoliation event\r\n        public int DaysSinceLastDefoliation{ get; set; }\r\n        [XmlIgnore][Units(\"g/m2\")] // Total standing aboveground DM before a defoliation\r\n        public double PreHarvestDM{ get; set; }\r\n        [XmlIgnore][Units(\"g/m2\")] // Total standing aboveground DM after a defoliation\r\n        public double PostHarvestDM{ get; set; }\r\n        [XmlIgnore][Units(\"g/m2\")] // Total pasture DM harvested over a complete defoliation event\r\n        public double RotationHarvestedDM{ get; set; }\r\n\r\n        //> Internal variables\r\n        private string baseDefoliationType;              // type of defoliation, as set in UI (Cut, Graze, or harvest)\r\n        private string typeOfDefoliation;              // type of defoliation, as defined in Defoliate() (Cut, Graze, or harvest)\r\n        private string baseAmountType;                  // type of DM amount, as set in UI (ResidualDM or DMToRemove)\r\n        private string typeOfAmount;                  // type of DM amount, as defined in Defoliate() (ResidualDM, DMToRemove, or UseDefoliationFractions)\r\n        private double amountGiven;                      // DM amount given, to use in the defoliation management (g/m2)\r\n        private double herbageToRemove;                  // total herbage to remove per day (g/m2)\r\n        private RemovalFractions defoliationFractions;// fraction of each organ to defoliate (PMF species)\r\n        private double[] urineFraction;                  // fraction of urine to be applied in each soil layer\r\n        private int durationOfDefoliation;              // duration of a defoliation event\r\n        private int daysDefoliating;                  // counter for days within a defoliation event\r\n        private double cumAmountHarvested;              // cumulative defoliated amount within each event\r\n        // auxiliary boolean\r\n        private bool aDefoliationHasHappened = false; // flag whether a defoliation has happened in this simulation run\r\n\r\n        // auxiliary - lists of species and removal fractions\r\n        private string[] swardSpeciesName;              // name of each species in the sward\r\n        private string[] swardSpeciesType;              // type of each species in the sward (PMF or AgPasture)\r\n        private double[] speciesFraction;              // biomass fraction of harvestable material of each species\r\n\r\n        [EventSubscribe(\"Commencing\")]\r\n        private void OnSimulationCommencing(object sender, EventArgs e)\r\n        {\r\n            // check the type of defoliation given\r\n            if (DefoliateType == DefoliationTypes.Cut)\r\n                baseDefoliationType = \"Cut\";\r\n            else if (DefoliateType == DefoliationTypes.Graze)\r\n                baseDefoliationType = \"Graze\";\r\n            else\r\n                baseDefoliationType = \"Harvest\";\r\n\r\n            // check the type of amount given\r\n            if (RemoveAmountType == DefoliateAmountTypes.DMToRemove)\r\n                baseAmountType = \"DMToRemove\";\r\n            else if (RemoveAmountType == DefoliateAmountTypes.ResidualDM)\r\n                baseAmountType = \"ResidualDM\";\r\n            else\r\n                baseAmountType = \"UseDefoliationFractions\";\r\n\r\n            // check the interval between events\r\n            if (IntervalBetweenDefoliations < 1)\r\n                throw new Exception(\"The interval between defoliation events must be at least one day\");\r\n\r\n            // check the duration for each defoliation\r\n            if(DurationOfEachDefoliation <= 0)\r\n                throw new Exception(\"The duration of defoliations cannot be zero or negative!\");\r\n\r\n            // check the fraction of defoliated material to remove from the field\r\n            if (DMRemoveType == DMRemovalTypes.RemoveAll)\r\n                FractionDMToRemove = 1.0;\r\n            else if (DMRemoveType == DMRemovalTypes.RemoveNone)\r\n                FractionDMToRemove = 0.0;\r\n            else if (DMRemoveType == DMRemovalTypes.BasedOnDigestibility)\r\n                FractionDMToRemove = -1.0;  // will be calculated dynamically\r\n            else // DMRemoveType == DMRemovalTypes.UserDefinedFraction\r\n            {\r\n                if (FractionDMToRemove < 0.0)\r\n                    throw new Exception(\"The fraction of DM defoliated to remove from the field cannot be negative!\");\r\n            }\r\n\r\n            // check the fraction of defoliated N to remove from the field\r\n            if (NRemoveType == NRemovalTypes.RemoveAll)\r\n                FractionNToRemove = 1.0;\r\n            else if (NRemoveType == NRemovalTypes.RemoveNone)\r\n                FractionNToRemove = 0.0;\r\n            else if (NRemoveType == NRemovalTypes.ProportionalToDM)\r\n                FractionNToRemove = FractionDMToRemove;\r\n            else // NRemoveType == NRemovalTypes.UserDefinedFraction\r\n            {\r\n                if (FractionNToRemove < 0.0)\r\n                    throw new Exception(\"The fraction of defoliated N to remove from the field cannot be negative!\");\r\n            }\r\n\r\n            // set up the links to all plant species\r\n            foreach (Plant species in Apsim.Children(myZone, typeof(Plant)))\r\n                PMFSpecies.Add(species);\r\n            foreach (AgPasture.PastureSpecies species in Apsim.Children(myZone, typeof(AgPasture.PastureSpecies)))\r\n                AgPSpecies.Add(species);\r\n\r\n            int numPlants = PMFSpecies.Count + AgPSpecies.Count;\r\n            swardSpeciesName = new string[numPlants];\r\n            swardSpeciesType = new string[numPlants];\r\n            int i = 0;\r\n            foreach (Plant species in Apsim.Children(myZone, typeof(Plant)))\r\n            {\r\n                swardSpeciesName[i] = species.Name;\r\n                swardSpeciesType[i] = \"PMF\";\r\n                i += 1;\r\n            }\r\n            foreach (AgPasture.PastureSpecies species in Apsim.Children(myZone, typeof(AgPasture.PastureSpecies)))\r\n            {\r\n                swardSpeciesName[i] = species.Name;\r\n                swardSpeciesType[i] = \"AgPasture\";\r\n                i += 1;\r\n            }\r\n\r\n            // make sure that management starts when RotationStartDate < simulationStartDay\r\n            if ((clock.Today > DefoliationRotationStartDate) && (clock.Today < DefoliationRotationEndDate))\r\n                DefoliationRotationStartDate = clock.Today;\r\n\r\n            // initialise some variables\r\n            speciesFraction = new double[numPlants];\r\n            defoliationFractions = new RemovalFractions();\r\n            DaysSinceLastDefoliation = 0;\r\n            durationOfDefoliation = -1;\r\n            daysDefoliating = 0;\r\n            resetMyOutputs();\r\n\r\n            // set the fraction of urine for each layer\r\n            if (ReturnType == ReturnAsTypes.AsDungUrine)\r\n            {\r\n                double depthFromSurface = 0.0;\r\n                for (int layer = 0; layer < mySoil.Thickness.Length; layer++)\r\n                {\r\n                    depthFromSurface += mySoil.Thickness[layer];\r\n                    if (depthFromSurface >= UrineDepth)\r\n                    { // bottom layer found\r\n                        urineFraction = new double[layer + 1];\r\n                        double atZ0;\r\n                        double atZ1;\r\n                        double distFactor = 1.5;\r\n                        double totalProp = UrineDepth * Math.Pow(1.0, distFactor) / (distFactor + 1.0);\r\n                        depthFromSurface = 0.0;\r\n                        atZ1 = (UrineDepth - depthFromSurface) * Math.Pow(1.0 - depthFromSurface / UrineDepth, distFactor) / (distFactor + 1.0);\r\n                        for (int z = 0; z < layer+1; z++)\r\n                        {\r\n                            atZ0 = atZ1;\r\n                            depthFromSurface += mySoil.Thickness[z];\r\n                            atZ1 = (UrineDepth - depthFromSurface) * Math.Pow(1.0 - depthFromSurface / UrineDepth, distFactor) / (distFactor + 1);\r\n                            if (1.0 - (depthFromSurface / UrineDepth) < 0.0)\r\n                                atZ1 = 0;\r\n                            urineFraction[z] = (atZ0 - atZ1) / totalProp;\r\n                        }\r\n                        layer = mySoil.Thickness.Length;\r\n                    }\r\n                }\r\n            }\r\n\r\n            // write message in summary\r\n            mySummary.WriteMessage(this,\" Automatic defoliation manager initialised\");\r\n            if (AutomaticManagementIsEnabled)\r\n            {\r\n                mySummary.WriteMessage(this, \"   Defoliations will happen between \" + DefoliationRotationStartDate.ToShortDateString()\r\n                                          + \" and \" + DefoliationRotationEndDate.ToShortDateString() + \".\");\r\n                mySummary.WriteMessage(this, \"   Biomass from the sward will be defoliated simulating a \\\"\" + baseDefoliationType + \"\\\" rotation.\");\r\n                if (DefoliationTriggerType == DefoliationTriggerTypes.TargetStandingBiomass)\r\n                    mySummary.WriteMessage(this, \"   Events will happen whenever aboveground biomass surpasses \" + TargetStandingBiomass.ToString(\"#0.0\") + \" g/m2.\");\r\n                else\r\n                    mySummary.WriteMessage(this, \"   Events will happen every \" + IntervalBetweenDefoliations + \" days, if there is enough biomass.\");\r\n                if(baseAmountType == \"ResidualDM\")\r\n                    mySummary.WriteMessage(this, \"   Removing biomass down to a residual amount of \" + AmountForEachDefoliation.ToString(\"#.0\") + \" g/m2 over \" \r\n                                             + DurationOfEachDefoliation + \" days.\");\r\n                else\r\n                    mySummary.WriteMessage(this, \"   Removing \" + AmountForEachDefoliation.ToString(\"#.0\") + \" g/m2 of biomass per day over \" \r\n                                             + DurationOfEachDefoliation + \" days.\");\r\n            }\r\n            else\r\n            {\r\n                mySummary.WriteMessage(this,\"   Automatic defoliations are currently disabled, though defoliations can be triggered by another manager\");\r\n                mySummary.WriteMessage(this,\"   If called, the manager will remove biomass from the sward simulating a \\\"\" + baseDefoliationType + \"\\\" event.\");\r\n            }\r\n\r\n            if(ReturnType == ReturnAsTypes.AsDungUrine)\r\n            {\r\n                mySummary.WriteMessage(this,\"   Non-removed material will be returned as dung and urine. Urine added to soil according to proportions: \"\r\n                + string.Join(\", \",urineFraction));\r\n            }\r\n            else\r\n                mySummary.WriteMessage(this,\"   Non-removed material will be returned as residue.\");\r\n        }\r\n\r\n        [EventSubscribe(\"DoManagement\")]\r\n        private void OnDoManagement(object sender, EventArgs e)\r\n        {\r\n            // check whether we need to continue defoliationg, i.e. within a multi-day defoliation event (need to check this first in the day)\r\n            if ((daysDefoliating > 0) && (daysDefoliating < durationOfDefoliation))\r\n            {\r\n                // reset outputs\r\n                resetMyOutputs();\r\n\r\n                // re-check the amount to defoliate\r\n                double harvestableBiomass = harvestableSwardBiomass(\"All\", \"Harvestable\");\r\n                if (typeOfAmount == \"DMToRemove\")\r\n                {\r\n                    if(harvestableBiomass > 0.001)\r\n                        herbageToRemove = Math.Min(harvestableBiomass, (amountGiven - cumAmountHarvested) / (durationOfDefoliation - daysDefoliating));\r\n                }\r\n                else if (typeOfAmount == \"ResidualDM\")\r\n                {\r\n                    double currentDM = standingSwardBiomassWt;\r\n                    if (currentDM > amountGiven)\r\n                        herbageToRemove = Math.Min(harvestableBiomass, (currentDM - amountGiven) / (durationOfDefoliation - daysDefoliating));\r\n                }\r\n\r\n                // remove plant biomass and return residue\r\n                if (Math.Abs(herbageToRemove) >= 0.001)\r\n                {\r\n                    // set biomass removal\r\nmySummary.WriteMessage(this, \"   Defoliation initialised on DoManagement - \" + clock.Today.Date.ToShortDateString());\r\n                    defoliateSward(herbageToRemove, typeOfDefoliation);\r\n\r\n                    // return residue or excreta\r\n                    if(ReturnedWt + ReturnedN > 0.0)\r\n                    {\r\n                        if (ReturnType == ReturnAsTypes.AsResidue)\r\n                            returnResidues();\r\n                        else\r\n                            returnExcreta();\r\n                    }\r\n\r\n                    // gather amount removed this event\r\n                    cumAmountHarvested += HarvestedWt;\r\n                }\r\n\r\n                daysDefoliating += 1;\r\n            }\r\n\r\n            // check whether a defoliation ended yesterday\r\n            if (daysDefoliating < 0)\r\n            { // clean up variables\r\n                resetMyOutputs();\r\n                daysDefoliating = 0;\r\n            }\r\n\r\n            // check whether automatic defoliations are enabled\r\n            if (AutomaticManagementIsEnabled)\r\n            {\r\n                // check whether we are within the period in which defoliations can happen\r\n                if ((clock.Today.Date >= DefoliationRotationStartDate.Date) && (clock.Today.Date <= DefoliationRotationEndDate.Date))\r\n                {\r\n                    if (clock.Today.Date == DefoliationRotationStartDate.Date)\r\n                        DaysSinceLastDefoliation = IntervalBetweenDefoliations;\r\n\r\n                    // check whether we should start a defoliation event\r\n                    if (DefoliationTriggerType == DefoliationTriggerTypes.FixedInterval)\r\n                    {\r\n                        if (DaysSinceLastDefoliation == IntervalBetweenDefoliations)\r\n                            Defoliate(baseDefoliationType, AmountForEachDefoliation, baseAmountType, DurationOfEachDefoliation);\r\n                    }\r\n                    else if (DefoliationTriggerType == DefoliationTriggerTypes.TargetInterval)\r\n                    {\r\n                        if (DaysSinceLastDefoliation >= IntervalBetweenDefoliations)\r\n                            Defoliate(baseDefoliationType, AmountForEachDefoliation, baseAmountType, DurationOfEachDefoliation);\r\n                    }\r\n                    else  //DefoliationTriggerType == DefoliationTriggerTypes.TargetStandingBiomass\r\n                    {\r\n                        if (standingSwardBiomassWt >= TargetStandingBiomass)\r\n                            Defoliate(baseDefoliationType, AmountForEachDefoliation, baseAmountType, DurationOfEachDefoliation);\r\n                    }\r\n                }\r\n                //// Note: Only the code above, responsible for triggering automatic events, is limited by 'AutomaticManagementIsEnabled'. \r\n                ////       The rest of the code is still available to perform one-off defoliations.\r\n                ////       It can be called from another manager or a schedulle thingy via Defoliate().\r\n            }\r\n        }\r\n\r\n        [EventSubscribe(\"DoManagementCalculations\")]\r\n        private void OnDoManagementCalculations(object sender, EventArgs e)\r\n        {\r\n            // check whether a defoliation event has just been completed\r\n            if (daysDefoliating == durationOfDefoliation)\r\n            {\r\n                // get amount of biomass remaining and zero counters\r\n                PostHarvestDM = standingSwardBiomassWt;\r\n                RotationHarvestedDM = cumAmountHarvested;\r\n                aDefoliationHasHappened = true;\r\n                daysDefoliating = -1;\r\n            }\r\n\r\n            // count the days after a defoliation\r\n            if (aDefoliationHasHappened && (daysDefoliating == 0))\r\n                DaysSinceLastDefoliation += 1;\r\n        }\r\n\r\n        /// <summary>Sets up a defoliation event.</summary>\r\n        /// <param name=\"defoliationType\">Type of defoliation (cut, graze, or harvest)</param>\r\n        /// <param name=\"amountDM\">Amount of biomass to use (g/m2)</param>\r\n        /// <param name=\"amountType\">How the DM amount is interpreted (toRemove, residual)</param>\r\n        /// <param name=\"duration\">Number of days to defoliate over</param>\r\n        public void Defoliate(string defoliationType, double amountDM, string amountType, int duration)\r\n        {\r\n            // check whether there are plants in the sward that can be defoliated\r\n            if (swardHasLivingPlants)\r\n            {\r\n                // check the defoliation type\r\n                if (defoliationType.ToLower() == \"cut\")\r\n                    typeOfDefoliation = \"Cut\";\r\n                else if (defoliationType.ToLower() == \"graze\")\r\n                    typeOfDefoliation = \"Graze\";\r\n                else if (defoliationType.ToLower() == \"harvest\")\r\n                    typeOfDefoliation = \"Harvest\";\r\n                else\r\n                    throw new Exception(\"Defoliation type should be either \\\"Cut\\\", \\\"Graze\\\", or \\\"Harvest\\\"!\");\r\n\r\n                // check DM amount given\r\n                if (amountDM < 0.0)\r\n                    throw new Exception(\"Amount to defoliate cannot be negative!\");\r\n                else\r\n                    amountGiven = amountDM;\r\n\r\n                // check the type of amount given\r\n                if (amountType.ToLower() == \"dmtoremove\")\r\n                    typeOfAmount = \"DMToRemove\";\r\n                else if (amountType.ToLower() == \"residualdm\")\r\n                    typeOfAmount = \"ResidualDM\";\r\n                else if (amountType.ToLower() == \"usedefoliationfractions\")\r\n                    typeOfAmount = \"UseDefoliationFractions\";\r\n                else\r\n                    throw new Exception(\"Amount type should be \\\"DMToRemove\\\", \\\"ResidualDM\\\", or \\\"UseDefoliationFractions\\\"!\");\r\n\r\n                // check duration given\r\n                if (duration <= 0)\r\n                    throw new Exception(\"Duration of defoliation cannot be zero or negative!\");\r\n                else\r\n                    durationOfDefoliation = duration;\r\n\r\n                // check existing biomass and amount to remove\r\n                PreHarvestDM = standingSwardBiomassWt;\r\n                herbageToRemove = 0.0;\r\n                double harvestableBiomass = harvestableSwardBiomass(\"All\", \"Harvestable\");\r\n                if (typeOfAmount == \"UseDefoliationFractions\")\r\n                { // amount given is ignored, removal based on fractions\r\n                    amountGiven = 0.0;\r\n                    if (harvestableBiomass > 0.0)\r\n                        herbageToRemove = -1.0;\r\n\r\n                    mySummary.WriteMessage(this, \"   Defoliation triggered, removing biomass using the removal fractions (set or default), during \" + durationOfDefoliation + \" days\");\r\n                }\r\n                else if (typeOfAmount == \"DMToRemove\")\r\n                {\r\n                    if (amountGiven > 0.001)\r\n                    { // a meaningful amount was given, check whether all can be removed\r\n                        if (harvestableBiomass > 0.001)\r\n                            herbageToRemove = Math.Min(harvestableBiomass, amountGiven / durationOfDefoliation);\r\n\r\n                        mySummary.WriteMessage(this, \"   Defoliation triggered, attempting to remove \" + amountGiven.ToString(\"#0.0\") + \" g/m2 of biomass over \" + durationOfDefoliation + \" days\");\r\n                    }\r\n                }\r\n                else if (typeOfAmount == \"ResidualDM\")\r\n                {\r\n                    // check how much biomass will be removed\r\n                    if (PreHarvestDM > amountGiven)\r\n                        herbageToRemove = Math.Min(harvestableBiomass, (PreHarvestDM - amountGiven) / durationOfDefoliation);\r\n\r\n                    mySummary.WriteMessage(this, \"   Defoliation triggered, attempting to remove biomass down to \" + amountGiven.ToString(\"#0.0\") + \" g/m2 over \" + durationOfDefoliation + \" days\");\r\n                }\r\n\r\n                // can defoliation begin?\r\n                if (Math.Abs(herbageToRemove) >= 0.001)\r\n                {\r\n                    // set off first defoliation\r\nmySummary.WriteMessage(this, \"   Defoliation initialised on Defoliate - \" + clock.Today.Date.ToShortDateString());\r\n                    defoliateSward(herbageToRemove, typeOfDefoliation);\r\n\r\n                    // return residue or excreta\r\n                    if(ReturnedWt + ReturnedN > 0.0)\r\n                    {\r\n                        if (ReturnType == ReturnAsTypes.AsResidue)\r\n                            returnResidues();\r\n                        else\r\n                            returnExcreta();\r\n                    }\r\n\r\n                    // gather values for this event\r\n                    cumAmountHarvested = HarvestedWt;\r\n                    daysDefoliating = 1;\r\n                    DaysSinceLastDefoliation = 0;\r\n                }\r\n                else\r\n                {\r\n                    // abort command as there is not enough biomass, check interval type\r\n                    if (DefoliationTriggerType == DefoliationTriggerTypes.FixedInterval)\r\n                    { // count the event as if it did happen\r\n                        cumAmountHarvested = 0.0;\r\n                        daysDefoliating = 1;\r\n                        DaysSinceLastDefoliation = 0;\r\n                    }\r\n\r\n                    mySummary.WriteMessage(this, \"   Defoliation did not happend because current biomass (\" + PreHarvestDM.ToString(\"#0.0\") + \" g/m2) is too low (total harvestable = \" + harvestableBiomass.ToString(\"#0.0\") + \" g/m2)\");\r\n                }\r\n            }\r\n            else\r\n            {\r\n                mySummary.WriteMessage(this, \"   Defoliation did not happend because there is no growing plants in the sward\");\r\n            }\r\n        }\r\n\r\n        /// <summary>Resets the values of outputs.</summary>\r\n        private void resetMyOutputs()\r\n        {\r\n            DefoliatedWt = 0.0;\r\n            DefoliatedN = 0.0;\r\n            HarvestedWt = 0.0;\r\n            HarvestedN = 0.0;\r\n            RemovedWt = 0.0;\r\n            RemovedN = 0.0;\r\n            ReturnedWt = 0.0;\r\n            ReturnedN = 0.0;\r\n            NReturnedInDung = 0.0;\r\n            NReturnedInUrine = 0.0;\r\n            RotationHarvestedDM = 0.0;\r\n        }\r\n\r\n        /// <summary>Flags whether there is any living plant in the sward.</summary>\r\n        private bool swardHasLivingPlants\r\n        {\r\n            get\r\n            {\r\n                bool result = false;\r\n                foreach (Plant species in PMFSpecies)\r\n                       result |= species.IsAlive;\r\n                foreach (AgPasture.PastureSpecies species in AgPSpecies)\r\n                       result |= species.IsAlive;\r\n                return result;\r\n            }\r\n        }\r\n\r\n        /// <summary>Amount of plant biomass aboveground (g/m2).</summary>\r\n        private double standingSwardBiomassWt\r\n        {\r\n            get\r\n            {\r\n                double result = 0.0;\r\n                foreach (Plant species in PMFSpecies)\r\n                   result += (double)myZone.Get(species.Name+\".AboveGround.Wt\");\r\n                foreach (AgPasture.PastureSpecies species in AgPSpecies)\r\n                    result += species.StandingHerbageWt*0.1;\r\n                return result;\r\n            }\r\n        }\r\n\r\n        /// <summary>Amount of N in plant's biomass aboveground (g/m2).</summary>\r\n        private double standingSwardBiomassN\r\n        {\r\n            get\r\n            {\r\n                double result = 0.0;\r\n                foreach (Plant species in PMFSpecies)\r\n                   result += (double)myZone.Get(species.Name+\".AboveGround.N\");\r\n                foreach (AgPasture.PastureSpecies species in AgPSpecies)\r\n                    result += species.StandingHerbageN*0.1;\r\n                return result;\r\n            }\r\n        }\r\n\r\n        /// <summary>Amount of plant biomass from all organs available for defoliation (g/m2).</summary>\r\n        /// <remarks>Assumes that organs with a BiomassRemoval.FractionToRemove > 0 are harvestable.\r\n        /// For AgPasture, harvestable is based on minimum DM.</remarks>\r\n        /// <param name=\"plantName\">The name of the plant to retrieve its biomass</param>\r\n        /// <param name=\"fractionType\">The type of fraction to use (harvestable or total)</param>\r\n        private double harvestableSwardBiomass(string plantName, string fractionType)\r\n        {\r\n            double amountWt = 0.0;\r\n            double fraction = 0.0;\r\n            foreach (Plant species in PMFSpecies)\r\n            {\r\n                if ((plantName == \"All\") || (species.Name == plantName))\r\n                {\r\n                    if (species.AboveGround.Wt > 0.0)\r\n                    {\r\n                        foreach (IOrgan organ in Apsim.Children(species, typeof(IOrgan)))\r\n                        { // consider only amounts toRemove\r\n                            fraction = (double)myZone.Get(species.Name + \".\" + organ.Name + \".BiomassRemovalDefaults.\" + typeOfDefoliation + \".FractionLiveToRemove\");\r\n                            if ((fractionType == \"Total\") && (fraction > 0.0))\r\n                                fraction = 1.0;\r\n                            else if (RemoveAllBiomassIsEnabled && (fraction > 0.0))\r\n                                fraction = 0.95;\r\n                            amountWt += (double)myZone.Get(species.Name + \".\" + organ.Name + \".Live.Wt\") * fraction;\r\n                            fraction = (double)myZone.Get(species.Name + \".\" + organ.Name + \".BiomassRemovalDefaults.\" + typeOfDefoliation + \".FractionDeadToRemove\");\r\n                            if ((fractionType == \"Total\") && (fraction > 0.0))\r\n                                fraction = 1.0;\r\n                            else if (RemoveAllBiomassIsEnabled && (fraction > 0.0))\r\n                                fraction = 0.95;\r\n                            amountWt += (double)myZone.Get(species.Name + \".\" + organ.Name + \".Dead.Wt\") * fraction;\r\n                        }\r\n                    }\r\n                }\r\n            }\r\n\r\n            foreach (AgPasture.PastureSpecies species in AgPSpecies)\r\n            {\r\n                if ((plantName == \"All\") || (species.Name == plantName))\r\n                {\r\n                    if (fractionType == \"Total\")\r\n                        amountWt += species.AboveGroundWt*0.1;\r\n                    else\r\n                        amountWt += species.HarvestableWt*0.1;\r\n                }\r\n            }\r\n\r\n            return amountWt;\r\n        }\r\n\r\n        /// <summary>Triggers the actual biomass removal and gather DM and N amounts.</summary>\r\n        /// <param name=\"amountToRemove\">The total DM amount to remove (g/m2)</param>\r\n        /// <param name=\"removalType\">The type of removal (Cut, Graze, Harvest)</param>\r\n        private void defoliateSward(double amountToRemove, string removalType)\r\n        {\r\n            // get the amounts of biomass and N before today's defoliation\r\n            double preRemovalDM = standingSwardBiomassWt;\r\n            double preRemovalN = standingSwardBiomassN;\r\n            double fractionToRemove = 0.0;\r\n\r\n            // gather the actual biomass removal fractions, checking whether they need to be adjusted\r\n            double totalHarvestableAmount = harvestableSwardBiomass(\"All\", \"Harvestable\");\r\n            if (amountToRemove > 0.0)\r\n            { // an amount was given for defoliation, adjust removal fractions for each species in order to remove the amount specified\r\n                fractionToRemove = amountToRemove / totalHarvestableAmount;\r\n            }\r\n            else if (amountToRemove < 0.0)\r\n            { // defoliation is not based on an amount, removal is determined simply by the removal fractions\r\n                fractionToRemove = 1.0;\r\n            }\r\n\r\n            for (int i = 0; i < swardSpeciesName.Length; i++)\r\n            {\r\n                speciesFraction[i] = harvestableSwardBiomass(swardSpeciesName[i], \"Harvestable\") / totalHarvestableAmount;\r\n                if (swardSpeciesType[i] == \"PMF\")\r\n                {\r\n                    // check whether the plant is alive\r\n                    bool speciesIsAlive = (bool)myZone.Get(swardSpeciesName[i]+\".IsEmerged\");\r\n                    if (speciesIsAlive)\r\n                    {\r\n                        // set removal fractions (these overrides the default removals in the plant)\r\n                        setRemoveFraction(swardSpeciesName[i], fractionToRemove);\r\n\r\n                        // do the actual biomass removal\r\n                        foreach (Plant species in PMFSpecies)\r\n                        {\r\n                            if(species.Name == swardSpeciesName[i])\r\n                            {\r\n                                species.RemoveBiomass(removalType, defoliationFractions);\r\n                                break;\r\n                            }\r\n                        }\r\n                    }\r\n                }\r\n                else\r\n                {\r\n                    // check whether the plant is alive\r\n                    bool speciesIsAlive = (bool)myZone.Get(swardSpeciesName[i]+\".IsAlive\");\r\n                    if (speciesIsAlive)\r\n                    {\r\n                        // set removal amount (needs to be in kg/ha)\r\n                        double amountRequired = (double)myZone.Get(swardSpeciesName[i]+\".HarvestableWt\");\r\n                        if (amountToRemove > 0.0)\r\n                            amountRequired = amountToRemove * speciesFraction[i] * 10.0;\r\n\r\n                        // do the actual biomass removal\r\n                        foreach (AgPasture.PastureSpecies species in AgPSpecies)\r\n                        {\r\n                            if(species.Name == swardSpeciesName[i])\r\n                            {\r\n                                species.RemoveBiomass(amount: amountRequired, type: \"SetRemoveAmount\");\r\n                                break;\r\n                            }\r\n                        }\r\n                    }\r\n                }\r\n            }\r\n\r\n            // get the amounts of biomass and N after today's defoliation\r\n            double postRemovalDM = standingSwardBiomassWt;\r\n            double postRemovalN = standingSwardBiomassN;\r\n\r\n            // get total defoliation (total plant stuff lost)\r\n            DefoliatedWt = preRemovalDM - postRemovalDM;\r\n            DefoliatedN = preRemovalN - postRemovalN;\r\n\r\n            // get amounts harvested, removed, and returned\r\n            manageDefoliatedBiomass();\r\n        }\r\n\r\n        /// <summary>Sets the biomass removal fractions for PMF plants.</summary>\r\n        /// <param name=\"plantName\">The name of PMF species</param>\r\n        /// <param name=\"fractionHarvestable\">The fraction of harvestable biomass to be removed (0-1)</param>\r\n        private void setRemoveFraction(string plantName, double fractionHarvestable)\r\n        {\r\n            foreach (Plant species in PMFSpecies)\r\n            {\r\n                if ((species.Name == plantName) && (species.IsAlive))\r\n                {\r\n                    double fractionToRemove;\r\n                    double fractionToResidue;\r\n\r\n                    // set removal fractions (these overrides the default removals in the plant)\r\n                    foreach (IOrgan organ in Apsim.Children(species, typeof(IOrgan)))\r\n                    {\r\n                        // first get the removal for Live material\r\n                        fractionToRemove = (double)myZone.Get(species.Name + \".\" + organ.Name + \".BiomassRemovalDefaults.\" + typeOfDefoliation + \".FractionLiveToRemove\");\r\n                        if (RemoveAllBiomassIsEnabled && (fractionToRemove > 0.0))\r\n                            fractionToRemove = 0.95;\r\n                        fractionToRemove = fractionHarvestable * fractionToRemove;\r\n                        fractionToRemove = Math.Min(1.0, fractionToRemove);\r\n                        defoliationFractions.SetFractionToRemove(organ.Name, fractionToRemove, \"Live\");\r\n                        if (RemoveAllBiomassIsEnabled)\r\n                            fractionToResidue = 0.0;\r\n                        else\r\n                            fractionToResidue = (double)myZone.Get(species.Name + \".\" + organ.Name + \".BiomassRemovalDefaults.\" + typeOfDefoliation + \".FractionLiveToResidue\");\r\n                        fractionToResidue = Math.Min(fractionHarvestable * fractionToResidue, 1.0 - fractionToRemove);\r\n                        defoliationFractions.SetFractionToResidue(organ.Name, fractionToResidue, \"Live\");\r\n\r\n                        // then get the removal for Dead material\r\n                        fractionToRemove = (double)myZone.Get(species.Name + \".\" + organ.Name + \".BiomassRemovalDefaults.\" + typeOfDefoliation + \".FractionDeadToRemove\");\r\n                        if (RemoveAllBiomassIsEnabled && (fractionToRemove > 0.0))\r\n                            fractionToRemove = 0.95;\r\n                        fractionToRemove = fractionHarvestable * fractionToRemove;\r\n                        fractionToRemove = Math.Min(1.0, fractionToRemove);\r\n                        defoliationFractions.SetFractionToRemove(organ.Name, fractionToRemove, \"Dead\");\r\n                        if (RemoveAllBiomassIsEnabled)\r\n                            fractionToResidue = 0.0;\r\n                        else\r\n                            fractionToResidue = (double)myZone.Get(species.Name + \".\" + organ.Name + \".BiomassRemovalDefaults.\" + typeOfDefoliation + \".FractionDeadToResidue\");\r\n                        fractionToResidue = Math.Min(fractionHarvestable * fractionToResidue, 1.0 - fractionToRemove);\r\n                        defoliationFractions.SetFractionToResidue(organ.Name, fractionToResidue, \"Dead\");\r\n                    }\r\n                }\r\n            }\r\n        }\r\n\r\n        /// <summary>Gathers the DM and N amounts harvested, to be removed, and to be returned.</summary>\r\n        private void manageDefoliatedBiomass()\r\n        {\r\n            double digestibilityStructural = 0.65;\r\n            double digestibilityNonStrucutural = 1.0;\r\n\r\n            if (DefoliatedWt > 0.0)\r\n            {\r\n                double speciesHarvestedWt;\r\n                double speciesHarvestedN;\r\n                double speciesFractionToRemove;\r\n                HarvestedWt = 0.0;\r\n                HarvestedN = 0.0;\r\n                RemovedWt = 0.0;\r\n                RemovedN = 0.0;\r\n\r\n                foreach (Plant species in PMFSpecies)\r\n                {\r\n                    if(species.AboveGround.Wt > 0.0)\r\n                    {\r\n                        // get the amount harvested (plant stuff removed from plants)\r\n                        speciesHarvestedWt = 0.0;\r\n                        speciesHarvestedN = 0.0;\r\n                        foreach (IOrgan organ in Apsim.Children(species, typeof(IOrgan)))\r\n                        {\r\n                            speciesHarvestedWt += (double)myZone.Get(species.Name+\".\"+organ.Name+\".Removed.Wt\");\r\n                            speciesHarvestedN += (double)myZone.Get(species.Name+\".\"+organ.Name+\".Removed.N\");\r\n                        }\r\n\r\n                        HarvestedWt += speciesHarvestedWt;\r\n                        HarvestedN += speciesHarvestedN;\r\n\r\n                        // get the DM fraction to be removed\r\n                        if(FractionDMToRemove>=0.0)\r\n                        {\r\n                            speciesFractionToRemove = FractionDMToRemove;\r\n                        }\r\n                        else\r\n                        { // use digestibility to define the fraction\r\n                            double fracStructural = species.AboveGround.StructuralWt/species.AboveGround.Wt;\r\n                            speciesFractionToRemove = (1.0 - fracStructural)*digestibilityNonStrucutural + fracStructural*digestibilityStructural;\r\n                            speciesFractionToRemove = Math.Min(1.0, Math.Max(0.0, speciesFractionToRemove));\r\n                        }\r\n\r\n                        // get the amounts actually removed from field\r\n                        RemovedWt += speciesHarvestedWt * speciesFractionToRemove;\r\n                        RemovedN += speciesHarvestedN * FractionNToRemove;\r\n                   }\r\n                }\r\n\r\n                foreach (AgPasture.PastureSpecies species in AgPSpecies)\r\n                {\r\n                    if(species.AboveGroundWt > 0.0)\r\n                    {\r\n                        // get the amount harvested\r\n                        speciesHarvestedWt = species.HarvestedWt*0.1;\r\n                        speciesHarvestedN = species.HarvestedN*0.1;\r\n                        HarvestedWt += speciesHarvestedWt;\r\n                        HarvestedN += speciesHarvestedN;\r\n\r\n                        // get fraction to be removed\r\n                        if(FractionDMToRemove>=0.0)\r\n                        {\r\n                            speciesFractionToRemove = FractionDMToRemove;\r\n                        }\r\n                        else\r\n                        { // use digestibility to define the fraction\r\n                            speciesFractionToRemove = species.HarvestedDigestibility;\r\n                        }\r\n\r\n                        // get the amounts actually removed from field\r\n                        RemovedWt += speciesHarvestedWt * speciesFractionToRemove;\r\n                        RemovedN += speciesHarvestedN * FractionNToRemove;\r\n                    }\r\n                }\r\n\r\n                // get the amounts to be returned to the field (as residue or dung+urine)\r\n                ReturnedWt = HarvestedWt - RemovedWt;\r\n                ReturnedN = HarvestedN - RemovedN;\r\n                if (ReturnType == ReturnAsTypes.AsDungUrine)\r\n                {\r\n                    if (NDungType == DungNContentTypes.DefineProportion)\r\n                        NReturnedInDung = ReturnedN * ProportionN2Dung;\r\n                    else\r\n                        NReturnedInDung = Math.Min(ReturnedN, ReturnedWt * 0.4 / CNRatioDung);\r\n                    NReturnedInDung = Math.Min(NReturnedInDung, ReturnedN);\r\n                    NReturnedInUrine = ReturnedN - NReturnedInDung;\r\n                }\r\n                else\r\n                {\r\n                    NReturnedInDung = 0.0;\r\n                    NReturnedInUrine = 0.0;\r\n                }\r\n            }\r\n        }\r\n\r\n        /// <summary>Returns the material not removed off field as residue.</summary>\r\n        private void returnResidues()\r\n        {\r\n            if ((ReturnedWt > 0.0) || (ReturnedN > 0.0))\r\n            {\r\n                PMF.BiomassRemovedType BiomassResidue = new PMF.BiomassRemovedType();\r\n                string[] type = new string[] { \"Grass\" };\r\n                float[] dltdm = new float[] { (float)(10.0 * ReturnedWt) };\r\n                float[] dltn = new float[] { (float)(10.0 * ReturnedN) };\r\n                float[] dltp = new float[] { 0 };\r\n                float[] fraction = new float[] { 1 };     // fraction is always 1.0 here\r\n\r\n                BiomassResidue.crop_type = \"Grass\";\r\n                BiomassResidue.dm_type = type;\r\n                BiomassResidue.dlt_crop_dm = dltdm;\r\n                BiomassResidue.dlt_dm_n = dltn;\r\n                BiomassResidue.dlt_dm_p = dltp;\r\n                BiomassResidue.fraction_to_residue = fraction;\r\n                BiomassRemoved.Invoke(BiomassResidue);\r\n            }\r\n        }\r\n\r\n        /// <summary>Returns the material not removed off field as dung and urine).</summary>\r\n        private void returnExcreta()\r\n        {\r\n            if ((ReturnedWt > 0.0) || (NReturnedInDung > 0.0))\r\n            {\r\n                PMF.BiomassRemovedType BiomassDung = new PMF.BiomassRemovedType();\r\n                string[] type = new string[] { \"RuminantDung_PastureFed\" };\r\n                float[] dltdm = new float[] { (float)(10.0 * ReturnedWt) };\r\n                float[] dltn = new float[] { (float)(10.0 * NReturnedInDung) };\r\n                float[] dltp = new float[] { 0 };\r\n                float[] fraction = new float[] { 1 };     // fraction is always 1.0 here\r\n\r\n                BiomassDung.crop_type = \"RuminantDung_PastureFed\";\r\n                BiomassDung.dm_type = type;\r\n                BiomassDung.dlt_crop_dm = dltdm;\r\n                BiomassDung.dlt_dm_n = dltn;\r\n                BiomassDung.dlt_dm_p = dltp;\r\n                BiomassDung.fraction_to_residue = fraction;\r\n                BiomassRemoved.Invoke(BiomassDung);\r\n            }\r\n\r\n            if (NReturnedInUrine > 0.0)\r\n            {\r\n                double[] myUrineDeposition = new double[mySoil.Thickness.Length];\r\n                for (int z = 0; z < urineFraction.Length; z++)\r\n                    myUrineDeposition[z] = NReturnedInUrine * 10.0 * urineFraction[z];\r\n                Urea.AddKgHaDelta(SoluteSetterType.Fertiliser, myUrineDeposition);\r\n            }\r\n        }\r\n\r\n        // Auxiliary bits and pieces  - - - - - - - - - - - - - - - - - - - - - - - - - - - - - - - - -\r\n\r\n        /// <summary>Type of defoliation to use</summary>\r\n        public enum DefoliationTypes\r\n        {\r\n            /// <summary>Cut</summary>\r\n            Cut,\r\n            /// <summary>Graze</summary>\r\n            Graze,\r\n            /// <summary>Harvest</summary>\r\n            Harvest\r\n        }\r\n\r\n        /// <summary>Flag how defoliations will be triggered</summary>\r\n        public enum DefoliationTriggerTypes\r\n        {\r\n            /// <summary>Setting a fixed interval</summary>\r\n            FixedInterval,\r\n            /// <summary>Setting a target (minimum) inteval</summary>\r\n            TargetInterval,\r\n            /// <summary>Setting a target (maximum) standing biomass</summary>\r\n            TargetStandingBiomass\r\n        }\r\n\r\n        /// <summary>How the DM amount given is interpreted</summary>\r\n        public enum DefoliateAmountTypes\r\n        {\r\n            /// <summary>Setting a DM amount to remove</summary>\r\n            DMToRemove,\r\n            /// <summary>Setting the residual DM amount</summary>\r\n            ResidualDM,\r\n            /// <summary>Remove according to crop's BiomassRemovalFractions</summary>\r\n            None_UseDefoliationFractions\r\n        }\r\n\r\n        /// <summary>Fraction of defoliated DM to remove from field</summary>\r\n        public enum DMRemovalTypes\r\n        {\r\n            /// <summary>Remove all DM</summary>\r\n            RemoveAll,\r\n            /// <summary>Remove no DM</summary>\r\n            RemoveNone,\r\n            /// <summary>Remove a user-defined fraction</summary>\r\n            UserDefinedFraction,\r\n            /// <summary>Remove a fraction based on plant digestibility</summary>\r\n            BasedOnDigestibility\r\n        }\r\n\r\n        /// <summary>Fraction of N in the defoliated material to remove from field</summary>\r\n        public enum NRemovalTypes\r\n        {\r\n            /// <summary>Remove all N</summary>\r\n            RemoveAll,\r\n            /// <summary>Remove no N</summary>\r\n            RemoveNone,\r\n            /// <summary>Remove a user-defined fraction</summary>\r\n            UserDefinedFraction,\r\n            /// <summary>Remove a fraction equal to DM removed</summary>\r\n            ProportionalToDM\r\n        }\r\n\r\n        /// <summary>Define how the non-removed material is returned to the field</summary>\r\n        public enum ReturnAsTypes\r\n        {\r\n            /// <summary>Return plant material as residue</summary>\r\n            AsResidue,\r\n            /// <summary>Return meterial as dung and urine</summary>\r\n            AsDungUrine\r\n        }\r\n\r\n        /// <summary>Define how the proportion of N in dung is defined</summary>\r\n        public enum DungNContentTypes\r\n        {\r\n            /// <summary>Define the proportion of N returned as dung</summary>\r\n            DefineProportion,\r\n            /// <summary>Define the C:N of dung</summary>\r\n            DefineCNratio\r\n        }\r\n    }\r\n}\r\n",
                  "Parameters": [
                    {
                      "Key": "AutomaticManagementIsEnabled",
                      "Value": "False"
                    },
                    {
                      "Key": "DefoliationRotationStartDate",
                      "Value": "2000-01-15"
                    },
                    {
                      "Key": "DefoliationRotationEndDate",
                      "Value": "2100-12-31"
                    },
                    {
                      "Key": "DefoliateType",
                      "Value": "Graze"
                    },
                    {
                      "Key": "DefoliationTriggerType",
                      "Value": "FixedInterval"
                    },
                    {
                      "Key": "IntervalBetweenDefoliations",
                      "Value": "21"
                    },
                    {
                      "Key": "TargetStandingBiomass",
                      "Value": "200"
                    },
                    {
                      "Key": "DurationOfEachDefoliation",
                      "Value": "1"
                    },
                    {
                      "Key": "RemoveAmountType",
                      "Value": "DMToRemove"
                    },
                    {
                      "Key": "AmountForEachDefoliation",
                      "Value": "500"
                    },
                    {
                      "Key": "RemoveAllBiomassIsEnabled",
                      "Value": "True"
                    },
                    {
                      "Key": "DMRemoveType",
                      "Value": "UserDefinedFraction"
                    },
                    {
                      "Key": "FractionDMToRemove",
                      "Value": "1"
                    },
                    {
                      "Key": "NRemoveType",
                      "Value": "UserDefinedFraction"
                    },
                    {
                      "Key": "FractionNToRemove",
                      "Value": "1"
                    },
                    {
                      "Key": "ReturnType",
                      "Value": "AsResidue"
                    },
                    {
                      "Key": "NDungType",
                      "Value": "DefineCNratio"
                    },
                    {
                      "Key": "ProportionN2Dung",
                      "Value": "0.4"
                    },
                    {
                      "Key": "CNRatioDung",
                      "Value": "20"
                    },
                    {
                      "Key": "UrineDepth",
                      "Value": "250"
                    }
                  ],
                  "Name": "DefoliationManager",
                  "IncludeInDocumentation": false,
                  "Enabled": true,
                  "ReadOnly": false
                },
                {
                  "$type": "Models.Manager, Models",
                  "Code": "// This will be replaced by the \"ExtraVariables\" section in \"Replacements\"\r\n\r\nusing System;\r\nusing Models.Core;\r\n\r\nnamespace Models\r\n{\r\n    [Serializable] \r\n    public class Script : Model\r\n    {\r\n    }\r\n}\r\n",
                  "Parameters": [],
                  "Name": "ExtraVariables",
                  "IncludeInDocumentation": true,
                  "Enabled": true,
                  "ReadOnly": false
                }
              ],
              "IncludeInDocumentation": true,
              "Enabled": true,
              "ReadOnly": false
            },
            {
              "$type": "Models.MicroClimate, Models",
              "a_interception": 0.0,
              "b_interception": 1.0,
              "c_interception": 0.0,
              "d_interception": 0.0,
              "soil_albedo": 0.23,
              "SoilHeatFluxFraction": 0.4,
              "MinimumHeightDiffForNewLayer": 0.0,
              "NightInterceptionFraction": 0.5,
              "ReferenceHeight": 2.0,
              "Name": "MicroClimate",
              "Children": [],
              "IncludeInDocumentation": true,
              "Enabled": true,
              "ReadOnly": false
            },
            {
              "$type": "Models.Irrigation, Models",
              "Name": "Irrigation",
              "Children": [],
              "IncludeInDocumentation": true,
              "Enabled": true,
              "ReadOnly": false
            },
            {
              "$type": "Models.Fertiliser, Models",
              "Name": "Fertiliser",
              "Children": [],
              "IncludeInDocumentation": true,
              "Enabled": true,
              "ReadOnly": false
            },
            {
              "$type": "Models.Surface.SurfaceOrganicMatter, Models",
              "Canopies": [],
              "InitialResidueName": "grass",
              "InitialResidueType": "grass",
              "InitialResidueMass": 1000.0,
              "InitialStandingFraction": 0.0,
              "InitialCPR": 0.0,
              "InitialCNR": 30.0,
              "FractionFaecesAdded": 1.0,
              "ResourceName": "SurfaceOrganicMatter",
              "Name": "SurfaceOrganicMatter",
              "IncludeInDocumentation": true,
              "Enabled": true,
              "ReadOnly": false
            },
            {
              "$type": "Models.Soils.Soil, Models",
              "RecordNumber": 0,
              "ASCOrder": null,
              "ASCSubOrder": null,
              "SoilType": "Udic Haplustept (US),  Immature Pallic Soil (NZ)",
              "LocalName": "Paparua Deep Sandy Loam",
              "Site": "LURDF",
              "NearestTown": "Lincoln",
              "Region": "Canterbury",
              "State": null,
              "Country": "New Zealand",
              "NaturalVegetation": null,
              "ApsoilNumber": null,
              "Latitude": 0.0,
              "Longitude": 0.0,
              "LocationAccuracy": null,
              "DataSource": "Adapted based on data from the NZ National Soils Database plus published data (Carey et al, 2002; Schwaertzel et al, 2011; Woods et al, 2016)",
              "Comments": "Different references name the soil at the site as either Templeton sandy loam or Paparua sandy loam (very similar soils)",
              "Name": "Soil",
              "Children": [
                {
                  "$type": "Models.Soils.Chemical, Models",
                  "Depth": [
                    "0-10",
                    "10-22",
                    "22-37",
                    "37-60",
                    "60-73",
                    "73-98",
                    "98-120",
                    "120-150"
                  ],
                  "Thickness": [
                    100.0,
                    120.0,
                    150.0,
                    230.0,
                    130.0,
                    250.0,
                    220.0,
                    300.0
                  ],
                  "NO3N": [
                    11.10185956147655,
                    8.8747914734271873,
                    4.0559509831354781,
                    0.36671947427096357,
                    0.3667194742709608,
                    0.15159344482840426,
                    0.072921934919511183,
                    0.066925445054209068
                  ],
                  "NH4N": [
                    1.3877324451845687,
                    1.0031235177747662,
                    0.42270867377952642,
                    0.07334389485419221,
                    0.073343894854192432,
                    0.054769866343026476,
                    0.017000511230675516,
                    0.013385089010841966
                  ],
                  "PH": [
                    6.0,
                    6.0,
                    6.0,
                    6.0,
                    6.0,
                    6.0,
                    6.0,
                    6.0
                  ],
                  "CL": null,
                  "EC": null,
                  "ESP": null,
                  "Name": "Chemical",
                  "Children": [],
                  "IncludeInDocumentation": true,
                  "Enabled": true,
                  "ReadOnly": false
                },
                {
                  "$type": "Models.Soils.Physical, Models",
                  "Depth": [
                    "0-10",
                    "10-22",
                    "22-37",
                    "37-60",
                    "60-73",
                    "73-98",
                    "98-120",
                    "120-150"
                  ],
                  "Thickness": [
                    100.0,
                    120.0,
                    150.0,
                    230.0,
                    130.0,
                    250.0,
                    220.0,
                    300.0
                  ],
                  "ParticleSizeClay": [
                    17.8,
                    17.8,
                    15.9,
                    14.1,
                    7.3,
                    9.6,
                    7.0,
                    9.5
                  ],
                  "ParticleSizeSand": null,
                  "ParticleSizeSilt": null,
                  "BD": [
                    1.154,
                    1.295,
                    1.441,
                    1.544,
                    1.505,
                    1.504,
                    1.517,
                    1.479
                  ],
                  "AirDry": [
                    0.051,
                    0.14,
                    0.129,
                    0.111,
                    0.08,
                    0.072,
                    0.085,
                    0.082
                  ],
                  "LL15": [
                    0.151,
                    0.146,
                    0.129,
                    0.111,
                    0.08,
                    0.072,
                    0.085,
                    0.082
                  ],
                  "DUL": [
                    0.338,
                    0.328,
                    0.279,
                    0.271,
                    0.244,
                    0.234,
                    0.254,
                    0.257
                  ],
                  "SAT": [
                    0.512,
                    0.469,
                    0.427,
                    0.394,
                    0.413,
                    0.406,
                    0.401,
                    0.413
                  ],
                  "KS": [
                    2559.2,
                    2142.3,
                    1019.5,
                    310.6,
                    434.9,
                    791.0,
                    744.1,
                    411.2
                  ],
                  "BDMetadata": null,
                  "AirDryMetadata": null,
                  "LL15Metadata": null,
                  "DULMetadata": null,
                  "SATMetadata": null,
                  "KSMetadata": null,
                  "Name": "Physical",
                  "Children": [
                    {
                      "$type": "Models.Soils.SoilCrop, Models",
                      "LL": [
                        0.151,
                        0.146,
                        0.129,
                        0.111,
                        0.08,
                        0.072,
                        0.085,
                        0.082
                      ],
                      "KL": [
                        0.12,
                        0.11,
                        0.08,
                        0.05,
                        0.02,
                        0.005,
                        0.0,
                        0.0
                      ],
                      "XF": [
                        1.0,
                        1.0,
                        1.0,
                        1.0,
                        1.0,
                        1.0,
                        1.0,
                        1.0
                      ],
                      "LLMetadata": null,
                      "KLMetadata": null,
                      "XFMetadata": null,
                      "Name": "RedCloverSoil",
                      "Children": [],
                      "IncludeInDocumentation": true,
                      "Enabled": true,
                      "ReadOnly": false
                    }
                  ],
                  "IncludeInDocumentation": true,
                  "Enabled": true,
                  "ReadOnly": false
                },
                {
                  "$type": "Models.Soils.SoilWater, Models",
                  "SummerDate": "1-Oct",
                  "SummerU": 8.0,
                  "SummerCona": 4.0,
                  "WinterDate": "1-Apr",
                  "WinterU": 5.0,
                  "WinterCona": 1.5,
                  "DiffusConst": 88.0,
                  "DiffusSlope": 35.0,
                  "Salb": 0.2,
                  "CN2Bare": 60.0,
                  "CNRed": 20.0,
                  "CNCov": 0.8,
                  "slope": 0.0,
                  "discharge_width": 0.0,
                  "catchment_area": 0.0,
                  "max_pond": 0.0,
                  "Thickness": [
                    100.0,
                    120.0,
                    150.0,
                    230.0,
                    130.0,
                    250.0,
                    220.0,
                    300.0
                  ],
                  "Depth": [
                    "0-10",
                    "10-22",
                    "22-37",
                    "37-60",
                    "60-73",
                    "73-98",
                    "98-120",
                    "120-150"
                  ],
                  "SWCON": [
                    0.59,
                    0.59,
                    0.55,
                    0.48,
                    0.53,
                    0.5,
                    0.51,
                    0.45
                  ],
                  "KLAT": null,
                  "PrecipitationInterception": 0.0,
                  "Name": "SoilWater",
                  "Children": [],
                  "IncludeInDocumentation": true,
                  "Enabled": true,
                  "ReadOnly": false
                },
                {
                  "$type": "Models.Soils.Organic, Models",
                  "Depth": [
                    "0-10",
                    "10-22",
                    "22-37",
                    "37-60",
                    "60-73",
                    "73-98",
                    "98-120",
                    "120-150"
                  ],
                  "FOMCNRatio": 35.0,
                  "Thickness": [
                    100.0,
                    120.0,
                    150.0,
                    230.0,
                    130.0,
                    250.0,
                    220.0,
                    300.0
                  ],
                  "Carbon": [
                    2.94,
                    2.17,
                    0.99,
                    0.35,
                    0.24,
                    0.2,
                    0.15,
                    0.1
                  ],
                  "SoilCNRatio": [
                    11.3,
                    11.3,
                    11.5,
                    11.75,
                    12.0,
                    12.25,
                    12.5,
                    12.5
                  ],
                  "FBiom": [
                    0.08,
                    0.055,
                    0.015,
                    0.009,
                    0.008,
                    0.007,
                    0.005,
                    0.005
                  ],
                  "FInert": [
                    0.3,
                    0.45,
                    0.72,
                    0.87,
                    0.95,
                    0.99,
                    0.995,
                    0.995
                  ],
                  "FOM": [
                    450.0,
                    412.5,
                    322.5,
                    150.0,
                    75.0,
                    45.0,
                    30.0,
                    15.0
                  ],
                  "Name": "Organic",
                  "Children": [],
                  "IncludeInDocumentation": true,
                  "Enabled": true,
                  "ReadOnly": false
                },
                {
                  "$type": "Models.Soils.CERESSoilTemperature, Models",
                  "Name": "CERESSoilTemperature",
                  "Children": [],
                  "IncludeInDocumentation": true,
                  "Enabled": true,
                  "ReadOnly": false
                },
                {
                  "$type": "Models.Soils.InitialWater, Models",
                  "PercentMethod": 1,
                  "FractionFull": 0.75,
                  "DepthWetSoil": "NaN",
                  "RelativeTo": null,
                  "Name": "Initial water",
                  "Children": [],
                  "IncludeInDocumentation": true,
                  "Enabled": true,
                  "ReadOnly": false
                },
                {
                  "$type": "Models.Soils.Sample, Models",
                  "Depth": [
                    "0-15",
                    "15-30",
                    "30-75",
                    "75-100",
                    "100-150"
                  ],
                  "Thickness": [
                    150.0,
                    150.0,
                    450.0,
                    250.0,
                    500.0
                  ],
                  "NO3N": null,
                  "NH4N": null,
                  "SW": null,
                  "OC": null,
                  "EC": null,
                  "CL": null,
                  "ESP": null,
                  "PH": null,
                  "SWUnits": 0,
                  "OCUnits": 0,
                  "PHUnits": 0,
                  "Name": "Initial nitrogen",
                  "Children": [],
                  "IncludeInDocumentation": true,
                  "Enabled": true,
                  "ReadOnly": false
                },
                {
                  "$type": "Models.Soils.Nutrients.Nutrient, Models",
                  "DirectedGraphInfo": {
                    "$type": "Models.Graph.DirectedGraph, Models",
                    "Nodes": [
                      {
                        "$type": "Models.Graph.Node, Models",
                        "Name": "Inert",
                        "Location": "656, 254",
                        "Colour": "0, 158, 115",
                        "OutlineColour": "Black",
                        "Transparent": false
                      },
                      {
                        "$type": "Models.Graph.Node, Models",
                        "Name": "SurfaceResidue",
                        "Location": "566, 69",
                        "Colour": "0, 158, 115",
                        "OutlineColour": "Black",
                        "Transparent": false
                      },
                      {
                        "$type": "Models.Graph.Node, Models",
                        "Name": "FOMLignin",
                        "Location": "261, 69",
                        "Colour": "0, 158, 115",
                        "OutlineColour": "Black",
                        "Transparent": false
                      },
                      {
                        "$type": "Models.Graph.Node, Models",
                        "Name": "FOMCellulose",
                        "Location": "397, 70",
                        "Colour": "0, 158, 115",
                        "OutlineColour": "Black",
                        "Transparent": false
                      },
                      {
                        "$type": "Models.Graph.Node, Models",
                        "Name": "FOMCarbohydrate",
                        "Location": "123, 70",
                        "Colour": "0, 158, 115",
                        "OutlineColour": "Black",
                        "Transparent": false
                      },
                      {
                        "$type": "Models.Graph.Node, Models",
                        "Name": "Microbial",
                        "Location": "218, 299",
                        "Colour": "0, 158, 115",
                        "OutlineColour": "Black",
                        "Transparent": false
                      },
                      {
                        "$type": "Models.Graph.Node, Models",
                        "Name": "Humic",
                        "Location": "458, 293",
                        "Colour": "0, 158, 115",
                        "OutlineColour": "Black",
                        "Transparent": false
                      },
                      {
                        "$type": "Models.Graph.Node, Models",
                        "Name": "Urea",
                        "Location": "529, 419",
                        "Colour": "86, 180, 233",
                        "OutlineColour": "Black",
                        "Transparent": false
                      },
                      {
                        "$type": "Models.Graph.Node, Models",
                        "Name": "NO3",
                        "Location": "185, 435",
                        "Colour": "86, 180, 233",
                        "OutlineColour": "Black",
                        "Transparent": false
                      },
                      {
                        "$type": "Models.Graph.Node, Models",
                        "Name": "NH4",
                        "Location": "357, 422",
                        "Colour": "86, 180, 233",
                        "OutlineColour": "Black",
                        "Transparent": false
                      },
                      {
                        "$type": "Models.Graph.Node, Models",
                        "Name": "Atmosphere",
                        "Location": "48, 338",
                        "Colour": "White",
                        "OutlineColour": "White",
                        "Transparent": true
                      }
                    ],
                    "Arcs": [
                      {
                        "$type": "Models.Graph.Arc, Models",
                        "SourceName": "SurfaceResidue",
                        "DestinationName": "Microbial",
                        "Location": "415, 173",
                        "Colour": "Black",
                        "Text": null
                      },
                      {
                        "$type": "Models.Graph.Arc, Models",
                        "SourceName": "SurfaceResidue",
                        "DestinationName": "Humic",
                        "Location": "499, 172",
                        "Colour": "Black",
                        "Text": null
                      },
                      {
                        "$type": "Models.Graph.Arc, Models",
                        "SourceName": "FOMLignin",
                        "DestinationName": "Microbial",
                        "Location": "259, 221",
                        "Colour": "Black",
                        "Text": null
                      },
                      {
                        "$type": "Models.Graph.Arc, Models",
                        "SourceName": "FOMLignin",
                        "DestinationName": "Humic",
                        "Location": "255, 105",
                        "Colour": "Black",
                        "Text": null
                      },
                      {
                        "$type": "Models.Graph.Arc, Models",
                        "SourceName": "FOMCellulose",
                        "DestinationName": "Microbial",
                        "Location": "370, 184",
                        "Colour": "Black",
                        "Text": null
                      },
                      {
                        "$type": "Models.Graph.Arc, Models",
                        "SourceName": "FOMCellulose",
                        "DestinationName": "Humic",
                        "Location": "463, 224",
                        "Colour": "Black",
                        "Text": null
                      },
                      {
                        "$type": "Models.Graph.Arc, Models",
                        "SourceName": "FOMCarbohydrate",
                        "DestinationName": "Microbial",
                        "Location": "141, 131",
                        "Colour": "Black",
                        "Text": null
                      },
                      {
                        "$type": "Models.Graph.Arc, Models",
                        "SourceName": "FOMCarbohydrate",
                        "DestinationName": "Humic",
                        "Location": "204, 215",
                        "Colour": "Black",
                        "Text": null
                      },
                      {
                        "$type": "Models.Graph.Arc, Models",
                        "SourceName": "Microbial",
                        "DestinationName": "Microbial",
                        "Location": "335, 301",
                        "Colour": "Black",
                        "Text": null
                      },
                      {
                        "$type": "Models.Graph.Arc, Models",
                        "SourceName": "Microbial",
                        "DestinationName": "Humic",
                        "Location": "319, 278",
                        "Colour": "Black",
                        "Text": null
                      },
                      {
                        "$type": "Models.Graph.Arc, Models",
                        "SourceName": "Humic",
                        "DestinationName": "Microbial",
                        "Location": "334, 340",
                        "Colour": "Black",
                        "Text": null
                      },
                      {
                        "$type": "Models.Graph.Arc, Models",
                        "SourceName": "Urea",
                        "DestinationName": "NH4",
                        "Location": "433, 416",
                        "Colour": "Black",
                        "Text": null
                      },
                      {
                        "$type": "Models.Graph.Arc, Models",
                        "SourceName": "NO3",
                        "DestinationName": "Atmosphere",
                        "Location": "1, 319",
                        "Colour": "Black",
                        "Text": null
                      },
                      {
                        "$type": "Models.Graph.Arc, Models",
                        "SourceName": "NH4",
                        "DestinationName": "NO3",
                        "Location": "243, 409",
                        "Colour": "Black",
                        "Text": null
                      }
                    ]
                  },
                  "ResourceName": "Nutrient",
                  "Name": "Nutrient",
                  "IncludeInDocumentation": true,
                  "Enabled": true,
                  "ReadOnly": false
                }
              ],
              "IncludeInDocumentation": true,
              "Enabled": true,
              "ReadOnly": false
            },
            {
              "$type": "Models.PMF.Plant, Models",
              "CropType": "RedClover",
              "IsAlive": false,
              "IsEnding": false,
              "DaysAfterEnding": 0,
              "ResourceName": "RedClover",
              "Name": "RedClover",
              "IncludeInDocumentation": true,
              "Enabled": true,
              "ReadOnly": false
            },
            {
              "$type": "Models.Report.Report, Models",
              "VariableNames": [
                "[Clock].Today as Date",
                "",
                "[RedClover].Population",
                "[RedClover].CropType",
                "[RedClover].Leaf.RadIntTot as InterceptedRadiation",
                "",
                "[Irrigation].IrrigationApplied as IrrigationApplied",
                "[Soil].SoilWater.Es as Evaporation",
                "[RedClover].Leaf.Transpiration as Transpiration",
                "[Soil].SoilWater.Drainage as Drainage",
                "[Soil].SoilWater.Runoff as Runoff",
                "sum([Soil].SoilWater.SWmm) as TotalSWC",
                "sum([Soil].DULmm) as TotalDUL",
                "sum([Soil].LL15mm) as TotalLL15",
                "[Fertiliser].NitrogenApplied as FertiliserN",
                "sum([Soil].SoilNitrogen.Denitrification) as DenitrifiedN",
                "([Soil].SoilWater.LeachNH4 + [Soil].SoilWater.LeachNO3) as LeachedN",
                "(-1*[RedClover].Root.NUptake) as UptakeN",
                "[RedClover].Nodule.NFixed as FixedN",
                "(sum([Soil].SoilNitrogen.Urea.kgha) + sum([Soil].SoilNitrogen.NH4.kgha) + sum([Soil].SoilNitrogen.NO3.kgha)) as SoilNContent",
                "",
                "[RedClover].Total.Wt",
                "[RedClover].AboveGround.Wt",
                "[RedClover].BelowGround.Wt",
                "[RedClover].Leaf.Live.NConc",
                "[RedClover].Leaf.LAI",
                "[RedClover].Leaf.Live.Wt",
                "[RedClover].Stem.Live.Wt",
                "[RedClover].Inflorescence.Live.Wt",
                "[RedClover].Taproot.Live.Wt",
                "[RedClover].Root.Live.Wt",
                "",
                "[DefoliationManager].Script.DefoliatedWt as HarvestedWt"
              ],
              "EventNames": [
                "[Clock].DoReport"
              ],
              "Name": "Report",
              "Children": [],
              "IncludeInDocumentation": true,
              "Enabled": true,
              "ReadOnly": false
            }
          ],
          "IncludeInDocumentation": true,
          "Enabled": true,
          "ReadOnly": false
        },
        {
          "$type": "Models.Graph.Graph, Models",
          "Caption": null,
          "Axis": [
            {
              "$type": "Models.Graph.Axis, Models",
              "Type": 3,
              "Title": "Date",
              "Inverted": false,
              "Minimum": "NaN",
              "Maximum": "NaN",
              "Interval": "NaN",
              "DateTimeAxis": false,
              "CrossesAtZero": false
            },
            {
              "$type": "Models.Graph.Axis, Models",
              "Type": 0,
              "Title": null,
              "Inverted": false,
              "Minimum": "NaN",
              "Maximum": "NaN",
              "Interval": "NaN",
              "DateTimeAxis": false,
              "CrossesAtZero": false
            }
          ],
          "LegendPosition": 0,
          "LegendOrientation": 0,
          "DisabledSeries": [],
          "LegendOutsideGraph": false,
          "Name": "Biomass",
          "Children": [
            {
              "$type": "Models.Graph.Series, Models",
              "Type": 1,
              "XAxis": 3,
              "YAxis": 0,
              "ColourArgb": -16777216,
              "FactorToVaryColours": null,
              "FactorToVaryMarkers": null,
              "FactorToVaryLines": null,
              "Marker": 11,
              "MarkerSize": 0,
              "Line": 1,
              "LineThickness": 0,
              "Checkpoint": "Current",
              "TableName": "Report",
              "XFieldName": "Date",
              "YFieldName": "RedClover.Total.Wt",
              "X2FieldName": "",
              "Y2FieldName": "",
              "ShowInLegend": true,
              "IncludeSeriesNameInLegend": false,
              "Cumulative": false,
              "CumulativeX": false,
              "Filter": null,
              "Name": "Total",
              "Children": [],
              "IncludeInDocumentation": true,
              "Enabled": true,
              "ReadOnly": false
            },
            {
              "$type": "Models.Graph.Series, Models",
              "Type": 1,
              "XAxis": 3,
              "YAxis": 0,
              "ColourArgb": -16736653,
              "FactorToVaryColours": null,
              "FactorToVaryMarkers": null,
              "FactorToVaryLines": null,
              "Marker": 11,
              "MarkerSize": 0,
              "Line": 0,
              "LineThickness": 0,
              "Checkpoint": "Current",
              "TableName": "Report",
              "XFieldName": "Date",
              "YFieldName": "RedClover.AboveGround.Wt",
              "X2FieldName": "",
              "Y2FieldName": "",
              "ShowInLegend": true,
              "IncludeSeriesNameInLegend": false,
              "Cumulative": false,
              "CumulativeX": false,
              "Filter": null,
              "Name": "AboveGround",
              "Children": [],
              "IncludeInDocumentation": true,
              "Enabled": true,
              "ReadOnly": false
            },
            {
              "$type": "Models.Graph.Series, Models",
              "Type": 1,
              "XAxis": 3,
              "YAxis": 0,
              "ColourArgb": -2793984,
              "FactorToVaryColours": null,
              "FactorToVaryMarkers": null,
              "FactorToVaryLines": null,
              "Marker": 11,
              "MarkerSize": 0,
              "Line": 0,
              "LineThickness": 0,
              "Checkpoint": "Current",
              "TableName": "Report",
              "XFieldName": "Date",
              "YFieldName": "RedClover.BelowGround.Wt",
              "X2FieldName": "",
              "Y2FieldName": "",
              "ShowInLegend": true,
              "IncludeSeriesNameInLegend": false,
              "Cumulative": false,
              "CumulativeX": false,
              "Filter": null,
              "Name": "BelowGround",
              "Children": [],
              "IncludeInDocumentation": true,
              "Enabled": true,
              "ReadOnly": false
            }
          ],
          "IncludeInDocumentation": true,
          "Enabled": true,
          "ReadOnly": false
        },
        {
          "$type": "Models.Graph.Graph, Models",
          "Caption": null,
          "Axis": [
            {
              "$type": "Models.Graph.Axis, Models",
              "Type": 3,
              "Title": "Date",
              "Inverted": false,
              "Minimum": "NaN",
              "Maximum": "NaN",
              "Interval": "NaN",
              "DateTimeAxis": false,
              "CrossesAtZero": false
            },
            {
              "$type": "Models.Graph.Axis, Models",
              "Type": 0,
              "Title": null,
              "Inverted": false,
              "Minimum": "NaN",
              "Maximum": "NaN",
              "Interval": "NaN",
              "DateTimeAxis": false,
              "CrossesAtZero": false
            }
          ],
          "LegendPosition": 0,
          "LegendOrientation": 0,
          "DisabledSeries": [],
          "LegendOutsideGraph": false,
          "Name": "PlantParts",
          "Children": [
            {
              "$type": "Models.Graph.Series, Models",
              "Type": 1,
              "XAxis": 3,
              "YAxis": 0,
              "ColourArgb": -16736653,
              "FactorToVaryColours": null,
              "FactorToVaryMarkers": null,
              "FactorToVaryLines": null,
              "Marker": 11,
              "MarkerSize": 0,
              "Line": 0,
              "LineThickness": 0,
              "Checkpoint": "Current",
              "TableName": "Report",
              "XFieldName": "Date",
              "YFieldName": "RedClover.Leaf.Live.Wt",
              "X2FieldName": "",
              "Y2FieldName": "",
              "ShowInLegend": true,
              "IncludeSeriesNameInLegend": false,
              "Cumulative": false,
              "CumulativeX": false,
              "Filter": null,
              "Name": "Leaf",
              "Children": [],
              "IncludeInDocumentation": true,
              "Enabled": true,
              "ReadOnly": false
            },
            {
              "$type": "Models.Graph.Series, Models",
              "Type": 1,
              "XAxis": 3,
              "YAxis": 0,
              "ColourArgb": -16777216,
              "FactorToVaryColours": null,
              "FactorToVaryMarkers": null,
              "FactorToVaryLines": null,
              "Marker": 11,
              "MarkerSize": 0,
              "Line": 2,
              "LineThickness": 0,
              "Checkpoint": "Current",
              "TableName": "Report",
              "XFieldName": "Date",
              "YFieldName": "RedClover.Stem.Live.Wt",
              "X2FieldName": "",
              "Y2FieldName": "",
              "ShowInLegend": true,
              "IncludeSeriesNameInLegend": false,
              "Cumulative": false,
              "CumulativeX": false,
              "Filter": null,
              "Name": "Stem",
              "Children": [],
              "IncludeInDocumentation": true,
              "Enabled": true,
              "ReadOnly": false
            },
            {
              "$type": "Models.Graph.Series, Models",
              "Type": 1,
              "XAxis": 3,
              "YAxis": 0,
              "ColourArgb": -11094807,
              "FactorToVaryColours": null,
              "FactorToVaryMarkers": null,
              "FactorToVaryLines": null,
              "Marker": 11,
              "MarkerSize": 0,
              "Line": 0,
              "LineThickness": 0,
              "Checkpoint": "Current",
              "TableName": "Report",
              "XFieldName": "Date",
              "YFieldName": "RedClover.Inflorescence.Live.Wt",
              "X2FieldName": "",
              "Y2FieldName": "",
              "ShowInLegend": true,
              "IncludeSeriesNameInLegend": false,
              "Cumulative": false,
              "CumulativeX": false,
              "Filter": null,
              "Name": "Inflorescence",
              "Children": [],
              "IncludeInDocumentation": true,
              "Enabled": true,
              "ReadOnly": false
            },
            {
              "$type": "Models.Graph.Series, Models",
              "Type": 1,
              "XAxis": 3,
              "YAxis": 0,
              "ColourArgb": -990142,
              "FactorToVaryColours": null,
              "FactorToVaryMarkers": null,
              "FactorToVaryLines": null,
              "Marker": 11,
              "MarkerSize": 0,
              "Line": 0,
              "LineThickness": 0,
              "Checkpoint": "Current",
              "TableName": "Report",
              "XFieldName": "Date",
              "YFieldName": "RedClover.Taproot.Live.Wt",
              "X2FieldName": "",
              "Y2FieldName": "",
              "ShowInLegend": true,
              "IncludeSeriesNameInLegend": false,
              "Cumulative": false,
              "CumulativeX": false,
              "Filter": null,
              "Name": "Taproot",
              "Children": [],
              "IncludeInDocumentation": true,
              "Enabled": true,
              "ReadOnly": false
            },
            {
              "$type": "Models.Graph.Series, Models",
              "Type": 1,
              "XAxis": 3,
              "YAxis": 0,
              "ColourArgb": -2793984,
              "FactorToVaryColours": null,
              "FactorToVaryMarkers": null,
              "FactorToVaryLines": null,
              "Marker": 11,
              "MarkerSize": 0,
              "Line": 0,
              "LineThickness": 0,
              "Checkpoint": "Current",
              "TableName": "Report",
              "XFieldName": "Date",
              "YFieldName": "RedClover.Root.Live.Wt",
              "X2FieldName": "",
              "Y2FieldName": "",
              "ShowInLegend": true,
              "IncludeSeriesNameInLegend": false,
              "Cumulative": false,
              "CumulativeX": false,
              "Filter": null,
              "Name": "Root",
              "Children": [],
              "IncludeInDocumentation": true,
              "Enabled": true,
              "ReadOnly": false
            }
          ],
          "IncludeInDocumentation": true,
          "Enabled": true,
          "ReadOnly": false
        },
        {
          "$type": "Models.Graph.Graph, Models",
          "Caption": null,
          "Axis": [
            {
              "$type": "Models.Graph.Axis, Models",
              "Type": 3,
              "Title": "Date",
              "Inverted": false,
              "Minimum": "NaN",
              "Maximum": "NaN",
              "Interval": "NaN",
              "DateTimeAxis": false,
              "CrossesAtZero": false
            },
            {
              "$type": "Models.Graph.Axis, Models",
              "Type": 0,
              "Title": null,
              "Inverted": false,
              "Minimum": "NaN",
              "Maximum": "NaN",
              "Interval": "NaN",
              "DateTimeAxis": false,
              "CrossesAtZero": false
            },
            {
              "$type": "Models.Graph.Axis, Models",
              "Type": 2,
              "Title": null,
              "Inverted": false,
              "Minimum": "NaN",
              "Maximum": "NaN",
              "Interval": "NaN",
              "DateTimeAxis": false,
              "CrossesAtZero": false
            }
          ],
          "LegendPosition": 0,
          "LegendOrientation": 0,
          "DisabledSeries": [],
          "LegendOutsideGraph": false,
          "Name": "Harvests",
          "Children": [
            {
              "$type": "Models.Graph.Series, Models",
              "Type": 1,
              "XAxis": 3,
              "YAxis": 0,
              "ColourArgb": -16736653,
              "FactorToVaryColours": null,
              "FactorToVaryMarkers": null,
              "FactorToVaryLines": null,
              "Marker": 11,
              "MarkerSize": 0,
              "Line": 0,
              "LineThickness": 0,
              "Checkpoint": "Current",
              "TableName": "Report",
              "XFieldName": "Date",
              "YFieldName": "HarvestedWt",
              "X2FieldName": "",
              "Y2FieldName": "",
              "ShowInLegend": true,
              "IncludeSeriesNameInLegend": false,
              "Cumulative": false,
              "CumulativeX": false,
              "Filter": null,
              "Name": "Events",
              "Children": [],
              "IncludeInDocumentation": true,
              "Enabled": true,
              "ReadOnly": false
            },
            {
              "$type": "Models.Graph.Series, Models",
              "Type": 1,
              "XAxis": 3,
              "YAxis": 2,
              "ColourArgb": -16777216,
              "FactorToVaryColours": null,
              "FactorToVaryMarkers": null,
              "FactorToVaryLines": null,
              "Marker": 11,
              "MarkerSize": 0,
              "Line": 0,
              "LineThickness": 0,
              "Checkpoint": "Current",
              "TableName": "Report",
              "XFieldName": "Date",
              "YFieldName": "HarvestedWt",
              "X2FieldName": "",
              "Y2FieldName": "",
              "ShowInLegend": true,
              "IncludeSeriesNameInLegend": false,
              "Cumulative": true,
              "CumulativeX": false,
              "Filter": null,
              "Name": "Cumulative",
              "Children": [],
              "IncludeInDocumentation": true,
              "Enabled": true,
              "ReadOnly": false
            }
          ],
          "IncludeInDocumentation": true,
          "Enabled": true,
          "ReadOnly": false
        },
        {
          "$type": "Models.Graph.Graph, Models",
          "Caption": null,
          "Axis": [
            {
              "$type": "Models.Graph.Axis, Models",
              "Type": 3,
              "Title": "Date",
              "Inverted": false,
              "Minimum": "NaN",
              "Maximum": "NaN",
              "Interval": "NaN",
              "DateTimeAxis": false,
              "CrossesAtZero": false
            },
            {
              "$type": "Models.Graph.Axis, Models",
              "Type": 0,
              "Title": null,
              "Inverted": false,
              "Minimum": "NaN",
              "Maximum": "NaN",
              "Interval": "NaN",
              "DateTimeAxis": false,
              "CrossesAtZero": false
            }
          ],
          "LegendPosition": 0,
          "LegendOrientation": 0,
          "DisabledSeries": [],
          "LegendOutsideGraph": false,
          "Name": "Water",
          "Children": [
            {
              "$type": "Models.Graph.Series, Models",
              "Type": 1,
              "XAxis": 3,
              "YAxis": 0,
              "ColourArgb": -16747854,
              "FactorToVaryColours": null,
              "FactorToVaryMarkers": null,
              "FactorToVaryLines": null,
              "Marker": 11,
              "MarkerSize": 0,
              "Line": 0,
              "LineThickness": 0,
              "Checkpoint": "Current",
              "TableName": "Report",
              "XFieldName": "Date",
              "YFieldName": "TotalSWC",
              "X2FieldName": "",
              "Y2FieldName": "",
              "ShowInLegend": true,
              "IncludeSeriesNameInLegend": false,
              "Cumulative": false,
              "CumulativeX": false,
              "Filter": null,
              "Name": "WaterContent",
              "Children": [],
              "IncludeInDocumentation": true,
              "Enabled": true,
              "ReadOnly": false
            },
            {
              "$type": "Models.Graph.Series, Models",
              "Type": 1,
              "XAxis": 3,
              "YAxis": 0,
              "ColourArgb": -16777216,
              "FactorToVaryColours": null,
              "FactorToVaryMarkers": null,
              "FactorToVaryLines": null,
              "Marker": 11,
              "MarkerSize": 0,
              "Line": 0,
              "LineThickness": 0,
              "Checkpoint": "Current",
              "TableName": "Report",
              "XFieldName": "Date",
              "YFieldName": "TotalDUL",
              "X2FieldName": "",
              "Y2FieldName": "",
              "ShowInLegend": true,
              "IncludeSeriesNameInLegend": false,
              "Cumulative": false,
              "CumulativeX": false,
              "Filter": null,
              "Name": "DUL",
              "Children": [],
              "IncludeInDocumentation": true,
              "Enabled": true,
              "ReadOnly": false
            },
            {
              "$type": "Models.Graph.Series, Models",
              "Type": 1,
              "XAxis": 3,
              "YAxis": 0,
              "ColourArgb": -2793984,
              "FactorToVaryColours": null,
              "FactorToVaryMarkers": null,
              "FactorToVaryLines": null,
              "Marker": 11,
              "MarkerSize": 0,
              "Line": 0,
              "LineThickness": 0,
              "Checkpoint": "Current",
              "TableName": "Report",
              "XFieldName": "Date",
              "YFieldName": "TotalLL15",
              "X2FieldName": "",
              "Y2FieldName": "",
              "ShowInLegend": true,
              "IncludeSeriesNameInLegend": false,
              "Cumulative": false,
              "CumulativeX": false,
              "Filter": null,
              "Name": "LL15",
              "Children": [],
              "IncludeInDocumentation": true,
              "Enabled": true,
              "ReadOnly": false
            }
          ],
          "IncludeInDocumentation": true,
          "Enabled": true,
          "ReadOnly": false
        }
      ],
      "IncludeInDocumentation": true,
      "Enabled": true,
      "ReadOnly": false
    }
  ],
  "IncludeInDocumentation": true,
  "Enabled": true,
  "ReadOnly": false
}<|MERGE_RESOLUTION|>--- conflicted
+++ resolved
@@ -2,11 +2,7 @@
   "$type": "Models.Core.Simulations, Models",
   "ExplorerWidth": 587,
   "Version": 80,
-<<<<<<< HEAD
   "ApsimVersion": "Version 0.0.0.0, built 2020-03-06",
-=======
-  "ApsimVersion": "Version 0.0.0.0, built 2020-03-05",
->>>>>>> 594d23d6
   "Name": "Simulations",
   "Children": [
     {
