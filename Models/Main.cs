﻿namespace Models
{
    using APSIM.Shared.JobRunning;
    using APSIM.Shared.Utilities;
    using CommandLine;
    using Models.Core;
    using Models.Core.ApsimFile;
    using Models.Core.Run;
    using Models.Factorial;
    using System;
    using System.Collections.Generic;
    using System.IO;
    using System.Linq;
    using System.Text;

    /// <summary>Class to hold a static main entry point.</summary>
    public class Program
    {
        private static object lockObject = new object();
        private static int exitCode = 0;
        private static List<Exception> exceptionsWrittenToConsole = new List<Exception>();

        /// <summary>
        /// Main program entry point.
        /// </summary>
        /// <param name="args"> Command line arguments</param>
        /// <returns> Program exit code (0 for success)</returns>
        public static int Main(string[] args)
        {
            ReplaceObsoleteArguments(ref args);
            new Parser(config =>
            {
                config.AutoHelp = true;
                config.HelpWriter = Console.Out;
            }).ParseArguments<Options>(args)
              .WithParsed(Run)
              .WithNotParsed(HandleParseError);
            return exitCode;
        }

        /// <summary>
        /// Handles parser errors to ensure that a non-zero exit code
        /// is returned when parse errors are encountered.
        /// </summary>
        /// <param name="errors">Parse errors.</param>
        private static void HandleParseError(IEnumerable<Error> errors)
        {
            if ( !(errors.IsHelp() || errors.IsVersion()) )
                exitCode = 1;
        }

        /// <summary>
        /// Run Models with the given set of options.
        /// </summary>
        /// <param name="options"></param>
        public static void Run(Options options)
        {
            try
            {
                string[] files = options.Files.SelectMany(f => DirectoryUtilities.FindFiles(f, options.Recursive)).ToArray();
                if (files == null || files.Length < 1)
                    throw new ArgumentException($"No files were specified");
                if (options.NumProcessors == 0)
                    throw new ArgumentException($"Number of processors cannot be 0");
                if (options.Upgrade)
                {
                    foreach (string file in files)
                    {
                        UpgradeFile(file);
                        if (options.Verbose)
                            Console.WriteLine("Successfully upgraded " + file);
                    }
                }
                else if (options.ListSimulationNames)
                    foreach (string file in files)
                        ListSimulationNames(file, options.SimulationNameRegex);
                else if (options.MergeDBFiles)
                {
                    string[] dbFiles = files.Select(f => Path.ChangeExtension(f, ".db")).ToArray();
                    string outFile = Path.Combine(Path.GetDirectoryName(dbFiles[0]), "merged.db");
                    DBMerger.MergeFiles(dbFiles, outFile);
                }
                else
                {
                    Runner runner;
                    if (string.IsNullOrEmpty(options.EditFilePath))
                        // Run simulations
                        runner = new Runner(files,
                                            options.RunTests,
                                            options.RunType,
                                            numberOfProcessors: options.NumProcessors,
                                            simulationNamePatternMatch: options.SimulationNameRegex);
                    else
                        runner = new Runner(files.Select(f => EditFile.Do(f, options.EditFilePath)),
                                            true,
                                            true,
                                            options.RunTests,
                                            runType: options.RunType,
                                            numberOfProcessors: options.NumProcessors,
                                            simulationNamePatternMatch: options.SimulationNameRegex);
                    runner.SimulationCompleted += OnJobCompleted;
                    if (options.Verbose)
                        runner.SimulationCompleted += WriteCompleteMessage;
                    if (options.ExportToCsv)
                        runner.SimulationGroupCompleted += OnSimulationGroupCompleted;
                    runner.AllSimulationsCompleted += OnAllJobsCompleted;
                    runner.Run();

                    // If errors occurred, write them to the console.
                    if (exitCode != 0)
                        Console.WriteLine("ERRORS FOUND!!");
                    if (options.Verbose)
                        Console.WriteLine("Elapsed time was " + runner.ElapsedTime.TotalSeconds.ToString("F1") + " seconds");
                }
            }
            catch (Exception err)
            {
                Console.WriteLine(err.ToString());
                exitCode = 1;
            }
        }

        private static void ReplaceObsoleteArguments(ref string[] args)
        {
            if (args == null)
                return;
            List<KeyValuePair<string, string>> replacements = new List<KeyValuePair<string, string>>()
            {
                new KeyValuePair<string, string>("/Recurse", "--recursive"),
                new KeyValuePair<string, string>("/SingleThreaded", "--single-threaded"),
                new KeyValuePair<string, string>("/RunTests", "--run-tests"),
                new KeyValuePair<string, string>("/Csv", "--csv"),
                new KeyValuePair<string, string>("/Version", "--version"),
                new KeyValuePair<string, string>("/Verbose", "--verbose"),
                new KeyValuePair<string, string>("/Upgrade", "--upgrade"),
                new KeyValuePair<string, string>("/MultiProcess", "--multi-process"),
                new KeyValuePair<string, string>("/NumberOfProcessors:", "--cpu-count="),
                new KeyValuePair<string, string>("/SimulationNameRegexPattern:", "--simulation-names="),
                new KeyValuePair<string, string>("/MergeDBFiles", "--merge-db-files"),
                new KeyValuePair<string, string>("/Edit", "--edit"),
                new KeyValuePair<string, string>("/ListSimulations", "--list-simulations"),
                new KeyValuePair<string, string>("/?", "--help"),
            };
            for (int i = 0; i < args.Length; i++)
                foreach (KeyValuePair<string, string> replacement in replacements)
                    args[i] = args[i].Replace(replacement.Key, replacement.Value);
        }

        /// <summary>
        /// Write the APSIM version to the console.
        /// </summary>
        private static void WriteVersion()
        {
            Console.WriteLine(Simulations.GetApsimVersion());
        }

        /// <summary>
        /// Upgrade a file to the latest APSIM version.
        /// </summary>
        /// <param name="file">The name of the file to upgrade.</param>
        private static void UpgradeFile(string file)
        {
            string contents = File.ReadAllText(file);
            ConverterReturnType converter = Converter.DoConvert(contents, fileName: file);
            if (converter.DidConvert)
                File.WriteAllText(file, converter.Root.ToString());
        }

        private static void ListSimulationNames(string fileName, string simulationNameRegex)
        {
            Simulations file = FileFormat.ReadFromFile<Simulations>(fileName, out List<Exception> errors);
            if (errors != null && errors.Count > 0)
                throw errors[0];

            SimulationGroup jobFinder = new SimulationGroup(file, simulationNamePatternMatch: simulationNameRegex);
            jobFinder.FindAllSimulationNames(file, null).ForEach(name => Console.WriteLine(name));

        }

        /// <summary>Job has completed</summary>
        private static void OnJobCompleted(object sender, JobCompleteArguments e)
        {
            if (e.ExceptionThrowByJob != null)
            {
                lock (lockObject)
                {
                    exceptionsWrittenToConsole.Add(e.ExceptionThrowByJob);
                    Console.WriteLine("----------------------------------------------");
                    Console.WriteLine(e.ExceptionThrowByJob.ToString());
                    exitCode = 1;
                }
            }
        }

        /// <summary>All jobs for a file have completed</summary>
        private static void OnSimulationGroupCompleted(object sender, EventArgs e)
        {
            if (sender is SimulationGroup group)
            {
                string fileName = Path.ChangeExtension(group.FileName, ".db");
                var storage = new Storage.DataStore(fileName);
                Report.WriteAllTables(storage, fileName);
                Console.WriteLine("Successfully created csv file " + Path.ChangeExtension(fileName, ".csv"));
            }
        }

        /// <summary>All jobs have completed</summary>
        private static void OnAllJobsCompleted(object sender, Runner.AllJobsCompletedArgs e)
        {
<<<<<<< HEAD
            if (sender is Runner)
            {
                (sender as Runner).DisposeStorage();
            }
            if (e.AllExceptionsThrown != null)
=======
            if (e.AllExceptionsThrown == null)
                return;

            foreach (Exception error in e.AllExceptionsThrown)
>>>>>>> 4f439873
            {
                if (!exceptionsWrittenToConsole.Contains(error))
                {
                    Console.WriteLine("----------------------------------------------");
                    Console.WriteLine(error.ToString());
                    exitCode = 1;
                }
            }
        }

        /// <summary>
        /// Write a complete message to the console.
        /// </summary>
        /// <param name="sender">Sender object.</param>
        /// <param name="e">The event arguments of the completed job.</param>
        private static void WriteCompleteMessage(object sender, JobCompleteArguments e)
        {
            if (e.Job == null)
                return;

            var message = new StringBuilder(e.Job.Name);
            if (e.Job is SimulationDescription sim && !string.IsNullOrEmpty(sim.SimulationToRun?.FileName))
                message.Append($" ({sim.SimulationToRun.FileName})");
            string duration = e.ElapsedTime.TotalSeconds.ToString("F1");
            message.Append($" has finished. Elapsed time was {duration} seconds.");
            Console.WriteLine(message);
        }
    }
}<|MERGE_RESOLUTION|>--- conflicted
+++ resolved
@@ -207,18 +207,13 @@
         /// <summary>All jobs have completed</summary>
         private static void OnAllJobsCompleted(object sender, Runner.AllJobsCompletedArgs e)
         {
-<<<<<<< HEAD
-            if (sender is Runner)
-            {
+            if (sender is Runner runner)
                 (sender as Runner).DisposeStorage();
-            }
-            if (e.AllExceptionsThrown != null)
-=======
+
             if (e.AllExceptionsThrown == null)
                 return;
 
             foreach (Exception error in e.AllExceptionsThrown)
->>>>>>> 4f439873
             {
                 if (!exceptionsWrittenToConsole.Contains(error))
                 {
