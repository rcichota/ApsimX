--- conflicted
+++ resolved
@@ -9,7 +9,7 @@
     using System.Collections.Generic;
     using System.Xml.Serialization;
     using Models.Core;
-    using Models.Plant.Interfaces;
+    using Models.Interfaces;
     using Models.PMF.Interfaces;
     using Models.PMF.Organs;
     using Models.PMF.Phen;
@@ -19,23 +19,29 @@
     /// The generic plant model
     /// </summary>
     [Serializable]
-    public class Plant : ModelCollectionFromResource, ICrop, IUptake
+    public class Plant : ModelCollectionFromResource, ICrop
     {
         #region Class links
         /// <summary>The summary</summary>
-        [Link] ISummary Summary = null;
+        [Link]
+        ISummary Summary = null;
         /// <summary>The phenology</summary>
-        [Link(IsOptional = true)] public Phenology Phenology = null;
+        [Link(IsOptional = true)]
+        public Phenology Phenology = null;
         /// <summary>The arbitrator</summary>
-        [Link(IsOptional = true)] public OrganArbitrator Arbitrator = null;
+        [Link(IsOptional = true)]
+        public OrganArbitrator Arbitrator = null;
         /// <summary>The structure</summary>
-        [Link(IsOptional=true)] public Structure Structure = null;
+        [Link(IsOptional = true)]
+        public Structure Structure = null;
         /// <summary>The leaf</summary>
-        [Link(IsOptional=true)] public Leaf Leaf = null;
+        [Link(IsOptional = true)]
+        public Leaf Leaf = null;
         /// <summary>The root</summary>
-        [Link(IsOptional=true)] public Root Root = null;
+        [Link(IsOptional = true)]
+        public Root Root = null;
         /// <summary>The base function class</summary>
-        
+
         #endregion
 
         #region Class properties and fields
@@ -48,7 +54,7 @@
         /// <summary>The sowing data</summary>
         [XmlIgnore]
         public SowPlant2Type SowingData;
-        
+
         /// <summary>Gets the organs.</summary>
         [XmlIgnore]
         public IOrgan[] Organs { get; private set; }
@@ -98,7 +104,7 @@
             get
             {
                 double F;
-                
+
                 if (Leaf != null && Leaf.WaterDemand > 0)
                     F = Root.WaterUptake / Leaf.WaterDemand;
                 else
@@ -120,7 +126,7 @@
 
         /// <summary>Return true if plant is alive and in the ground.</summary>
         public bool IsAlive { get { return SowingData != null; } }
-        
+
         /// <summary>Return true if plant has emerged</summary>
         public bool IsEmerged
         {
@@ -182,15 +188,15 @@
             foreach (IOrgan Child in Organs)
                 Child.OnSow(SowingData);
             if (Structure != null)
-               Structure.OnSow(SowingData);
+                Structure.OnSow(SowingData);
             if (Phenology != null)
                 Phenology.OnSow();
             if (Arbitrator != null)
                 Arbitrator.OnSow();
 
-            
-       
-            Summary.WriteMessage(this, string.Format("A crop of " + CropType +" (cultivar = " + cultivar + ") was sown today at a population of " + Population + " plants/m2 with " + budNumber + " buds per plant at a row spacing of " + rowSpacing + " and a depth of " + depth + " mm"));
+
+
+            Summary.WriteMessage(this, string.Format("A crop of " + CropType + " (cultivar = " + cultivar + ") was sown today at a population of " + Population + " plants/m2 with " + budNumber + " buds per plant at a row spacing of " + rowSpacing + " and a depth of " + depth + " mm"));
         }
         /// <summary>Harvest the crop.</summary>
         public void Harvest()
@@ -222,7 +228,7 @@
 
             cultivarDefinition.Unapply();
         }
-        
+
         /// <summary>Clears this instance.</summary>
         private void Clear()
         {
@@ -230,13 +236,13 @@
             //WaterSupplyDemandRatio = 0;
             Population = 0;
             if (Structure != null)
-               Structure.Clear();
+                Structure.Clear();
             if (Phenology != null)
-               Phenology.Clear();
+                Phenology.Clear();
             if (Arbitrator != null)
-               Arbitrator.Clear();
-        }
-        
+                Arbitrator.Clear();
+        }
+
         /// <summary>Cut the crop.</summary>
         public void Cut()
         {
@@ -247,7 +253,7 @@
             foreach (IOrgan Child in Organs)
                 Child.OnCut();
         }
-        
+
         /// <summary>Things the plant model does when the simulation starts</summary>
         /// <param name="sender">The sender.</param>
         /// <param name="e">The <see cref="EventArgs"/> instance containing the event data.</param>
@@ -263,65 +269,7 @@
             foreach (IOrgan o in Organs)
                 o.OnSimulationCommencing();
         }
-        /// <summary>
-        /// Calculate the potential sw uptake for today. Should return null if crop is not in the ground.
-        /// </summary>
-        public List<ZoneWaterAndN> GetSWUptakes(SoilState soilstate)
-        {
-            if (IsAlive)
-            {
-                double Supply = 0;
-                double Demand = 0;
-                double[] supply = null;
-                foreach (IArbitration o in Organs)
-                {
-                    double[] organSupply = o.WaterSupply(soilstate.Zones);
-                    if (organSupply != null)
-                    {
-                        supply = organSupply;
-                        Supply += Utility.Math.Sum(organSupply);
-                    }
-                    Demand += o.WaterDemand;
-                }
-
-                double FractionUsed = 0;
-                if (Supply > 0)
-                    FractionUsed = Math.Min(1.0, Demand / Supply);
-
-                ZoneWaterAndN uptake = new ZoneWaterAndN();
-                uptake.Name = soilstate.Zones[0].Name;
-                uptake.Water = Utility.Math.Multiply_Value(supply, FractionUsed);
-                uptake.NO3N = new double[uptake.Water.Length];
-                uptake.NH4N = new double[uptake.Water.Length];
-
-                List<ZoneWaterAndN> zones = new List<ZoneWaterAndN>();
-                zones.Add(uptake);
-                return zones;
-            }
-            else
-                return null;
-        }
-        /// <summary>
-        /// Set the sw uptake for today
-        /// </summary>
-        public void SetSWUptake(List<ZoneWaterAndN> zones)
-        {
-            double[] uptake = zones[0].Water;
-            double Supply = Utility.Math.Sum(uptake);
-            double Demand = 0;
-            foreach (IArbitration o in Organs)
-                Demand += o.WaterDemand;
-
-            double fraction = 1;
-            if (Demand > 0)
-                fraction = Math.Min(1.0, Supply / Demand);
-
-            foreach (IArbitration o in Organs)
-                if (o.WaterDemand > 0)
-                    o.WaterAllocation = fraction * o.WaterDemand;
-
-            Root.DoWaterUptake(uptake);
-        }
+
         /// <summary>Things that happen when the clock broadcasts DoPlantGrowth Event</summary>
         /// <param name="sender">The sender.</param>
         /// <param name="e">The <see cref="EventArgs"/> instance containing the event data.</param>
@@ -355,103 +303,7 @@
                 }
             }
         }
-        /// <summary>
-        /// Calculate the potential sw uptake for today. Should return null if crop is not in the ground.
-        /// </summary>
-        public List<Soils.Arbitrator.ZoneWaterAndN> GetNUptakes(SoilState soilstate)
-        {
-<<<<<<< HEAD
-=======
-            ZoneWaterAndN UptakeDemands = new ZoneWaterAndN();
->>>>>>> 2feab798
-            if (IsAlive)
-            {
-                ZoneWaterAndN uptake = new ZoneWaterAndN();
-                if (IsAlive)
-                    if (Phenology != null)
-                    {
-                        if (Phenology.Emerged == true)
-                        {
-                            Arbitrator.DoNUptakeDemandCalculations(soilstate);
-
-<<<<<<< HEAD
-                            //Pack results into uptake structure
-                            uptake.NO3N = Arbitrator.NO3NSupply;
-                            uptake.NH4N = Arbitrator.NH4NSupply;
-                        }
-                        else //Uptakes are zero
-                        {
-                            uptake.NO3N = new double[soilstate.Zones[0].NO3N.Length];
-                            for (int i = 0; i < uptake.NO3N.Length; i++) { uptake.NO3N[i] = 0; }
-                            uptake.NH4N = new double[soilstate.Zones[0].NH4N.Length];
-                            for (int i = 0; i < uptake.NH4N.Length; i++) { uptake.NH4N[i] = 0; }
-                        }
-=======
-                        //Pack results into uptake structure
-                        UptakeDemands.NO3N = Arbitrator.PotentialNO3NUptake;
-                        UptakeDemands.NH4N = Arbitrator.PotentialNH4NUptake;
->>>>>>> 2feab798
-                    }
-                    else //Uptakes are zero
-                    {
-                        UptakeDemands.NO3N = new double[soilstate.Zones[0].NO3N.Length];
-                        for (int i = 0; i < UptakeDemands.NO3N.Length; i++) { UptakeDemands.NO3N[i] = 0; }
-                        UptakeDemands.NH4N = new double[soilstate.Zones[0].NH4N.Length];
-                        for (int i = 0; i < UptakeDemands.NH4N.Length; i++) { UptakeDemands.NH4N[i] = 0; }
-                    }
-<<<<<<< HEAD
-
-                uptake.Name = soilstate.Zones[0].Name;
-                uptake.Water = new double[uptake.NO3N.Length];
-=======
-                }
-                else //Uptakes are zero
-                {
-                    UptakeDemands.NO3N = new double[soilstate.Zones[0].NO3N.Length];
-                    for (int i = 0; i < UptakeDemands.NO3N.Length; i++) { UptakeDemands.NO3N[i] = 0; }
-                    UptakeDemands.NH4N = new double[soilstate.Zones[0].NH4N.Length];
-                    for (int i = 0; i < UptakeDemands.NH4N.Length; i++) { UptakeDemands.NH4N[i] = 0; }
-                }
-
-            UptakeDemands.Name = soilstate.Zones[0].Name;
-            UptakeDemands.Water = new double[UptakeDemands.NO3N.Length];
-
-            List<ZoneWaterAndN> zones = new List<ZoneWaterAndN>();
-            zones.Add(UptakeDemands);
-            return zones;
->>>>>>> 2feab798
-
-                List<ZoneWaterAndN> zones = new List<ZoneWaterAndN>();
-                zones.Add(uptake);
-                return zones;
-            }
-            else
-                return null;
-        }
-        /// <summary>
-        /// Set the sw uptake for today
-        /// </summary>
-        public void SetNUptake(List<ZoneWaterAndN> zones)
-        {
-            if (IsAlive)
-                if (Phenology != null)
-                {
-                    if (Phenology.Emerged == true)
-                    {
-                        double[] AllocatedNO3Nuptake = zones[0].NO3N;
-                        double[] AllocatedNH4Nuptake = zones[0].NH4N;
-                        Arbitrator.DoNUptakeAllocations(AllocatedNO3Nuptake, AllocatedNH4Nuptake); //Fixme, needs to send allocations to arbitrator
-                        Root.DoNitrogenUptake(AllocatedNO3Nuptake, AllocatedNH4Nuptake);
-                    }
-                }
-                else
-                {
-                    double[] AllocatedNO3Nuptake = zones[0].NO3N;
-                    double[] AllocatedNH4Nuptake = zones[0].NH4N;
-                    Arbitrator.DoNUptakeAllocations(AllocatedNO3Nuptake, AllocatedNH4Nuptake); //Fixme, needs to send allocations to arbitrator
-                    Root.DoNitrogenUptake(AllocatedNO3Nuptake, AllocatedNH4Nuptake);
-                }
-        }
+
         /// <summary>Called when [do actual plant growth].</summary>
         /// <param name="sender">The sender.</param>
         /// <param name="e">The <see cref="EventArgs"/> instance containing the event data.</param>
@@ -514,5 +366,5 @@
                 o.DoActualGrowth();
         }
         #endregion
-     }
+    }
 }