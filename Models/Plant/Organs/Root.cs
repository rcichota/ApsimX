namespace Models.PMF.Organs
{
    using APSIM.Shared.Utilities;
    using Library;
    using Models.Core;
    using Models.PMF.Functions;
    using Models.PMF.Interfaces;
    using Models.Soils;
    using Models.Soils.Arbitrator;
    using System;
    using System.Collections.Generic;
    using System.Xml.Serialization;

    ///<summary>
    /// The generic root model calculates root growth in terms of rooting depth, biomass accumulation and subsequent 
    /// root length density.
    /// 
    /// **Root Growth**
    /// 
    /// Roots grow downward through the soil profile and rate is determined by RootFrontVelocity. The RootFrontVelocity 
    /// is also influenced by the extension resistance posed by the soil, paramterised using the soil XF value.
    /// 
    /// **Dry Matter Demands**
    /// 
    /// 100% of the dry matter (DM) demanded from the root is structural. The daily DM demand from root is calculated as a 
    /// proportion of total DM supply using a PartitionFraction function. The daily loss of roots is calculated using
    /// a SenescenceRate function.
    /// 
    /// **Nitrogen Demands**
    /// 
    /// The daily structural N demand from root is the product of total DM demand and a nitrogen concentration of MinimumNConc%.
    /// 
    /// **Nitrogen Uptake**
    /// 
    /// Potential N uptake by the root system is calculated for each soil layer that the roots have extended into.
    /// In each layer potential uptake is calculated as the product of the mineral nitrogen in the layer, a factor 
    /// controlling the rate of extraction (kNO<sub>3</sub> and kNH<sub>4</sub>), the concentration of of N (ppm) 
    /// and a soil moisture factor which decreases as the soil dries. Nitrogen uptake demand is limited to the maximum 
    /// of potential uptake and the plants N demand.  Uptake N demand is then passed to the soil arbitrator which 
    /// determines how much of their Nitrogen uptake demand each plant instance will be allowed to take up.
    /// 
    /// **Water Uptake**
    /// 
    /// Potential water uptake by the root system is calculated for each soil layer that the roots have extended into.
    /// In each layer potential uptake is calculated as the product of the available Water in the layer, and a factor 
    /// controlling the rate of extraction (KL). The KL values are set in the soil and may be further modified by the crop
    /// via KLModifier, KNO3 and KN4.
    ///</summary>
    [Serializable]
    [Description("Root Class")]
    [ViewName("UserInterface.Views.GridView")]
    [PresenterName("UserInterface.Presenters.PropertyPresenter")]
    public class Root : BaseOrgan, IWaterNitrogenUptake
    {
        #region Links
        /// <summary>The arbitrator</summary>
        [Link]
        OrganArbitrator Arbitrator = null;
        #endregion

        #region Parameters

        /// <summary>Link to the KNO3 link</summary>
        [Link]
        LinearInterpolationFunction KNO3 = null;

        /// <summary>Link to the KNH4 link</summary>
        [Link]
        LinearInterpolationFunction KNH4 = null;

        /// <summary>Soil water factor for N Uptake</summary>
        [Link]
        LinearInterpolationFunction NUptakeSWFactor = null;

        /// <summary>Gets or sets the initial biomass dry matter weight</summary>
        [Link]
        [Units("g/plant")]
        IFunction InitialDM = null;

        /// <summary>Gets or sets the specific root length</summary>
        [Link]
        [Units("m/g")]
        IFunction SpecificRootLength = null;

        /// <summary>The nitrogen demand switch</summary>
        [Link]
        IFunction NitrogenDemandSwitch = null;

        /// <summary>The N retranslocation factor</summary>
        [Link(IsOptional = true)]
        [Units("/d")]
        IFunction NRetranslocationFactor = null;

        /// <summary>The N reallocation factor</summary>
        [Link(IsOptional = true)]
        [Units("/d")]
        IFunction NReallocationFactor = null;

        /// <summary>The DM retranslocation factor</summary>
        [Link(IsOptional = true)]
        [Units("/d")]
        IFunction DMRetranslocationFactor = null;

        /// <summary>The DM reallocation factor</summary>
        [Link(IsOptional = true)]
        [Units("/d")]
        IFunction DMReallocationFactor = null;

        /// <summary>The biomass senescence rate</summary>
        [Link]
        [Units("/d")]
        IFunction SenescenceRate = null;
        
        /// <summary>The root front velocity</summary>
        [Link]
        [Units("mm/d")]
        public IFunction RootFrontVelocity = null;

        /// <summary>The DM structural fraction</summary>
        [Link(IsOptional = true)]
        [Units("g/g")]
        IFunction StructuralFraction = null;

        /// <summary>The biomass partition fraction</summary>
        [Link]
        [Units("0-1")]
        IFunction PartitionFraction = null;
        
        /// <summary>The maximum N concentration</summary>
        [Link]
        [Units("g/g")]
        IFunction MaximumNConc = null;

        /// <summary>The minimum N concentration</summary>
        [Link]
        [Units("g/g")]
        IFunction MinimumNConc = null;

        /// <summary>The critical N concentration</summary>
        [Link(IsOptional = true)]
        [Units("g/g")]
        IFunction CriticalNConc = null;

        /// <summary>The maximum daily N uptake</summary>
        [Link]
        [Units("kg N/ha")]
        IFunction MaxDailyNUptake = null;
        
        /// <summary>The kl modifier</summary>
        [Link]
        [Units("0-1")]
        LinearInterpolationFunction KLModifier = null;
        
        /// <summary>The Maximum Root Depth</summary>
        [Link]
        [Units("0-1")]
        public IFunction MaximumRootDepth = null;

        /// <summary>Link to biomass removal model</summary>
        [ChildLink]
        public BiomassRemoval biomassRemovalModel = null;

        /// <summary>A list of other zone names to grow roots in</summary>
        public List<string> ZoneNamesToGrowRootsIn { get; set; }

        /// <summary>The root depths for each addition zone.</summary>
        public List<double> ZoneRootDepths { get; set; }

        /// <summary>The live weights for each addition zone.</summary>
        public List<double> ZoneInitialDM { get; set; }

        private double BiomassToleranceValue = 0.0000000001;   // 10E-10

        #endregion

        #region States

        /// <summary>A list of all zones to grow roots in</summary>
        [XmlIgnore]
        public List<ZoneState> Zones { get; set; }

        /// <summary>The zone where the plant is growing</summary>
        [XmlIgnore]
        public ZoneState PlantZone { get; set; }

        /// <summary>The DM supply for retranslocation</summary>
        private double DMRetranslocationSupply = 0.0;

        /// <summary>The DM supply for reallocation</summary>
        private double DMReallocationSupply = 0.0;

        /// <summary>The N supply for retranslocation</summary>
        private double NRetranslocationSupply = 0.0;

        /// <summary>The N supply for reallocation</summary>
        private double NReallocationSupply = 0.0;

        /// <summary>The structural DM demand</summary>
        private double StructuralDMDemand = 0.0;

        /// <summary>The non structural DM demand</summary>
        private double NonStructuralDMDemand = 0.0;

        /// <summary>The metabolic DM demand</summary>
        private double MetabolicDMDemand = 0.0;

        /// <summary>The structural N demand</summary>
        private double StructuralNDemand = 0.0;

        /// <summary>The non structural N demand</summary>
        private double NonStructuralNDemand = 0.0;

        /// <summary>The metabolic N demand</summary>
        private double MetabolicNDemand = 0.0;

        #endregion

        #region Outputs

        /// <summary>Gets the root length density.</summary>
        [Units("mm/mm3")]
        public double[] LengthDensity
        {
            get
            {
                double[] value = new double[PlantZone.soil.Thickness.Length];
                for (int i = 0; i < PlantZone.soil.Thickness.Length; i++)
                    value[i] = PlantZone.LayerLive[i].Wt * SpecificRootLength.Value * 1000 / 1000000 / PlantZone.soil.Thickness[i];
                return value;
            }
        }

        ///<Summary>Total DM demanded by roots</Summary>
        [Units("g/m2")]
        [XmlIgnore]
        public double TotalDMDemand { get; set; }

        ///<Summary>The amount of N taken up after arbitration</Summary>
        [Units("g/m2")]
        [XmlIgnore]
        public double NTakenUp { get; set; }

        /// <summary>Root depth.</summary>
        [XmlIgnore]
        public double Depth { get { return PlantZone.Depth; } }

        /// <summary>Layer live</summary>
        [XmlIgnore]
        public Biomass[] LayerLive { get { if (PlantZone != null) return PlantZone.LayerLive; else return new Biomass[0]; } }

        /// <summary>Layer dead.</summary>
        [XmlIgnore]
        public Biomass[] LayerDead { get { return PlantZone.LayerDead; } }

        /// <summary>Gets or sets the length.</summary>
        [XmlIgnore]
        public double Length { get { return PlantZone.Length; } }

        /// <summary>Gets or sets the water uptake.</summary>
        [Units("mm")]
        public double WaterUptake
        {
            get
            {
                double uptake = 0;
                foreach (ZoneState zone in Zones)
                    uptake = uptake + MathUtilities.Sum(zone.Uptake);
                return -uptake;
            }
        }

        /// <summary>Gets or sets the water uptake.</summary>
        [Units("kg/ha")]
        public double NUptake
        {
            get
            {
                double uptake = 0;
                foreach (ZoneState zone in Zones)
                    uptake = MathUtilities.Sum(zone.NitUptake);
                return uptake;
            }
        }
        #endregion

        #region Functions

        /// <summary>Constructor</summary>
        public Root()
        {
            Zones = new List<ZoneState>();
            ZoneNamesToGrowRootsIn = new List<string>();
            ZoneRootDepths = new List<double>();
            ZoneInitialDM = new List<double>();
        }

        /// <summary>Initialise all zones.</summary>
        private void InitialiseZones()
        {
            Zones.Clear();
            Zones.Add(PlantZone);
            if (ZoneRootDepths.Count != ZoneNamesToGrowRootsIn.Count ||
                ZoneRootDepths.Count != ZoneInitialDM.Count)
                throw new Exception("The root zone variables (ZoneRootDepths, ZoneNamesToGrowRootsIn, ZoneInitialDM) need to have the same number of values");

            for (int i = 0; i < ZoneNamesToGrowRootsIn.Count; i++)
            {
                Zone zone = Apsim.Find(this, ZoneNamesToGrowRootsIn[i]) as Zone;
                if (zone != null)
                {
                    Soil soil = Apsim.Find(zone, typeof(Soil)) as Soil;
                    if (soil == null)
                        throw new Exception("Cannot find soil in zone: " + zone.Name);
                    if (soil.Crop(Plant.Name) == null)
                        throw new Exception("Cannot find a soil crop parameterisation for " + Plant.Name);
                    ZoneState newZone = new ZoneState(Plant, this, soil, ZoneRootDepths[i], ZoneInitialDM[i], Plant.Population, MaximumNConc.Value);
                    Zones.Add(newZone);
                }
            }
        }

        /// <summary>Does the water uptake.</summary>
        /// <param name="Amount">The amount.</param>
        /// <param name="zoneName">Zone name to do water uptake in</param>
        public void DoWaterUptake(double[] Amount, string zoneName)
        {
            ZoneState zone = Zones.Find(z => z.Name == zoneName);
            if (zone == null)
                throw new Exception("Cannot find a zone called " + zoneName);
				
			zone.Uptake = MathUtilities.Multiply_Value(Amount, -1.0);
            zone.soil.SoilWater.dlt_sw_dep = zone.Uptake;
        }

        /// <summary>Does the Nitrogen uptake.</summary>
        /// <param name="zonesFromSoilArbitrator">List of zones from soil arbitrator</param>
        public void DoNitrogenUptake(List<ZoneWaterAndN> zonesFromSoilArbitrator)
        {
            foreach (ZoneWaterAndN thisZone in zonesFromSoilArbitrator)
            {
                ZoneState zone = Zones.Find(z => z.Name == thisZone.Zone.Name);
                if (zone != null)
                {

                    // Send the delta water back to SoilN that we're going to uptake.
                    NitrogenChangedType NitrogenUptake = new NitrogenChangedType();
                    NitrogenUptake.DeltaNO3 = MathUtilities.Multiply_Value(thisZone.NO3N, -1.0);
                    NitrogenUptake.DeltaNH4 = MathUtilities.Multiply_Value(thisZone.NH4N, -1.0);

                    zone.NitUptake = MathUtilities.Add(NitrogenUptake.DeltaNO3, NitrogenUptake.DeltaNH4);
                    zone.soil.SoilNitrogen.SetNitrogenChanged(NitrogenUptake);
                }
            }
        }

        /// <summary>Called when crop is ending</summary>
        [EventSubscribe("PlantEnding")]
        protected void DoPlantEnding(object sender, EventArgs e)
        {
            //Send all root biomass to soil FOM
            DoRemoveBiomass(null, new OrganBiomassRemovalType() { FractionLiveToResidue = 1.0 });
            Clear();
        }

        /// <summary>Clears this instance.</summary>
        protected override void Clear()
        {
            base.Clear();
            PlantZone.Clear();
            Zones.Clear();
        }


        #endregion

        #region Event Handlers

        /// <summary>Called when [simulation commencing].</summary>
        /// <param name="sender">The sender.</param>
        /// <param name="e">The <see cref="EventArgs"/> instance containing the event data.</param>
        /// <exception cref="ApsimXException">Cannot find a soil crop parameterisation for  + Name</exception>
        [EventSubscribe("Commencing")]
        private new void OnSimulationCommencing(object sender, EventArgs e)
        {
            Soil soil = Apsim.Find(this, typeof(Soil)) as Soil;
            if (soil == null)
                throw new Exception("Cannot find soil");
            if (soil.Crop(Plant.Name) == null)
                throw new Exception("Cannot find a soil crop parameterisation for " + Plant.Name);

            PlantZone = new ZoneState(Plant, this, soil, 0, InitialDM.Value, Plant.Population, MaximumNConc.Value);
            Zones = new List<ZoneState>();
            base.OnSimulationCommencing(sender, e);
        }

        /// <summary>Called when crop is sown</summary>
        /// <param name="sender">The sender.</param>
        /// <param name="data">The <see cref="EventArgs"/> instance containing the event data.</param>
        [EventSubscribe("PlantSowing")]
        private void OnPlantSowing(object sender, SowPlant2Type data)
        {
            if (data.Plant == Plant)
            {
                PlantZone.Initialise(Plant.SowingData.Depth, InitialDM.Value, Plant.Population, MaximumNConc.Value);
                InitialiseZones();
            }
        }

        /// <summary>Event from sequencer telling us to do our potential growth.</summary>
        /// <param name="sender">The sender.</param>
        /// <param name="e">The <see cref="EventArgs"/> instance containing the event data.</param>
        [EventSubscribe("DoPotentialPlantGrowth")]
        private void OnDoPotentialPlantGrowth(object sender, EventArgs e)
        {
            if (Plant.IsEmerged)
            {
                PlantZone.Length = MathUtilities.Sum(LengthDensity);
                DoSupplyCalculations(); //TODO: This should be called from the Arbitrator, OnDoPotentialPlantPartioning
            }
        }

        /// <summary>Computes the DM and N amounts that are made available for new growth</summary>
        public void DoSupplyCalculations()
        {
            DMRetranslocationSupply = AvailableDMRetranslocation();
            DMReallocationSupply = AvailableDMReallocation();
            NRetranslocationSupply = AvailableNRetranslocation();
            NReallocationSupply = AvailableNReallocation();
        }

        /// <summary>Computes the DM and N amounts demanded this computation round</summary>
        public void DoDMDemandCalculations()
        {
            if (Plant.SowingData.Depth < PlantZone.Depth)
            {
                StructuralDMDemand = DemandedDMStructural();
                NonStructuralDMDemand = DemandedDMNonStructural();
                TotalDMDemand = StructuralDMDemand + NonStructuralDMDemand + MetabolicDMDemand;
                ////This sum is currently not necessary as demand is not calculated on a layer basis.
                //// However it might be some day... and can consider non structural too
            }
        }

        /// <summary>Does the nutrient allocations.</summary>
        /// <param name="sender">The sender.</param>
        /// <param name="e">The <see cref="EventArgs"/> instance containing the event data.</param>
        [EventSubscribe("DoActualPlantGrowth")]
        private void OnDoActualPlantGrowth(object sender, EventArgs e)
        {
            if (Plant.IsAlive)
            {
                foreach(ZoneState Z in Zones)
                    Z.GrowRootDepth();
                // Do Root Senescence
                DoRemoveBiomass(null, new OrganBiomassRemovalType() { FractionLiveToResidue = SenescenceRate.Value });
            }
        }

        /// <summary>Called when crop is ending</summary>
        /// <param name="sender">The sender.</param>
        /// <param name="e">The <see cref="EventArgs"/> instance containing the event data.</param>
        [EventSubscribe("PlantEnding")]
        private void OnPlantEnding(object sender, EventArgs e)
        {
            if (Wt > 0.0)
            {
                Detached.Add(Live);
                Detached.Add(Dead);
                SurfaceOrganicMatter.Add(Wt * 10, N * 10, 0, Plant.CropType, Name);
            }
            Clear();
        }

        #endregion

        #region IArbitrator interface

        /// <summary>Gets the DM demand for this computation round.</summary>
        public override BiomassPoolType DMDemand
        {
            get
            {
<<<<<<< HEAD
                double Demand = 0;
                if (Plant.IsAlive && Plant.SowingData.Depth < PlantZone.Depth && Arbitrator.DM != null)
                    Demand = Arbitrator.DM.TotalFixationSupply * PartitionFraction.Value;
                TotalDMDemand = Demand;//  The is not really necessary as total demand is always not calculated on a layer basis so doesn't need summing.  However it may some day
                return new BiomassPoolType { Structural = Demand };
=======
                if (Plant.IsEmerged)
                    DoDMDemandCalculations(); //TODO: This should be called from the Arbitrator, OnDoPotentialPlantPartioning
                return new BiomassPoolType
                {
                    Structural = StructuralDMDemand,
                    NonStructural = NonStructuralDMDemand,
                    Metabolic = 0.0
                };
            }
        }

        /// <summary>Computes the amount of structural DM demanded.</summary>
        public double DemandedDMStructural()
        {
            if (DMConversionEfficiency > 0.0)
            {
                double demandedDM = Arbitrator.DMSupply * PartitionFraction.Value;
                if (StructuralFraction != null)
                    demandedDM *= StructuralFraction.Value / DMConversionEfficiency;
                else
                    demandedDM /= DMConversionEfficiency;

                return demandedDM;
            }
            else
            { // Conversion efficiency is zero!!!!
                return 0.0;
            }
        }

        /// <summary>Computes the amount of non structural DM demanded.</summary>
        public double DemandedDMNonStructural()
        {
            if ((DMConversionEfficiency > 0.0) && (StructuralFraction != null))
            {
                double rootLiveStructuralWt = 0.0;
                double rootLiveNonStructuralWt = 0.0;
                foreach (ZoneState Z in Zones)
                    for (int i = 0; i < Z.LayerLive.Length; i++)
                    {
                        rootLiveStructuralWt += Z.LayerLive[i].StructuralWt;
                        rootLiveNonStructuralWt += Z.LayerLive[i].NonStructuralWt;
                    }

                double theoreticalMaximumDM = (rootLiveStructuralWt + StructuralDMDemand) / StructuralFraction.Value;
                double baseAllocated = rootLiveStructuralWt + rootLiveNonStructuralWt + StructuralDMDemand;
                double demandedDM = Math.Max(0.0, theoreticalMaximumDM - baseAllocated) / DMConversionEfficiency;
                return demandedDM;
            }
            else
            { // Either there is no NonStructural fraction or conversion efficiency is zero!!!!
                return 0.0;
            }
        }

        /// <summary>Gets the DM supply for this computation round.</summary>
        public override BiomassSupplyType DMSupply
        {
            get
            {
                return new BiomassSupplyType
                {
                    Fixation = 0.0,
                    Retranslocation = DMRetranslocationSupply,
                    Reallocation = DMReallocationSupply
                };
            }
        }

        /// <summary>Computes the amount of DM available for retranslocation.</summary>
        public double AvailableDMRetranslocation()
        {
            if (DMRetranslocationFactor != null)
            {
                double rootLiveNonStructuralWt = 0.0;
                foreach (ZoneState Z in Zones)
                    for (int i = 0; i < Z.LayerLive.Length; i++)
                        rootLiveNonStructuralWt += Z.LayerLive[i].NonStructuralWt;

                double availableDM = Math.Max(0.0, rootLiveNonStructuralWt - DMReallocationSupply) * DMRetranslocationFactor.Value;
                if (availableDM < -BiomassToleranceValue)
                    throw new Exception("Negative DM retranslocation value computed for " + Name);

                return availableDM;
            }
            else
            { // By default retranslocation is turned off!!!!
                return 0.0;
            }
        }

        /// <summary>Computes the amount of DM available for reallocation.</summary>
        public double AvailableDMReallocation()
        {
            if (DMReallocationFactor != null)
            {
                double rootLiveNonStructuralWt = 0.0;
                foreach (ZoneState Z in Zones)
                    for (int i = 0; i < Z.LayerLive.Length; i++)
                        rootLiveNonStructuralWt += Z.LayerLive[i].NonStructuralWt;

                double availableDM = rootLiveNonStructuralWt * SenescenceRate.Value * DMReallocationFactor.Value;
                if (availableDM < -BiomassToleranceValue)
                    throw new Exception("Negative DM reallocation value computed for " + Name);
                return availableDM;
            }
            else
            { // By default reallocation is turned off!!!!
                return 0.0;
>>>>>>> 748a5268
            }
        }

        /// <summary>Sets the dm potential allocation.</summary>
        public override BiomassPoolType DMPotentialAllocation
        {
            set
            {
                if (PlantZone.Uptake == null)
                    throw new Exception("No water and N uptakes supplied to root. Is Soil Arbitrator included in the simulation?");
           
                if (PlantZone.Depth <= 0)
                    return; //cannot allocate growth where no length

                if (DMDemand.Structural == 0)
                    if (value.Structural < 0.000000000001) { }//All OK
                    else
                        throw new Exception("Invalid allocation of potential DM in" + Name);
                

                double TotalRAw = 0;
                foreach (ZoneState Z in Zones)
                    TotalRAw += MathUtilities.Sum(Z.CalculateRootActivityValues());

                if (TotalRAw==0 && value.Structural>0)
                    throw new Exception("Error trying to partition potential root biomass");

                if (TotalRAw > 0)
                {
                    foreach (ZoneState Z in Zones)
                    {
                        double[] RAw = Z.CalculateRootActivityValues();
                        for (int layer = 0; layer < Z.soil.Thickness.Length; layer++)
                            Z.LayerLive[layer].PotentialDMAllocation = value.Structural * RAw[layer] / TotalRAw;
                    }
                }
            }
        }

        /// <summary>Sets the dm allocation.</summary>
        public override BiomassAllocationType DMAllocation
        {
            set
            {
                double TotalRAw = 0;
                foreach (ZoneState Z in Zones)
                    TotalRAw += MathUtilities.Sum(Z.CalculateRootActivityValues());

                Allocated.StructuralWt = value.Structural;
                Allocated.NonStructuralWt = value.NonStructural;
                Allocated.MetabolicWt = value.Metabolic;

                if (TotalRAw==0 && Allocated.Wt>0)
                    throw new Exception("Error trying to partition root biomass");

                foreach (ZoneState Z in Zones)
                    Z.PartitionRootMass(TotalRAw, Allocated.Wt);

            }
        }

        /// <summary>Gets the N demand for this computation round.</summary>
        [Units("g/m2")]
        public override BiomassPoolType NDemand
        {
            get
            {
                DoNDemandCalculations();
                return new BiomassPoolType
                {
                    Structural = StructuralNDemand,
                    Metabolic = MetabolicNDemand,
                    NonStructural = NonStructuralNDemand
                };
            }
        }

        /// <summary>Computes the N demanded for this organ.</summary>
        /// <remarks>
        /// This is basic the old/original function. with added metabolicN
        /// Calculate N demand based on amount of N needed to bring root N content in each layer up to maximum
        /// </remarks>
        private void DoNDemandCalculations()
        {
            double NitrogenSwitch = (NitrogenDemandSwitch == null) ? 1.0 : NitrogenDemandSwitch.Value;
            double criticalN = (CriticalNConc == null) ? MinimumNConc.Value : CriticalNConc.Value;

            StructuralNDemand = 0.0;
            MetabolicNDemand = 0.0;
            NonStructuralNDemand = 0.0;
            foreach (ZoneState Z in Zones)
            {
                Z.StructuralNDemand = new double[Z.soil.Thickness.Length];
                Z.NonStructuralNDemand = new double[Z.soil.Thickness.Length];
                //Note: MetabolicN is assumed to be zero

                double NDeficit = 0.0;
                for (int i = 0; i < Z.LayerLive.Length; i++)
                {
                    Z.StructuralNDemand[i] = Z.LayerLive[i].PotentialDMAllocation * MinimumNConc.Value * NitrogenSwitch;
                    NDeficit = Math.Max(0.0, MaximumNConc.Value * (Z.LayerLive[i].Wt + Z.LayerLive[i].PotentialDMAllocation) - (Z.LayerLive[i].N + Z.StructuralNDemand[i]));
                    Z.NonStructuralNDemand[i] = Math.Max(0, NDeficit - Z.StructuralNDemand[i]) * NitrogenSwitch;

                    StructuralNDemand += Z.StructuralNDemand[i];
                    NonStructuralNDemand += Z.NonStructuralNDemand[i];
                }
            }
        }


        /// <summary>Gets the N supply for this computation round.</summary>
        [XmlIgnore]
        public override BiomassSupplyType NSupply
        {
            get
            {
                return new BiomassSupplyType()
                {
                    Fixation = 0.0,
                    Uptake = 0.0, // computed via arbitrator
                    Retranslocation = NRetranslocationSupply,
                    Reallocation = NReallocationSupply
                };
            }
        }

        /// <summary>Computes the N amount available for retranslocation.</summary>
        /// <remarks>This is limited to ensure Nconc does not go below MinimumNConc</remarks>
        public double AvailableNRetranslocation()
        {
            if (NRetranslocationFactor != null)
            {
                double labileN = 0.0;
                foreach (ZoneState Z in Zones)
                    for (int i = 0; i < Z.LayerLive.Length; i++)
                        labileN += Math.Max(0.0, Z.LayerLive[i].NonStructuralN - Z.LayerLive[i].NonStructuralWt * MinimumNConc.Value);

                double availableN = Math.Max(0.0, labileN - NReallocationSupply) * NRetranslocationFactor.Value;
                if (availableN < -BiomassToleranceValue)
                    throw new Exception("Negative N retranslocation value computed for " + Name);

                return availableN;
            }
            else
            {  // By default retranslocation is turned off!!!!
                return 0.0;
            }
        }

        /// <summary>Computes the N amount available for reallocation.</summary>
        public double AvailableNReallocation()
        {
            if (NReallocationFactor != null)
            {
                double rootLiveNonStructuralN = 0.0;
                foreach (ZoneState Z in Zones)
                    for (int i = 0; i < Z.LayerLive.Length; i++)
                        rootLiveNonStructuralN += Z.LayerLive[i].NonStructuralN;

                double availableN = rootLiveNonStructuralN * SenescenceRate.Value * NReallocationFactor.Value;
                if (availableN < -BiomassToleranceValue)
                    throw new Exception("Negative N reallocation value computed for " + Name);

                return availableN;
            }
            else
            {  // By default reallocation is turned off!!!!
                return 0.0;
            }
        }

        /// <summary>Gets the nitrogen supply from the specified zone.</summary>
        /// <param name="zone">The zone.</param>
        /// <param name="NO3Supply">The returned NO3 supply</param>
        /// <param name="NH4Supply">The returned NH4 supply</param>
        public void CalculateNitrogenSupply(ZoneWaterAndN zone, ref double[] NO3Supply, ref double[] NH4Supply)
        {

            ZoneState myZone = Zones.Find(z => z.Name == zone.Zone.Name);
            if (myZone != null)
            {

                double NO3Uptake = 0;
                double NH4Uptake = 0;
                for (int layer = 0; layer < myZone.soil.Thickness.Length; layer++)
                {
                    if (myZone.LayerLive[layer].Wt > 0)
                    {
                        double RWC = 0;
                        RWC = (myZone.soil.Water[layer] - myZone.soil.SoilWater.LL15mm[layer]) / (myZone.soil.SoilWater.DULmm[layer] - myZone.soil.SoilWater.LL15mm[layer]);
                        RWC = Math.Max(0.0, Math.Min(RWC, 1.0));
                        double SWAF = NUptakeSWFactor.ValueForX(RWC);

                        double kno3 = KNO3.ValueForX(LengthDensity[layer]);
                        double NO3ppm = zone.NO3N[layer] * (100.0 / (myZone.soil.BD[layer] * myZone.soil.Thickness[layer]));
                        NO3Supply[layer] = Math.Min(zone.NO3N[layer] * kno3 * NO3ppm * SWAF, (MaxDailyNUptake.Value - NO3Uptake));
                        NO3Uptake += NO3Supply[layer];

                        double knh4 = KNH4.ValueForX(LengthDensity[layer]);
                        double NH4ppm = zone.NH4N[layer] * (100.0 / (myZone.soil.BD[layer] * myZone.soil.Thickness[layer]));
                        NH4Supply[layer] = Math.Min(zone.NH4N[layer] * knh4 * NH4ppm * SWAF, (MaxDailyNUptake.Value - NH4Uptake));
                        NH4Uptake += NH4Supply[layer];
                    }
                }
            }
        }

        /// <summary>Sets the n allocation.</summary>
        public override BiomassAllocationType NAllocation
        {
            set
            {
                double totalStructuralNDemand = 0;
                double totalNDemand = 0;

                foreach (ZoneState Z in Zones)
                {
                    totalStructuralNDemand += MathUtilities.Sum(Z.StructuralNDemand);
                    totalNDemand += MathUtilities.Sum(Z.StructuralNDemand) + MathUtilities.Sum(Z.NonStructuralNDemand);
                }
                NTakenUp = value.Uptake;
                Allocated.StructuralN = value.Structural;
                Allocated.NonStructuralN = value.NonStructural;
                Allocated.MetabolicN = value.Metabolic;

                double surplus = Allocated.N - totalNDemand;
                if (surplus > 0.000000001)
                    throw new Exception("N Allocation to roots exceeds Demand");
                double NAllocated = 0;

                foreach (ZoneState Z in Zones)
                {
                    for (int i = 0; i < Z.LayerLive.Length; i++)
                    {
                        if (totalStructuralNDemand > 0)
                        {
                            double StructFrac = Z.StructuralNDemand[i] / totalStructuralNDemand;
                            Z.LayerLive[i].StructuralN += value.Structural * StructFrac;
                            NAllocated += value.Structural * StructFrac;
                        }
                        double totalNonStructuralNDemand = MathUtilities.Sum(Z.NonStructuralNDemand);
                        if (totalNonStructuralNDemand > 0)
                        {
                            double NonStructFrac = Z.NonStructuralNDemand[i] / totalNonStructuralNDemand;
                            Z.LayerLive[i].NonStructuralN += value.NonStructural * NonStructFrac;
                            NAllocated += value.NonStructural * NonStructFrac;
                        }
                    }
                }

                if (!MathUtilities.FloatsAreEqual(NAllocated - Allocated.N, 0.0))
                    throw new Exception("Error in N Allocation: " + Name);

            }
        }

        /// <summary>Gets or sets the minimum nconc.</summary>
        public override double MinNconc { get { return MinimumNConc.Value; } }

        /// <summary>Gets or sets the water supply.</summary>
        /// <param name="zone">The zone.</param>
        public double[] CalculateWaterSupply(ZoneWaterAndN zone)
        {
            ZoneState myZone = Zones.Find(z => z.Name == zone.Zone.Name);
            if (myZone == null)
                return null;

            SoilCrop crop = myZone.soil.Crop(Plant.Name) as SoilCrop;
            double[] supply = new double[myZone.soil.Thickness.Length];
            double[] layerMidPoints = Soil.ToMidPoints(myZone.soil.Thickness);
            for (int layer = 0; layer < myZone.soil.Thickness.Length; layer++)
            {
                if (layer <= Soil.LayerIndexOfDepth(myZone.Depth, myZone.soil.Thickness))
                    supply[layer] = Math.Max(0.0, crop.KL[layer] * KLModifier.ValueForX(layerMidPoints[layer]) *
                        (zone.Water[layer] - crop.LL[layer] * myZone.soil.Thickness[layer]) * Soil.ProportionThroughLayer(layer, myZone.Depth, myZone.soil.Thickness));
            }

            return supply;
        }

        #endregion

        #region Biomass Removal
        /// <summary>Removes biomass from root layers when harvest, graze or cut events are called.</summary>
        /// <param name="biomassRemoveType">Name of event that triggered this biomass remove call.</param>
        /// <param name="removal">The fractions of biomass to remove</param>
        public override void DoRemoveBiomass(string biomassRemoveType, OrganBiomassRemovalType removal)
        {
            biomassRemovalModel.RemoveBiomassToSoil(biomassRemoveType, removal, PlantZone.LayerLive, PlantZone.LayerDead, Removed, Detached);
        }
        #endregion
    }
}<|MERGE_RESOLUTION|>--- conflicted
+++ resolved
@@ -480,13 +480,6 @@
         {
             get
             {
-<<<<<<< HEAD
-                double Demand = 0;
-                if (Plant.IsAlive && Plant.SowingData.Depth < PlantZone.Depth && Arbitrator.DM != null)
-                    Demand = Arbitrator.DM.TotalFixationSupply * PartitionFraction.Value;
-                TotalDMDemand = Demand;//  The is not really necessary as total demand is always not calculated on a layer basis so doesn't need summing.  However it may some day
-                return new BiomassPoolType { Structural = Demand };
-=======
                 if (Plant.IsEmerged)
                     DoDMDemandCalculations(); //TODO: This should be called from the Arbitrator, OnDoPotentialPlantPartioning
                 return new BiomassPoolType
@@ -596,7 +589,6 @@
             else
             { // By default reallocation is turned off!!!!
                 return 0.0;
->>>>>>> 748a5268
             }
         }
 
