--- conflicted
+++ resolved
@@ -129,11 +129,7 @@
         }
 
         /// <summary>return pools divied by value</summary>
-<<<<<<< HEAD
-        public static OrganNutrientsState divide (OrganNutrientsState a, double b, double cconc)
-=======
         public static OrganNutrientsState Divide(OrganNutrientsState a, double b, double cconc)
->>>>>>> 4a6d224e
         {
             OrganNutrientsState ret = new OrganNutrientsState();
             ret.Carbon = a.Carbon / b;
@@ -141,21 +137,12 @@
             ret.Phosphorus = a.Phosphorus / b;
             ret.Potassium = a.Potassium / b;
             ret.Cconc = cconc;
-<<<<<<< HEAD
-            ret.UpdateProperties();
-            return ret; 
-=======
-            return ret;
->>>>>>> 4a6d224e
+            return ret;
 
         }
 
         /// <summary>return pools divied by value</summary>
-<<<<<<< HEAD
-        public static OrganNutrientsState divide (OrganNutrientsState a, OrganNutrientsState b, double cconc)
-=======
         public static OrganNutrientsState Divide(OrganNutrientsState a, OrganNutrientsState b, double cconc)
->>>>>>> 4a6d224e
         {
             OrganNutrientsState ret = new OrganNutrientsState();
             ret.Carbon = a.Carbon / b.Carbon;
@@ -163,19 +150,11 @@
             ret.Phosphorus = a.Phosphorus / b.Phosphorus;
             ret.Potassium = a.Potassium / b.Potassium;
             ret.Cconc = cconc;
-<<<<<<< HEAD
-            ret.UpdateProperties();
-=======
->>>>>>> 4a6d224e
             return ret;
         }
 
         /// <summary>return pools multiplied by value</summary>
-<<<<<<< HEAD
-        public static OrganNutrientsState multiply (OrganNutrientsState a, double b, double cconc)
-=======
         public static OrganNutrientsState Multiply(OrganNutrientsState a, double b, double cconc)
->>>>>>> 4a6d224e
         {
             OrganNutrientsState ret = new OrganNutrientsState();
             ret.Carbon = a.Carbon * b;
@@ -183,19 +162,11 @@
             ret.Phosphorus = a.Phosphorus * b;
             ret.Potassium = a.Potassium * b;
             ret.Cconc = cconc;
-<<<<<<< HEAD
-            ret.UpdateProperties();
-=======
->>>>>>> 4a6d224e
             return ret;
         }
 
         /// <summary>return pools divied by value</summary>
-<<<<<<< HEAD
-        public static OrganNutrientsState multiply (OrganNutrientsState a, OrganNutrientsState b, double cconc)
-=======
         public static OrganNutrientsState Multiply(OrganNutrientsState a, OrganNutrientsState b, double cconc)
->>>>>>> 4a6d224e
         {
             OrganNutrientsState ret = new OrganNutrientsState();
             ret.Carbon = a.Carbon * b.Carbon;
@@ -203,19 +174,11 @@
             ret.Phosphorus = a.Phosphorus * b.Phosphorus;
             ret.Potassium = a.Potassium * b.Potassium;
             ret.Cconc = cconc;
-<<<<<<< HEAD
-            ret.UpdateProperties();
-=======
->>>>>>> 4a6d224e
             return ret;
         }
 
         /// <summary>return sum or two pools</summary>
-<<<<<<< HEAD
-        public static OrganNutrientsState add (OrganNutrientsState a, OrganNutrientsState b, double cconc)
-=======
         public static OrganNutrientsState Add(OrganNutrientsState a, OrganNutrientsState b, double cconc)
->>>>>>> 4a6d224e
         {
             OrganNutrientsState ret = new OrganNutrientsState();
             ret.Carbon = a.Carbon + b.Carbon;
@@ -223,19 +186,11 @@
             ret.Phosphorus = a.Phosphorus + b.Phosphorus;
             ret.Potassium = a.Potassium + b.Potassium;
             ret.Cconc = cconc;
-<<<<<<< HEAD
-            ret.UpdateProperties();
-=======
->>>>>>> 4a6d224e
             return ret;
         }
 
         /// <summary>return sum or two pools</summary>
-<<<<<<< HEAD
-        public static OrganNutrientsState subtract (OrganNutrientsState a, OrganNutrientsState b, double cconc)
-=======
         public static OrganNutrientsState Subtract(OrganNutrientsState a, OrganNutrientsState b, double cconc)
->>>>>>> 4a6d224e
         {
             OrganNutrientsState ret = new OrganNutrientsState();
             ret.Carbon = a.Carbon - b.Carbon;
@@ -243,10 +198,6 @@
             ret.Phosphorus = a.Phosphorus - b.Phosphorus;
             ret.Potassium = a.Potassium - b.Potassium;
             ret.Cconc = cconc;
-<<<<<<< HEAD
-            ret.UpdateProperties();
-            return ret;
-=======
             return ret;
         }
 
@@ -264,7 +215,6 @@
                 retBiomass.StorageN = this.Nitrogen.Storage;
                 return retBiomass;
             }
->>>>>>> 4a6d224e
         }
     }
     
@@ -314,11 +264,7 @@
         private void AddDelta(OrganNutrientsState delta)
         {
             double agrigatedCconc = (this.Carbon.Total + delta.Carbon.Total) / (this.Wt + delta.Wt);
-<<<<<<< HEAD
-            Set(OrganNutrientsState.add(this, delta,agrigatedCconc), agrigatedCconc);
-=======
             Set(OrganNutrientsState.Add(this, delta,agrigatedCconc), agrigatedCconc);
->>>>>>> 4a6d224e
         }
 
         /// <summary>/// The constructor </summary>
