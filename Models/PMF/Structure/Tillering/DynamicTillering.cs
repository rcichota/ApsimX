--- conflicted
+++ resolved
@@ -389,11 +389,7 @@
                 CurrentLeafNo = initialLeaf,
                 VertAdjValue = culms.MaxVerticalTillerAdjustment.Value() + (CurrentTillerNumber * culms.VerticalTillerAdjustment.Value()),
                 Proportion = fractionToAdd,
-<<<<<<< HEAD
                 FinalLeafNo = culms.Culms[0].FinalLeafNo - tillerNumber
-=======
-                FinalLeafNo = fln
->>>>>>> 7214db81
             };
             newCulm.UpdatePotentialLeafSizes(areaCalc as ICulmLeafArea);
             culms.Culms.Add(newCulm);
