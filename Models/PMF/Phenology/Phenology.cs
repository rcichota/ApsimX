﻿using System;
using System.Collections.Generic;
using System.Data;
using System.Globalization;
using System.Linq;
using APSIM.Shared.Documentation;
using Models.Core;
using Models.Functions;
using Models.PMF.Interfaces;
using Models.PMF.Struct;
using Newtonsoft.Json;

namespace Models.PMF.Phen
{
    /// <summary>
    /// The phenological development is simulated as the progression through a 
    /// series of developmental phases, each bound by distinct growth stage. 
    /// </summary>
    [Serializable]
    [ValidParent(ParentType = typeof(Plant))]
    public class Phenology : Model, IPhenology
    {

        ///1. Links
        ///------------------------------------------------------------------------------------------------

        [Link]
        private Plant plant = null;

        /// <summary>The thermal time</summary>
        [Link(Type = LinkType.Child, ByName = true)]
        public IFunction thermalTime = null;

        [Link(IsOptional = true)]
        private Structure structure = null;

        [Link(IsOptional = true)]
        private ZadokPMFWheat zadok = null; // This is here so that manager scripts can access it easily.

        ///2. Private And Protected Fields
        /// -------------------------------------------------------------------------------------------------

        /// <summary>The phases</summary>
        private List<IPhase> phases = new List<IPhase>();

        /// <summary>The current phase index</summary>
        private int currentPhaseIndex;

        /// <summary>This lists all the stages that are pased on this day</summary>
        private List<string> stagesPassedToday = new List<string>();


        ///4. Public Events And Enums
        /// -------------------------------------------------------------------------------------------------

        /// <summary>Occurs when [phase changed].</summary>
        public event EventHandler<PhaseChangedType> PhaseChanged;

        /// <summary>Occurs when phase is set externally.</summary>
        public event EventHandler StageWasReset;

        /// <summary>Occurs when emergence phase completed</summary>
        public event EventHandler PlantEmerged;

        /// <summary>Occurs when daily phenology timestep completed</summary>
        public event EventHandler PostPhenology;


        ///5. Public Properties
        /// --------------------------------------------------------------------------------------------------

        /// <summary>The Thermal time accumulated tt</summary>
        [JsonIgnore]
        public double AccumulatedTT { get; set; }

        /// <summary>The Thermal time accumulated tt following emergence</summary>
        [JsonIgnore]
        public double AccumulatedEmergedTT { get; set; }

        /// <summary>The emerged</summary>
        [JsonIgnore]
        public bool Emerged { get; set; } = false;

        /// <summary>A one based stage number.</summary>
        [JsonIgnore]
        public double Stage { get; set; }

        /// <summary>This property is used to retrieve or set the current phase name.</summary>
        [JsonIgnore]
        public string CurrentPhaseName
        {
            get
            {
                if (CurrentPhase == null)
                    return "";
                else
                    return CurrentPhase.Name;
            }
        }

        /// <summary>Return current stage name.</summary>
        [JsonIgnore]
        public string CurrentStageName
        {
            get
            {
                if (OnStartDayOf(CurrentPhase.Start))
                    return CurrentPhase.Start;
                else
                    return "";
            }
        }

        /// <summary>Gets the fraction in current phase.</summary>
        public double FractionInCurrentPhase
        {
            get
            {
                return CurrentPhase.FractionComplete;
            }
        }

        /// <summary>A utility property to return the current phase.</summary>
        [JsonIgnore]
        public IPhase CurrentPhase
        {
            get
            {
                if (phases == null || currentPhaseIndex >= phases.Count)
                    return null;
                else
                    return phases[currentPhaseIndex];
            }
        }

        /// <summary>Gets the current zadok stage number. Used in manager scripts.</summary>
        public double Zadok { get { return zadok?.Stage ?? 0; } }

        ///6. Public methods
        /// -----------------------------------------------------------------------------------------------------------

        /// <summary>Look for a particular phase and return it's index or -1 if not found.</summary>
        public int IndexFromPhaseName(string name)
        {
            for (int phaseIndex = 0; phaseIndex < phases.Count; phaseIndex++)
                if (String.Equals(phases[phaseIndex].Name, name, StringComparison.OrdinalIgnoreCase))
                    return phaseIndex;
            return -1;
        }

        /// <summary>Look for a particular stage and return it's index or -1 if not found.</summary>
        public int StartStagePhaseIndex(string stageName)
        {
            int startPhaseIndex = -1;
            int i = 0;
            while (startPhaseIndex == -1 && i < phases.Count())
            {
                if (phases[i].Start == stageName)
                    startPhaseIndex = i;
                i += 1;
            }
            if (startPhaseIndex == -1)
                throw new Exception("Cannot find phase beginning with: " + stageName);
            return startPhaseIndex;
        }

        /// <summary>Look for a particular stage and return it's index or -1 if not found.</summary>
        public int EndStagePhaseIndex(string stageName)
        {
            int endPhaseIndex = -1;
            int i = 0;
            while (endPhaseIndex == -1 && i < phases.Count())
            {
                if (phases[i].End == stageName)
                    endPhaseIndex = i;
                i += 1;
            }
            if (endPhaseIndex == -1)
                throw new Exception("Cannot find phase ending with: " + stageName);
            return endPhaseIndex;
        }

        /// <summary>A function that resets phenology to a specified stage</summary>
        public void SetToStage(double newStage)
        {
            int oldPhaseIndex = IndexFromPhaseName(CurrentPhase.Name);
            stagesPassedToday.Clear();

            if (newStage <= 0)
                throw new Exception(this + "Must pass positive stage to set to");
            if (newStage > phases.Count() + 1)
                throw new Exception(this + " Trying to set to non-existant stage");

            currentPhaseIndex = Convert.ToInt32(Math.Floor(newStage), CultureInfo.InvariantCulture) - 1;

            if (newStage < Stage)
            {
                //Make a list of phases to rewind
                List<IPhase> phasesToRewind = new List<IPhase>();
                foreach (IPhase phase in phases)
                {
                    if ((IndexFromPhaseName(phase.Name) >= currentPhaseIndex) && (IndexFromPhaseName(phase.Name) <= oldPhaseIndex))
                        phasesToRewind.Add(phase);
                }

                foreach (IPhase phase in phasesToRewind)
                {
                    if (!(phase is IPhaseWithTarget) && !(phase is GotoPhase) && !(phase is EndPhase) && !(phase is PhotoperiodPhase) && !(phase is LeafDeathPhase) && !(phase is DAWSPhase) && !(phase is StartPhase) && !(phase is GrazeAndRewind))
                    { throw new Exception("Can not rewind over phase of type " + phase.GetType()); }
                    if (phase is IPhaseWithTarget)
                    {
                        IPhaseWithTarget rewindingPhase = phase as IPhaseWithTarget;
                        AccumulatedTT -= rewindingPhase.ProgressThroughPhase;
                        AccumulatedEmergedTT -= rewindingPhase.ProgressThroughPhase;
                        phase.ResetPhase();
                    }
                    else
                        phase.ResetPhase();
                }
                AccumulatedTT = Math.Max(0, AccumulatedTT);
                AccumulatedEmergedTT = Math.Max(0, AccumulatedEmergedTT);
            }
            else
            {
                //Make a list of phases to fast forward
                List<IPhase> phasesToFastForward = new List<IPhase>();
                foreach (IPhase phase in phases)
                {
                    if (IndexFromPhaseName(phase.Name) >= oldPhaseIndex)
                        phasesToFastForward.Add(phase);
                }
                foreach (IPhase phase in phasesToFastForward)
                {
                    if (phase is EndPhase)
                    {
                        stagesPassedToday.Add(phase.Start); //Fixme.  This is a pretty ordinary bit of programming to get around the fact we use a phenological stage to match observed values. We should change this so plant has a harvest tag to match on.
                    }
                    stagesPassedToday.Add(phase.End);
                    PhaseChangedType PhaseChangedData = new PhaseChangedType();
                    PhaseChangedData.StageName = phase.End;
                    PhaseChanged?.Invoke(plant, PhaseChangedData);
                }
            }

            if (phases[currentPhaseIndex] is IPhaseWithTarget)
            {
                IPhaseWithTarget currentPhase = (phases[currentPhaseIndex] as IPhaseWithTarget);
                currentPhase.ProgressThroughPhase = currentPhase.Target * (newStage - currentPhaseIndex - 1);

                if (currentPhase.ProgressThroughPhase == 0)
                    stagesPassedToday.Add(currentPhase.Start);
            }
            if ((phases[currentPhaseIndex] is PhotoperiodPhase) || (phases[currentPhaseIndex] is LeafDeathPhase))
                stagesPassedToday.Add(phases[currentPhaseIndex].Start);

            StageWasReset?.Invoke(this, new EventArgs());
        }

        /// <summary> A utility function to return true if the simulation is on the first day of the specified stage. </summary>
        public bool OnStartDayOf(String stageName)
        {
            if (stagesPassedToday.Contains(stageName))
                return true;
            else
                return false;
        }

        /// <summary> A utility function to return true if the simulation is currently in the specified phase. </summary>
        public bool InPhase(String phaseName)
        {
            return String.Equals(CurrentPhase.Name, phaseName, StringComparison.OrdinalIgnoreCase);
        }

        /// <summary> A utility function to return true if the simulation is currently between the specified start and end stages. </summary>
        public bool Between(int startPhaseIndex, int endPhaseIndex)
        {
            if (phases == null)
                return false;

            if (startPhaseIndex > endPhaseIndex)
                throw new Exception("Start phase " + startPhaseIndex + " is after phase " + endPhaseIndex);

            return currentPhaseIndex >= startPhaseIndex && currentPhaseIndex <= endPhaseIndex;
        }

        /// <summary> A utility function to return true if the simulation is currently betweenthe specified start and end stages. </summary>
        public bool Between(String start, String end)
        {
            if (phases == null)
                return false;

            int startPhaseIndex = -1;
            int endPhaseIndex = -1;
            int i = 0;
            while (endPhaseIndex == -1 && i < phases.Count())
            {
                if (phases[i].Start == start)
                    startPhaseIndex = i;
                if (phases[i].End == end)
                    endPhaseIndex = i;
                i += 1;
            }

            if (startPhaseIndex == -1)
                throw new Exception("Cannot find phase: " + start);
            if (endPhaseIndex == -1)
                throw new Exception("Cannot find phase: " + end);
            if (startPhaseIndex > endPhaseIndex)
                throw new Exception("Start phase " + start + " is after phase " + end);

            return currentPhaseIndex >= startPhaseIndex && currentPhaseIndex <= endPhaseIndex;
        }

        /// <summary> A utility function to return true if the simulation is at or past the specified startstage.</summary>
        public bool Beyond(String start)
        {
            if (currentPhaseIndex >= phases.IndexOf(PhaseStartingWith(start)))
                return true;
            else
                return false;
        }
        /// <summary> A utility function to return true if the simulation is at or past the specified startstage.</summary>
        public bool BeyondPhase(int phaseIndex) => currentPhaseIndex > phaseIndex;

        /// <summary> A utility function to return true if the simulation is before the specified phaseIndex.</summary>
        public bool BeforePhase(int phaseIndex) => currentPhaseIndex < phaseIndex;

        /// <summary>A utility function to return the phenological phase that starts with the specified start stage name.</summary>
        public IPhase PhaseStartingWith(String start)
        {
            foreach (IPhase P in phases)
                if (P.Start == start)
                    return P;
            throw new Exception("Unable to find phase starting with " + start);
        }


        /// <summary>
        /// Resets the Vrn expression parameters for the CAMP model
        /// </summary>
        /// <param name="overRideFLNParams"></param>
        public void ResetCampVernParams(FinalLeafNumberSet overRideFLNParams)
        {
            CAMP camp = this.FindChild("CAMP") as CAMP;
            camp.ResetVernParams(overRideFLNParams);
        }

        // 7. Private methods
        // -----------------------------------------------------------------------------------------------------------
        //

        /// <summary>
        /// Refreshes the list of phases.
        /// </summary>
        private void RefreshPhases()
        {
            if (phases == null)
                phases = new List<IPhase>();
            else
                phases.Clear();

            foreach (IPhase phase in this.FindAllChildren<IPhase>())
                phases.Add(phase);
        }
        /// <summary>Called when model has been created.</summary>
        public override void OnCreated()
        {
            base.OnCreated();
            RefreshPhases();
        }

        /// <summary>Called when [simulation commencing].</summary>
        [EventSubscribe("Commencing")]
        private void OnCommencing(object sender, EventArgs e)
        {
            RefreshPhases();
            Clear();
        }

        /// <summary>Called when crop is ending</summary>
        [EventSubscribe("PlantSowing")]
        private void OnPlantSowing(object sender, SowingParameters data)
        {
            Clear();
            stagesPassedToday.Add(phases[0].Start);
        }

        /// <summary>Called by sequencer to perform phenology.</summary>
        [EventSubscribe("DoPhenology")]
        private void OnDoPhenology(object sender, EventArgs e)
        {
            if (PlantIsAlive)
            {
                if (thermalTime.Value() < 0)
                    throw new Exception("Negative Thermal Time, check the set up of the ThermalTime Function in" + this);

                // Calculate progression through current phase
                double propOfDayToUse = 1;
                bool incrementPhase = CurrentPhase.DoTimeStep(ref propOfDayToUse);

                while (incrementPhase)
                {
<<<<<<< HEAD
                    if ((CurrentPhase is EmergingPhase) || (CurrentPhase is StartPhase) || (CurrentPhase.End == structure?.LeafInitialisationStage) || (CurrentPhase is DAWSPhase))
=======
                    if (!Emerged && (CurrentPhase.IsEmerged || CurrentPhase.End == structure?.LeafInitialisationStage))
>>>>>>> 9323e7f6
                    {
                        Emerged = true;
                        PlantEmerged?.Invoke(this, new EventArgs());
                    }

                    stagesPassedToday.Add(CurrentPhase.End);
                    if (currentPhaseIndex + 1 >= phases.Count)
                        throw new Exception("Cannot transition to the next phase. No more phases exist");

                    currentPhaseIndex = currentPhaseIndex + 1;

                    PhaseChangedType PhaseChangedData = new PhaseChangedType();
                    PhaseChangedData.StageName = CurrentPhase.Start;
                    PhaseChanged?.Invoke(plant, PhaseChangedData);

                    incrementPhase = CurrentPhase.DoTimeStep(ref propOfDayToUse);
                }

                AccumulatedTT += thermalTime.Value();
                if (Emerged)
                    AccumulatedEmergedTT += thermalTime.Value();

                Stage = (currentPhaseIndex + 1) + CurrentPhase.FractionComplete;

                if (plant != null && plant.IsAlive && PostPhenology != null)
                    PostPhenology.Invoke(this, new EventArgs());
            }
        }

        /// <summary>Called when crop is being harvested.</summary>
        [EventSubscribe("Harvesting")]
        private void OnHarvesting(object sender, EventArgs e)
        {
            //Jump phenology to the end
            if (this.Parent.Name != "SimpleFruitTree") //Unless you are a perennial fruit tree.  There must be a better way of doing this
                SetToStage((double)(phases.Count));
        }

        /// <summary>Called when crop is being prunned.</summary>
        [EventSubscribe("Pruning")]
        private void OnPruning(object sender, EventArgs e)
        {
            Emerged = false;
        }

        /// <summary>Called when crop is ending</summary>
        [EventSubscribe("PlantEnding")]
        private void OnPlantEnding(object sender, EventArgs e)
        {
            Clear();
        }

        /// <summary>Called at the start of each day</summary>
        [EventSubscribe("StartOfDay")]
        private void OnStartOfDay(object sender, EventArgs e)
        {
            stagesPassedToday.Clear();
            //reset StagesPassedToday to zero to restart count for the new day
        }

        /// <summary> /// A helper property that checks the parent plant (old or new) to see if it is alive. /// </summary>
        private bool PlantIsAlive
        {
            get
            {
                if (plant != null && plant.IsAlive)
                    return true;
                return false;
            }
        }

        private void Clear()
        {
            Stage = 1;
            AccumulatedTT = 0;
            AccumulatedEmergedTT = 0;
            Emerged = false;
            stagesPassedToday.Clear();
            currentPhaseIndex = 0;
            foreach (IPhase phase in phases)
                phase.ResetPhase();
        }

        /// <summary>Writes documentation for this function by adding to the list of documentation tags.</summary>
        public override IEnumerable<ITag> Document()
        {
            // Write description of this class from summary and remarks XML documentation.
            foreach (var tag in GetModelDescription())
                yield return tag;

            // Write memos.
            foreach (var tag in DocumentChildren<Memo>())
                yield return tag;

            // Document thermal time function.
            yield return new Section("ThermalTime", thermalTime.Document());

            // Write a table containing phase numers and start/end stages.
            yield return new Paragraph("**List of stages and phases used in the simulation of crop phenological development**");

            DataTable phaseTable = new DataTable();
            phaseTable.Columns.Add("Phase Number", typeof(int));
            phaseTable.Columns.Add("Phase Name", typeof(string));
            phaseTable.Columns.Add("Initial Stage", typeof(string));
            phaseTable.Columns.Add("Final Stage", typeof(string));

            int n = 1;
            foreach (IPhase child in FindAllChildren<IPhase>())
            {
                DataRow row = phaseTable.NewRow();
                row[0] = n;
                row[1] = child.Name;
                row[2] = (child as IPhase).Start;
                row[3] = (child as IPhase).End;
                phaseTable.Rows.Add(row);
                n++;
            }
            yield return new Table(phaseTable);

            // Document Phases
            foreach (var phase in FindAllChildren<IPhase>())
                yield return new Section(phase.Name, phase.Document());

            // Document Constants
            var constantTags = new List<ITag>();
            foreach (var constant in FindAllChildren<Constant>())
                foreach (var tag in constant.Document())
                    constantTags.Add(tag);
            yield return new Section("Constants", constantTags);

            // Document everything else.
            foreach (var phase in Children.Where(child => !(child is IPhase) &&
                                                          !(child is Memo) &&
                                                          !(child is Constant) &&
                                                          child != thermalTime))
                yield return new Section(phase.Name, phase.Document());
        }
    }
}<|MERGE_RESOLUTION|>--- conflicted
+++ resolved
@@ -400,11 +400,7 @@
 
                 while (incrementPhase)
                 {
-<<<<<<< HEAD
-                    if ((CurrentPhase is EmergingPhase) || (CurrentPhase is StartPhase) || (CurrentPhase.End == structure?.LeafInitialisationStage) || (CurrentPhase is DAWSPhase))
-=======
                     if (!Emerged && (CurrentPhase.IsEmerged || CurrentPhase.End == structure?.LeafInitialisationStage))
->>>>>>> 9323e7f6
                     {
                         Emerged = true;
                         PlantEmerged?.Invoke(this, new EventArgs());
