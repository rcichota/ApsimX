using System.IO;
namespace Models.PMF.Phen
<<<<<<< HEAD
{

=======
{   
>>>>>>> 9323e7f6
    /// <summary>Interface for a function</summary>
    public interface IPhaseWithTarget : IPhase
    {
        /// <summary> ThermalTimeTarget</summary>
        double Target { get; }

        /// <summary>Gets the t tin phase.</summary>
        double ProgressThroughPhase { get; set; }
    }
}<|MERGE_RESOLUTION|>--- conflicted
+++ resolved
@@ -1,11 +1,7 @@
 using System.IO;
 namespace Models.PMF.Phen
-<<<<<<< HEAD
 {
 
-=======
-{   
->>>>>>> 9323e7f6
     /// <summary>Interface for a function</summary>
     public interface IPhaseWithTarget : IPhase
     {
