using System;
using System.Linq;
using System.Collections.Generic;
using Models.Core;
using Models.Soils;
using Models.Surface;
using Models.Functions;
using Models.PMF.Interfaces;
using Models.ForageDigestibility;
using Newtonsoft.Json;
using APSIM.Shared.Utilities;
using APSIM.Numerics;
using APSIM.Core;

namespace Models.AgPasture
{

    /// <summary>
    ///   A model for cutting pasture / plants and calculating and returning excreta to the
    /// soil based on the biomass cut. If this model is put at the top level of the simulation
    /// all child zones (paddocks) are treated uniformly (e.g. for urine patch modelling)
    /// </summary>
    [Serializable]
    [ViewName("UserInterface.Views.PropertyView")]
    [PresenterName("UserInterface.Presenters.PropertyPresenter")]
    [ValidParent(ParentType = typeof(Zone))]
    [ValidParent(ParentType = typeof(Simulation))]
    public class SimpleGrazing : Model
    {
        [Link] IClock clock = null;
        [Link] ISummary summary = null;
        [Link] Forages forages = null;
<<<<<<< HEAD
=======
        [Link] ScriptCompiler compiler = null;
>>>>>>> ca7ab7c1

        /// <summary>Gets today's minimum rotation length (days)</summary>
        private double MinimumRotationLengthForToday =>
            GetValueFromMonthlyArray(clock.Today.Month - 1, MinimumRotationLengthArray);

        /// <summary>Gets today's maximum rotation length (days)</summary>
        private double MaximumRotationLengthForToday =>
            GetValueFromMonthlyArray(clock.Today.Month - 1, MaximumRotationLengthArray);

        private double residualBiomass;
        private IBooleanFunction expressionFunction;
        private int simpleGrazingFrequency;
        private List<ZoneWithForage> zones;
        private UrineDungPatches urineDungPatches;
        private readonly UrineReturnTypes urineReturnType = UrineReturnTypes.FromHarvest;
        private double[] speciesCutProportions { get; set; }


        /// <summary>Average potential ME concentration in herbage material (MJ/kg)</summary>
        private const double potentialMEOfHerbage = 16.0;

        private const double maxEffectiveNConcentration = 3;

        /// <summary>Grazing rotation type enum for drop down.</summary>
        public enum GrazingRotationTypeEnum
        {
            /// <summary>A simple rotation.</summary>
            SimpleRotation,

            /// <summary>A rotation based on a target mass.</summary>
            TargetMass,

            /// <summary>Timing of grazing is controlled elsewhere.</summary>
            TimingControlledElsewhere,

            /// <summary>Flexible grazing using an expression.</summary>
            Flexible
        }

        /// <summary>class for encapsulating a urine return.</summary>
        public class UrineDungReturnType : EventArgs
        {
            /// <summary>Grazed dry matter (kg/ha)</summary>
            public double GrazedDM { get; set;  }

            /// <summary>N in grazed dry matter (kg/ha).</summary>
            public double GrazedN { get; set;  }

            /// <summary>Metabolisable energy in grazed dry matter.</summary>
            public double GrazedME { get; set; }
        }

        /// <summary>Urine return patterns.</summary>
        public enum UrineReturnPatterns
        {
            /// <summary>Rotating in order</summary>
            RotatingInOrder,
            /// <summary>Not enabled Random</summary>
            Random,
            /// <summary>Not enabled Pseudo-random</summary>
            PseudoRandom
        }

        /// <summary>Urine return types.</summary>
        public enum UrineReturnTypes
        {
            /// <summary>FromHarvest</summary>
            FromHarvest,
            /// <summary>SetMonthly</summary>
            SetMonthly
        }

        /// <summary>Invoked when a grazing occurs.</summary>
        public event EventHandler Grazed;

        ////////////// GUI parameters shown to user //////////////

        /// <summary>Use a strict rotation, a target pasture mass, or both?</summary>
        [Separator("Grazing parameters")]
        [Description("Use a simple rotation, a target pasture mass, or both?")]
        [Units("-")]
        public GrazingRotationTypeEnum GrazingRotationType { get; set; }

        /// <summary></summary>
        [Separator("Settings for the 'Simple Rotation'")]
        [Description("Frequency of grazing (days) or \"end of month\"")]
        [Units("days")]
        [Display(VisibleCallback = nameof(IsSimpleGrazingTurnedOn))]
        public string SimpleGrazingFrequencyString { get; set; }

        /// <summary></summary>
        [Description("Minimum grazeable dry matter to trigger grazing (kgDM/ha). Set to zero to turn off.")]
        [Units("kgDM/ha")]
        [Display(VisibleCallback = "IsSimpleGrazingTurnedOn")]
        public double SimpleMinGrazable { get; set; }

        /// <summary></summary>
        [Description("Residual pasture mass after grazing (kgDM/ha)")]
        [Units("kgDM/ha")]
        [Display(VisibleCallback = "IsSimpleGrazingTurnedOn")]
        public double SimpleGrazingResidual { get; set; }

        /// <summary></summary>
        [Separator("Settings for the 'Target Mass' - all values by month from January")]
        [Description("Target mass of pasture to trigger grazing event (single value or 12 monthly values) (kgDM/ha)")]
        [Units("kgDM/ha")]
        [Display(VisibleCallback = "IsTargetMassTurnedOn")]
        public double[] PreGrazeDMArray { get; set; }

        /// <summary></summary>
        [Description("Residual mass of pasture post grazing (single value or 12 monthly values) (kgDM/ha)")]
        [Units("kgDM/ha")]
        [Display(VisibleCallback = "IsTargetMassTurnedOn")]
        public double[] PostGrazeDMArray { get; set; }

        /// <summary></summary>
        [Separator("Settings for flexible grazing")]
        [Description("Expression for timing of grazing (e.g. AGPRyegrass.CoverTotal > 0.95)")]
        [Display(VisibleCallback = "IsFlexibleGrazingTurnedOn")]
        public string FlexibleExpressionForTimingOfGrazing { get; set; }

        /// <summary></summary>
        [Description("Residual pasture mass after grazing (kgDM/ha)")]
        [Units("kgDM/ha")]
        [Display(VisibleCallback = "IsFlexibleGrazingTurnedOn")]
        public double FlexibleGrazePostDM { get; set; }

        /// <summary></summary>
        [Separator("Optional rules for rotation length")]
        [Description("Monthly maximum rotation length (days)")]
        [Units("days")]
        [Display(VisibleCallback = nameof(IsMaximumRotationLengthArrayTurnedOn))]
        public double[] MaximumRotationLengthArray { get; set; }

        /// <summary></summary>
        [Description("Monthly minimum rotation length (days)")]
        [Units("days")]
        [Display(VisibleCallback = nameof(IsMinimumRotationLengthArrayTurnedOn))]
        public double[] MinimumRotationLengthArray { get; set; }

        /// <summary></summary>
        [Separator("Optional no-grazing window")]
        [Description("Start of the no-grazing window (dd-mmm)")]
        [Display(VisibleCallback = "IsNotTimingControlledElsewhere")]
        public string NoGrazingStartString { get; set; }

        /// <summary></summary>
        [Description("End of the no-grazing window (dd-mmm)")]
        [Display(VisibleCallback = "IsNotTimingControlledElsewhere")]
        public string NoGrazingEndString { get; set; }

        /// <summary>Fraction of defoliated Biomass going to soil</summary>
        [Separator("Urine and Dung.")]
        [Description("Fraction of defoliated Biomass going to soil. Remainder is exported as animal product or to lanes/camps (0-1).")]
        public double[] FractionDefoliatedBiomassToSoil { get; set; } = new double[] { 1 };

        /// <summary></summary>
        [Description("Fraction of defoliated N going to soil. Remainder is exported as animal product or to lanes/camps (0-1).")]
        public double[] FractionDefoliatedNToSoil { get; set; }

        /// <summary></summary>
        [Description("Proportion of excreted N going to dung (0-1). Yearly or 12 monthly values. Blank means use C:N ratio of dung.")]
        [Display(VisibleCallback = "IsFractionExcretedNToDungEnabled")]
        public double[] FractionExcretedNToDung { get; set; }

        /// <summary></summary>
        [Description("C:N ratio of biomass for dung. If set to zero it will calculate the C:N using digestibility. ")]
        [Display(VisibleCallback = "IsCNRatioDungEnabled")]
        public double CNRatioDung { get; set; } = 0.0;

        /// <summary></summary>
        [Description("Depth that urine is added (mm)")]
        [Units("mm")]
        public double DepthUrineIsAdded { get; set; }

        /// <summary></summary>
        [Description("Send some fraction of the calculated dung off-paddock - usually this should be zero (0-1)")]
        [Units("0-1")]
        public double SendDungElsewhere { get; set; }

        /// <summary></summary>
        [Description("Send some fraction of the  calculated urine off-paddock - usually this should be zero (0-1)")]
        [Units("0-1")]
        public double SendUrineElsewhere { get; set; }

        // Patching variables.
        /// <summary>
        /// Use patching for nutrient returns?
        /// </summary>
        [Separator("Patching options and parameters")]
        [Description("Use patching to return excreta to the soil?")]
        public bool UsePatching { get; set; }

        /// <summary>Create pseudo patches?</summary>
        [Description("Should this simulation create pseudo patches? If not then explict zones (slow!) will be created")]
        [Display(VisibleCallback = "UsePatching")]
        public bool PseudoPatches { get; set; } = true;

        /// <summary>Number of patches or zones to create.</summary>
        [Description("How many patches or zones should be created?")]
        [Display(VisibleCallback = "UsePatching")]
        public int ZoneCount { get; set; } = 25;

        /// <summary>Urine return pattern.</summary>
        [Description("Pattern (spatial) of nutrient return")]
        [Display(VisibleCallback = "UsePatching")]
        public UrineReturnPatterns UrineReturnPattern { get; set; } = UrineReturnPatterns.PseudoRandom;

        /// <summary>Seed to use for pseudo random number generator.</summary>
        [Description("Seed to use for pseudo random number generator")]
        [Display(VisibleCallback = "IsPseudoRandom")]
        public int PseudoRandomSeed { get; set; } = 666;

        // End patching variables.

        /// <summary></summary>
        [Separator("Plant population modifier")]
        [Description("Enter the fraction of population decline due to defoliation (0-1):")]
        public double FractionPopulationDecline { get; set; }

        /// <summary> </summary>
        [Separator("Trampling")]
        [Description("Turn trampling on?")]
        public bool TramplingOn { get; set; }

        /// <summary> </summary>
        [Description("Maximum proportion of litter moved to the soil")]
        [Display(VisibleCallback = "IsTramplingTurnedOn")]
        public double MaximumPropLitterMovedToSoil { get; set; } = 0.1;

        /// <summary> </summary>
        [Description("Pasture removed at the maximum rate (e.g. 900 for heavy cattle, 1200 for ewes)")]
        [Display(VisibleCallback = "IsTramplingTurnedOn")]
        public double PastureConsumedAtMaximumRateOfLitterRemoval { get; set; } = 1200;

        ////////////// Callbacks to enable/disable GUI parameters //////////////

        /// <summary></summary>
        public bool IsSimpleGrazingTurnedOn => GrazingRotationType == GrazingRotationTypeEnum.SimpleRotation;

        /// <summary></summary>
        public bool IsTargetMassTurnedOn => GrazingRotationType == GrazingRotationTypeEnum.TargetMass;

        /// <summary></summary>
        public bool IsNotTimingControlledElsewhere => GrazingRotationType != GrazingRotationTypeEnum.TimingControlledElsewhere;

        /// <summary></summary>
        public bool IsFlexibleGrazingTurnedOn => GrazingRotationType == GrazingRotationTypeEnum.Flexible;

        /// <summary>Is CN ratio dung enable?</summary>
        public bool IsCNRatioDungEnabled => DontUsePatching && FractionExcretedNToDung == null;

        /// <summary>Is pseudo random return pattern selected?</summary>
        public bool IsPseudoRandom => UrineReturnPattern == UrineReturnPatterns.PseudoRandom;

        /// <summary>Is fraction ExcretedN to dung enabled?</summary>
        public bool IsFractionExcretedNToDungEnabled => (double.IsNaN(CNRatioDung) || CNRatioDung == 0);

        /// <summary>Return true if don't use patching for excreta return.</summary>
        public bool DontUsePatching => !UsePatching;

        /// <summary>
        /// Is maximum rotation length input array enabled in the GUI?
        /// </summary>
        public bool IsMaximumRotationLengthArrayTurnedOn => IsTargetMassTurnedOn || IsFlexibleGrazingTurnedOn;

        /// <summary>
        /// Is minimum rotation length array enabled in the GUI?
        /// </summary>
        public bool IsMinimumRotationLengthArrayTurnedOn => IsTargetMassTurnedOn || IsFlexibleGrazingTurnedOn;

        /// <summary></summary>
        public bool IsTramplingTurnedOn { get { return TramplingOn; } }

        ////////////// Outputs //////////////

        /// <summary>Number of days since grazing.</summary>
        [JsonIgnore]
        public int DaysSinceGraze { get; private set; }

        /// <summary></summary>
        [JsonIgnore]
        public int GrazingInterval { get; private set; }

        /// <summary>DM grazed</summary>
        [JsonIgnore]
        [Units("kgDM/ha")]
        public double GrazedDM => zones.Sum(z => z.GrazedDM);

        /// <summary>N in the DM grazed.</summary>
        [JsonIgnore]
        [Units("kgN/ha")]
        public double GrazedN => zones.Sum(z => z.GrazedN);

        /// <summary>N in the DM grazed.</summary>
        [JsonIgnore]
        [Units("MJME/ha")]
        public double GrazedME => zones.Sum(z => z.GrazedME);

        /// <summary>N in urine returned to the paddock.</summary>
        [JsonIgnore]
        [Units("kgN/ha")]
        public double AmountUrineNReturned => urineDungPatches == null ? zones.Sum(z => z.AmountUrineNReturned) : urineDungPatches.AmountUrineNReturned;

        /// <summary>C in dung returned to the paddock.</summary>
        [JsonIgnore]
        [Units("kgDM/ha")]
        public double AmountDungWtReturned => zones.Sum(z => z.AmountDungWtReturned);

        /// <summary>N in dung returned to the paddock.</summary>
        [JsonIgnore]
        [Units("kgN/ha")]
        public double AmountDungNReturned => urineDungPatches == null ? zones.Sum(z => z.AmountDungNReturned) : urineDungPatches.AmountDungNReturned;

        /// <summary>Mass of herbage just before grazing.</summary>
        [JsonIgnore]
        [Units("kgDM/ha")]
        public double PreGrazeDM { get; private set; }

        /// <summary>Mass of harvestable herbage just before grazing.</summary>
        [JsonIgnore]
        [Units("kgDM/ha")]
        public double PreGrazeHarvestableDM { get; private set; }

        /// <summary>Mass of herbage just after grazing.</summary>
        [JsonIgnore]
        [Units("kgDM/ha")]
        public double PostGrazeDM { get; private set; }

        /// <summary>Proportion of each species biomass to the total biomass.</summary>
        [JsonIgnore]
        [Units("0-1")]
        public double[] ProportionOfTotalDM { get; private set; }

        /// <summary>Did grazing happen today?</summary>
        [JsonIgnore]
        [Units("0-1")]
        public bool GrazedToday{ get; private set; }

        // Patching specific outputs.

        /// <summary>Zone or patch that urine will be applied to</summary>
        public int ZoneNumForUrine => urineDungPatches == null ? 0 : urineDungPatches.ZoneNumForUrine;

        /// <summary>Number of zones for applying urine</summary>
        public int NumZonesForUrine => urineDungPatches == null ? 0 : urineDungPatches.NumZonesForUrine;

        /// <summary>Divisor for reporting</summary>
        public double DivisorForReporting => urineDungPatches == null ? 0 : urineDungPatches.DivisorForReporting;

        /// <summary>Amount of dung carbon returned to soil for whole paddock (kg/ha)</summary>
        public double AmountDungCReturned => urineDungPatches == null ? 0 : urineDungPatches.AmountDungCReturned;

        ////////////// Methods //////////////

        /// <summary>
        /// Invoked by the infrastructure before the simulation gets created in memory.
        /// Use this to create patches.
        /// </summary>
        public override void OnPreLink()
        {
            if (UsePatching)
            {
                urineDungPatches = new UrineDungPatches(this, PseudoPatches, ZoneCount, urineReturnType,
                                                        UrineReturnPattern, PseudoRandomSeed, DepthUrineIsAdded, maxEffectiveNConcentration);
                urineDungPatches.OnPreLink();
            }
        }

        /// <summary>This method is invoked at the beginning of the simulation.</summary>
        [EventSubscribe("Commencing")]
        private void OnSimulationCommencing(object sender, EventArgs e)
        {
            if (forages == null)
                throw new Exception("No forages component found in simulation.");
            var parentZone = Parent as Zone;
            if (parentZone == null)
                summary.WriteMessage(this, "When SimpleGrazing is in the top level of the simulation (above the paddocks) it is assumed that the child paddocks are zones within a paddock.",
                                     MessageType.Information);
            else if (UsePatching)
                throw new Exception("To use the patching mechanism, SimpleGrazing must be at the top level of the simulation.");

            double areaOfAllZones = forages.ModelsWithDigestibleBiomass.Select(f => f.Zone)
                                                                       .Distinct()
                                                                       .Sum(z => z.Area);
            zones = forages.ModelsWithDigestibleBiomass.GroupBy(f => f.Zone,
                                                                f => f,
                                                                (z, f) => new ZoneWithForage(z, f.ToList(), areaOfAllZones, summary))
                                                       .ToList();

            if (GrazingRotationType == GrazingRotationTypeEnum.TargetMass)
            {
                if (PreGrazeDMArray == null || (PreGrazeDMArray.Length != 1 && PreGrazeDMArray.Length != 12))
                    throw new Exception("There must be either a single value or monthly values specified for 'target mass of pasture to trigger grazing'");
                if (PostGrazeDMArray == null || (PostGrazeDMArray.Length != 1 && PostGrazeDMArray.Length != 12))
                    throw new Exception("There must be either a single value or monthly values specified for 'residual mass of pasture post grazing'");
            }
            else if (GrazingRotationType == GrazingRotationTypeEnum.Flexible)
            {
                if (string.IsNullOrEmpty(FlexibleExpressionForTimingOfGrazing))
                    throw new Exception("You must specify an expression for timing of grazing.");
                if (CSharpExpressionFunction.Compile(FlexibleExpressionForTimingOfGrazing, Node, out IBooleanFunction f, out string errors))
                    expressionFunction = f;
                else
                    throw new Exception(errors);
            }

            if (FractionExcretedNToDung == null || (FractionExcretedNToDung.Length != 1 && FractionExcretedNToDung.Length != 12))
                throw new Exception("You must specify either a single value for 'proportion of defoliated nitrogen going to dung' or 12 monthly values.");

            // If we are at the top level of the simulation then look in first zone for number of forages.
            int numForages;
            if (Parent is Simulation)
                numForages = zones.First().NumForages;
            else
                numForages = zones.Where(z => z.Zone == this.Parent).First().NumForages;

            speciesCutProportions = MathUtilities.CreateArrayOfValues(1.0, numForages);

            if (SimpleGrazingFrequencyString != null && SimpleGrazingFrequencyString.Equals("end of month", StringComparison.InvariantCultureIgnoreCase))
                simpleGrazingFrequency = 0;
            else
                simpleGrazingFrequency = Convert.ToInt32(SimpleGrazingFrequencyString);

            if (FractionDefoliatedNToSoil == null || FractionDefoliatedNToSoil.Length == 0)
                FractionDefoliatedNToSoil = new double[] { 1};

            if (FractionDefoliatedBiomassToSoil == null || FractionDefoliatedBiomassToSoil.Length == 0)
                FractionDefoliatedBiomassToSoil = new double[] { 0 };

        // Initialise the days since grazing.
        if (GrazingRotationType == GrazingRotationTypeEnum.SimpleRotation)
        {
            DaysSinceGraze = simpleGrazingFrequency;
        }
        else if (GrazingRotationType == GrazingRotationTypeEnum.TargetMass
              || GrazingRotationType == GrazingRotationTypeEnum.Flexible)
        {
            if (MinimumRotationLengthArray == null || MinimumRotationLengthArray.Length == 0)
                MinimumRotationLengthArray = new double[] { 0 };  // or your default

            if (MaximumRotationLengthArray == null || MaximumRotationLengthArray.Length == 0)
                MaximumRotationLengthArray = new double[] { double.MaxValue };


            DaysSinceGraze = Convert.ToInt32(
            GetValueFromMonthlyArray(clock.Today.Month - 1, MinimumRotationLengthArray)
          );
        }

        urineDungPatches?.OnStartOfSimulation();
    }

        /// <summary>This method is invoked at the beginning of each day to perform management actions.</summary>
        [EventSubscribe("StartOfDay")]
        private void OnStartOfDay(object sender, EventArgs e)
        {
            DaysSinceGraze += 1;
            ProportionOfTotalDM = new double[zones.First().NumForages];
            PostGrazeDM = 0;

            foreach (var zone in zones)
                zone.OnStartOfDay();
        }

        /// <summary>This method is invoked at the beginning of each day to perform management actions.</summary>
        [EventSubscribe("DoManagement")]
        private void OnDoManagement(object sender, EventArgs e)
        {
            PreGrazeDM = zones.Sum(z => z.TotalDM);
            PreGrazeHarvestableDM = zones.Sum(z => z.HarvestableDM);

            // Determine if we can graze today.
            GrazedToday = false;
            if (GrazingRotationType == GrazingRotationTypeEnum.SimpleRotation)
                GrazedToday = SimpleRotation();
            else if (GrazingRotationType == GrazingRotationTypeEnum.TargetMass)
                GrazedToday = TargetMass();
            else if (GrazingRotationType == GrazingRotationTypeEnum.Flexible)
                GrazedToday = FlexibleTiming();

            if (NoGrazingStartString != null && NoGrazingStartString.Length > 0 &&
                NoGrazingEndString != null && NoGrazingEndString.Length > 0 &&
                DateUtilities.WithinDates(NoGrazingStartString, clock.Today, NoGrazingEndString))
                GrazedToday = false;

            // Perform grazing if necessary.
            if (GrazedToday)
                GrazeToResidual(residualBiomass);
        }

        /// <summary>Perform grazing.</summary>
        /// <param name="residual">The residual biomass to graze to (kg/ha).</param>
        public void GrazeToResidual(double residual)
        {
            GrazingInterval = DaysSinceGraze;  // i.e. yesterday's value
            DaysSinceGraze = 0;

            foreach (var zone in zones)
                zone.RemoveDMFromPlants(residual, speciesCutProportions);

            DoUrineDungTrampling();

            // Calculate post-grazed dry matter.
            PostGrazeDM = zones.Sum(z => z.TotalDM);

            // Calculate proportions of each species to the total biomass.
            for (int i = 0; i < zones.First().NumForages; i++)
                ProportionOfTotalDM[i] = zones.Select(z => z.ProportionsToTotal[i]).Average();

            summary.WriteMessage(this, string.Format("Grazed {0:0.0} kgDM/ha, N content {1:0.0} kgN/ha, ME {2:0.0} MJME/ha", GrazedDM, GrazedN, GrazedME), MessageType.Diagnostic);

            // Reduce plant population if necessary.
            if (MathUtilities.IsGreaterThan(FractionPopulationDecline, 0.0))
                foreach (var zone in zones)
                    zone.ReducePopulation(FractionPopulationDecline);

            // Invoke grazed event.
            Grazed?.Invoke(this, new EventArgs());
        }

        /// <summary>Add urine to the soil.</summary>
        private void DoUrineDungTrampling()
        {
            if (UsePatching)
            {
                if (Parent is Zone)
                    throw new Exception("To use patches for urine/dung return, SimpleGrazing needs to be at the top level of a simulation.");
                urineDungPatches.DoUrineDungReturn(zones.First().GrazedN);  // Assumes all zones are harvested the same.
            }
            else
            {
                foreach (var zone in zones)
                    zone.DoUrineDungTrampling(clock.Today.Month, FractionDefoliatedBiomassToSoil,
                                                FractionDefoliatedNToSoil, FractionExcretedNToDung,
                                                CNRatioDung, DepthUrineIsAdded, TramplingOn,
                                                PastureConsumedAtMaximumRateOfLitterRemoval, MaximumPropLitterMovedToSoil,
                                                SendDungElsewhere, SendUrineElsewhere);
            }
        }

        /// <summary>Calculate whether simple rotation can graze today.</summary>
        /// <returns>True if can graze.</returns>
        private bool SimpleRotation()
        {
            bool isEndOfMonth = clock.Today.AddDays(1).Day == 1;
            if ((simpleGrazingFrequency == 0 && isEndOfMonth) ||
                (DaysSinceGraze >= simpleGrazingFrequency && simpleGrazingFrequency > 0))
            {
                residualBiomass = SimpleGrazingResidual;
                if (MathUtilities.IsGreaterThan(PreGrazeHarvestableDM, SimpleMinGrazable))
                    return true;
                else
                {
                    summary.WriteMessage(this, "Defoliation will not happen because there is not enough plant material.", MessageType.Diagnostic);
                    DaysSinceGraze = 0;  //VOS why would this be zeroed if it is not grazed?
                }
            }
            return false;
        }

        /// <summary>Calculate whether a target mass rotation can graze today.</summary>
        /// <returns>True if can graze.</returns>
               private bool TargetMass()
        {
            residualBiomass = GetValueFromMonthlyArray(clock.Today.Month - 1, PostGrazeDMArray);

            if (DaysSinceGraze < MinimumRotationLengthForToday)
                return false;

            if (DaysSinceGraze > MaximumRotationLengthForToday)
                return true;

            return PreGrazeDM > GetValueFromMonthlyArray(clock.Today.Month - 1, PreGrazeDMArray);
        }

        /// <summary>
        /// Helper function to return a monthly value from an array that may have
        /// number in it or 12 numbers.
        /// </summary>
        /// <param name="monthIndex">The index</param>
        /// <param name="array">The array</param>
        /// <returns></returns>
        private double GetValueFromMonthlyArray(int monthIndex, double[] array)
        {
            if (array == null || array.Length == 0)
                throw new ArgumentException("Monthly array is null or empty.");

            if (array.Length == 1)
                return array[0];

            if (array.Length != 12)
                throw new ArgumentException("Monthly array must have either 1 or 12 elements.");

            if (monthIndex < 0 || monthIndex > 11)
                throw new ArgumentOutOfRangeException(nameof(monthIndex), "Month index must be between 0 (Jan) and 11 (Dec).");

            return array[monthIndex];
        }

        /// <summary>Calculate whether a target mass and length rotation can graze today.</summary>
        /// <returns>True if can graze.</returns>
        private bool FlexibleTiming()
        {
            residualBiomass = FlexibleGrazePostDM;

            // if the user left the min/max boxes blank,
            // treat them as 0 and infinity respectively:
            double min = (MinimumRotationLengthArray?.Length > 0)
                         ? MinimumRotationLengthForToday
                         : 0.0;
            double max = (MaximumRotationLengthArray?.Length > 0)
                         ? MaximumRotationLengthForToday
                         : double.MaxValue;

            // don’t graze if days since last grazing is < minimum
            if (DaysSinceGraze < min)
                return false;

            // do graze if days since last grazing is > maximum
            if (DaysSinceGraze > max)
                return true;

            // otherwise defer to your expression
            return expressionFunction.Value();
        }

        private class ZoneWithForage
        {
            private SurfaceOrganicMatter surfaceOrganicMatter;
            private Solute urea;
            private IPhysical physical;
            private List<ModelWithDigestibleBiomass> forages;
            private double grazedDM;
            private double grazedN;
            private double grazedME;
            private double amountDungNReturned;
            private double amountDungWtReturned;
            private double amountUrineNReturned;
            private double dmRemovedToday;
            private double areaWeighting;
            private List<Forages.MaterialRemoved> grazedForages = new();
            private ISummary summary;

            /// <summary>onstructor</summary>
            /// <param name="zone">Our zone.</param>
            /// <param name="forages">Our forages.</param>
            /// <param name="areaOfAllZones">The area of all zones in the simulation.</param>
            /// <param name="summary">The Summary file.</param>
            public ZoneWithForage(Zone zone, List<ModelWithDigestibleBiomass> forages, double areaOfAllZones, ISummary summary)
            {
                this.Zone = zone;
                this.forages = forages;
                surfaceOrganicMatter = zone.FindInScope<SurfaceOrganicMatter>();
                urea = zone.FindInScope<Solute>("Urea");
                physical = zone.FindInScope<IPhysical>();
                areaWeighting = zone.Area / areaOfAllZones;
                this.summary = summary;
            }

            public Zone Zone { get; private set; }

            /// <summary>The number of forages in our care</summary>
            public int NumForages => forages.Count;

            /// <summary>Dry matter of all forages in zone, weighted for area on zone (kg/ha)</summary>
            public double TotalDM => forages.Sum(f => f.Material.Sum(m => m.Total.Wt) * 10) * areaWeighting;

            /// <summary>Harvestable dry matter of all forages in zone, weighted for area on zone (kg/ha)</summary>
            public double HarvestableDM => forages.Sum(f => f.Material.Sum(m => m.Consumable.Wt) * 10) * areaWeighting;

            /// <summary>Proportions of each species within the zone to the total dm within the zone (0-1).</summary>
            public List<double> ProportionsToTotal => forages.Select(f => f.Material.Sum(m => m.Total.Wt) / TotalDM).ToList();

            /// <summary>Area weighted grazed dry matter (kg/ha)</summary>
            public double GrazedDM => grazedDM * areaWeighting;

            /// <summary>Area weighted grazed nitrogen (kg N/ha)</summary>
            public double GrazedN => grazedN * areaWeighting;

            /// <summary>Area weighted metabolisable energy in grazed dry matter (kg/ha)</summary>
            public double GrazedME => grazedME * areaWeighting;

            /// <summary>Area weighted nitrogen in dung (kg N/ha)</summary>
            public double AmountDungNReturned => amountDungNReturned * areaWeighting;

            /// <summary>Area weighted dry matter in dung (kg/ha)</summary>
            public double AmountDungWtReturned => amountDungWtReturned * areaWeighting;

            /// <summary>Area weighted nitrogen in uring (kg N/ha)</summary>
            public double AmountUrineNReturned => amountUrineNReturned * areaWeighting;

            /// <summary>
            /// Called at start of day.
            /// </summary>
            public void OnStartOfDay()
            {
                grazedDM = 0.0;
                grazedN = 0.0;
                grazedME = 0.0;
                amountDungNReturned = 0;
                amountDungWtReturned = 0;
                amountUrineNReturned = 0;
                grazedForages.Clear();
            }

            /// <summary>
            /// Reduce the forage population,
            /// </summary>
            /// <param name="fractionPopulationDecline">The fraction to reduce to population to.</param>
            public void ReducePopulation(double fractionPopulationDecline)
            {
                foreach (var forage in forages)
                {
                    if ((forage as IModel) is IHasPopulationReducer populationReducer)
                        populationReducer.ReducePopulation(populationReducer.Population * (1.0 - fractionPopulationDecline));
                    else
                        throw new Exception($"Model {forage.Name} is unable to reduce its population due to grazing. Not implemented.");
                }
            }

            /// <summary>Remove biomass from the specified forage.</summary>
            /// <param name="residual">The residual to cut to (kg/ha).</param>
            /// <param name="speciesCutProportions">The proportions to cut each species.</param>
            public void RemoveDMFromPlants(double residual, double[] speciesCutProportions)
            {
                // This is a simple implementation. It proportionally removes biomass from organs.
                // What about non harvestable biomass?
                // What about PreferenceForGreenOverDead and PreferenceForLeafOverStems?
                double preGrazeDM = forages.Sum(f => f.Material.Sum(m => m.Total.Wt * 10));
                double removeAmount = Math.Max(0, preGrazeDM - residual) / 10; // to g/m2

                dmRemovedToday = removeAmount;
                if (MathUtilities.IsGreaterThan(removeAmount, 0.0))
                {
                    // Remove a proportion of required DM from each species
                    double totalHarvestableWt = 0.0;
                    double totalWeightedHarvestableWt = 0.0;
                    for (int i = 0; i < forages.Count; i++)
                    {
                        var harvestableWt = forages[i].Material.Sum(m => m.Consumable.Wt);  // g/m2
                        totalHarvestableWt += harvestableWt;
                        totalWeightedHarvestableWt += speciesCutProportions[i] * harvestableWt;
                    }

                    // If a fraction consumable was specified in the forages component by the user then the above calculated
                    // removeAmount might be > consumable amount. Constrain the removeAmount to the consumable
                    // amount so that we don't get an exception thrown in ModelWithDigestibleBiomass.RemoveBiomass method
                    removeAmount = Math.Min(removeAmount, totalHarvestableWt);

                    for (int i = 0; i < forages.Count; i++)
                    {
                        var harvestableWt = forages[i].Material.Sum(m => m.Consumable.Wt);  // g/m2
                        var proportion = harvestableWt * speciesCutProportions[i] / totalWeightedHarvestableWt;
                        var amountToRemove = removeAmount * proportion;
                        if (MathUtilities.IsGreaterThan(amountToRemove, 0.0))
                        {
                            var grazed = forages[i].RemoveBiomass(amountToRemove: amountToRemove);
                            double grazedDigestibility = grazed.Digestibility;
                            var grazedMetabolisableEnergy = potentialMEOfHerbage * grazedDigestibility;

                            grazedDM += grazed.Wt;  // kg/ha
                            grazedN += grazed.N;    // kg/ha
                            grazedME += grazedMetabolisableEnergy * grazed.Wt;

                            grazedForages.Add(grazed);
                        }
                    }
                }
            }

            /// <summary>
            /// Perform urine and dung return and trampling.
            /// </summary>
            /// <param name="month"></param>
            /// <param name="fractionDefoliatedBiomassToSoil"></param>
            /// <param name="fractionDefoliatedNToSoil"></param>
            /// <param name="fractionExcretedNToDung"></param>
            /// <param name="CNRatioDung"></param>
            /// <param name="depthUrineIsAdded"></param>
            /// <param name="doTrampling"></param>
            /// <param name="pastureConsumedAtMaximumRateOfLitterRemoval"></param>
            /// <param name="maximumPropLitterMovedToSoil"></param>
            /// <param name="sendDungElsewhere"></param>
            /// <param name="sendUrineElsewhere"></param>
            public void DoUrineDungTrampling(int month, double[] fractionDefoliatedBiomassToSoil,
                                    double[] fractionDefoliatedNToSoil,
                                    double[] fractionExcretedNToDung,
                                    double CNRatioDung,
                                    double depthUrineIsAdded,
                                    bool doTrampling,
                                    double pastureConsumedAtMaximumRateOfLitterRemoval,
                                    double maximumPropLitterMovedToSoil,
                                    double sendDungElsewhere,
                                    double sendUrineElsewhere)
            {
                var urineDung = UrineDungReturn.CalculateUrineDungReturn(grazedForages,
                                                                         GetValueFromMonthArray(fractionDefoliatedBiomassToSoil, month),
                                                                         GetValueFromMonthArray(fractionDefoliatedNToSoil, month),
                                                                         GetValueFromMonthArray(fractionExcretedNToDung, month),
                                                                         CNRatioDung,
                                                                         sendUrineElsewhere,
                                                                         sendDungElsewhere);

                if (urineDung != null)
                {
                    amountDungNReturned += urineDung.DungNToSoil;
                    amountDungWtReturned += urineDung.DungWtToSoil;
                    amountUrineNReturned += urineDung.UrineNToSoil;

                    UrineDungReturn.DoUrineReturn(urineDung, physical.Thickness, urea, depthUrineIsAdded);
                    summary.WriteMessage(this.Zone, $"Urine N added to the soil of {urineDung.UrineNToSoil} to a depth of {depthUrineIsAdded} mm", MessageType.Diagnostic);
                    UrineDungReturn.DoDungReturn(urineDung, surfaceOrganicMatter);
                    summary.WriteMessage(this.Zone, $"Dung N and C added to the surface organic matter {urineDung.DungNToSoil}", MessageType.Diagnostic);

                    if (doTrampling)
                    {
                        var proportionLitterMovedToSoil = Math.Min(MathUtilities.Divide(pastureConsumedAtMaximumRateOfLitterRemoval, dmRemovedToday, 0),
                                                                    maximumPropLitterMovedToSoil);
                        surfaceOrganicMatter.Incorporate(proportionLitterMovedToSoil, depth: 100);
                    }
                }
            }

            /// <summary>Return a value from an array that can have either 1 yearly value or 12 monthly values.</summary>
            private static double GetValueFromMonthArray(double[] arr, int month)
            {
                if (arr == null)
                    return double.NaN;
                else if (arr.Length == 1)
                    return arr[0];
                else
                    return arr[month - 1];
            }
        }
    }
}<|MERGE_RESOLUTION|>--- conflicted
+++ resolved
@@ -30,10 +30,6 @@
         [Link] IClock clock = null;
         [Link] ISummary summary = null;
         [Link] Forages forages = null;
-<<<<<<< HEAD
-=======
-        [Link] ScriptCompiler compiler = null;
->>>>>>> ca7ab7c1
 
         /// <summary>Gets today's minimum rotation length (days)</summary>
         private double MinimumRotationLengthForToday =>
