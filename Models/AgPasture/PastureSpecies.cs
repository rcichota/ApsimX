--- conflicted
+++ resolved
@@ -158,24 +158,21 @@
             get { return myLightProfile; }
             set
             {
-                if (value != null)
-                {
-                    InterceptedRadn = 0.0;
-                    myLightProfile = value;
-                    foreach (CanopyEnergyBalanceInterceptionlayerType canopyLayer in myLightProfile)
-                    {
-                        InterceptedRadn += canopyLayer.AmountOnGreen;
-                    }
-
-                    // stuff required to calculate photosynthesis using Ecomod approach
-                    RadiationTopOfCanopy = myMetData.Radn;
-                    fractionGreenCover = 1.0;
-                    swardGreenCover = 0.0;
-                    if (InterceptedRadn > 0.0)
-                    {
-                        fractionGreenCover = InterceptedRadn / microClimate.RadiationInterceptionOnGreen;
-                        swardGreenCover = 1.0 - Math.Exp(-LightExtinctionCoefficient * greenLAI / fractionGreenCover);
-                    }
+                InterceptedRadn = 0.0;
+                myLightProfile = value;
+                foreach (CanopyEnergyBalanceInterceptionlayerType canopyLayer in myLightProfile)
+                {
+                    InterceptedRadn += canopyLayer.AmountOnGreen;
+                }
+
+                // stuff required to calculate photosynthesis using Ecomod approach
+                RadiationTopOfCanopy = myMetData.Radn;
+                fractionGreenCover = 1.0;
+                swardGreenCover = 0.0;
+                if (InterceptedRadn > 0.0)
+                {
+                    fractionGreenCover = InterceptedRadn / microClimate.RadiationInterceptionOnGreen;
+                    swardGreenCover = 1.0 - Math.Exp(-LightExtinctionCoefficient * greenLAI / fractionGreenCover);
                 }
 
                 // The approach for computing photosynthesis in Ecomod (from which AgPasture is adapted) uses radiation on top of
@@ -197,13 +194,13 @@
 
         #endregion  --------------------------------------------------------------------------------------------------------
 
-        #region ICrop implementation  --------------------------------------------------------------------------------------
-
-        /// <summary>Flag indicating the type of plant (currently the name of the species)</summary>
-        /// <remarks>
-        /// This used to be a marker for 'how leguminous' a plant was (in PMF and Stock).
-        /// In AgPasture there is the parameter SpeciesFamily flagging whether a species is a grass or a legume...
-        /// </remarks>
+            #region ICrop implementation  --------------------------------------------------------------------------------------
+
+            /// <summary>Flag indicating the type of plant (currently the name of the species)</summary>
+            /// <remarks>
+            /// This used to be a marker for 'how leguminous' a plant was (in PMF and Stock).
+            /// In AgPasture there is the parameter SpeciesFamily flagging whether a species is a grass or a legume...
+            /// </remarks>
         public string PlantType { get; set; }
 
         /// <summary>Flag indicating whether the biomass is from a c4 plant or not</summary>
@@ -756,11 +753,11 @@
         /// <summary>Reference daily DM turnover rate for shoot tissues (0-1).</summary>
         /// <remarks>This is closely related to the leaf appearance rate.</remarks>
         [Units("0-1")]
-        public double TissueTurnoverRefRateShoot { get; set; } = 0.05;
+        public double TissueTurnoverRateShoot { get; set; } = 0.05;
 
         /// <summary>Reference daily DM turnover rate for root tissues (0-1).</summary>
         [Units("0-1")]
-        public double TissueTurnoverRefRateRoot { get; set; } = 0.02;
+        public double TissueTurnoverRateRoot { get; set; } = 0.02;
 
         /// <summary>Relative turnover rate for emerging tissues (>0.0).</summary>
         [Units("-")]
@@ -768,7 +765,7 @@
 
         /// <summary>Reference daily detachment rate for dead tissues (0-1).</summary>
         [Units("0-1")]
-        public double DetachmentRefRateShoot { get; set; } = 0.08;
+        public double DetachmentRateShoot { get; set; } = 0.08;
 
         /// <summary>Minimum temperature for tissue turnover (oC).</summary>
         [Units("oC")]
@@ -832,6 +829,14 @@
         [Units("0-1")]
         public double MaximumNFixation { get; set; } = 0.0;
 
+        /// <summary>Respiration cost factor due to the presence of symbiont bacteria (kgC/kgC in roots).</summary>
+        [Units("kg/kg")]
+        public double SymbiontCostFactor { get; set; } = 0.0;
+
+        /// <summary>Respiration cost factor due to the activity of symbiont bacteria (kgC/kgN fixed).</summary>
+        [Units("kg/kg")]
+        public double NFixingCostFactor { get; set; } = 0.0;
+
         ////- Growth limiting factors >>> - - - - - - - - - - - - - - - - - - - - - - - - - - - - - - - - - - - - - - -
 
         /// <summary>Maximum reduction in plant growth due to water logging (saturated soil) (0-1).</summary>
@@ -901,6 +906,17 @@
         [Units("-")]
         public double PreferenceForLeafOverStems { get; set; } = 1.0;
 
+        ////- Soil related (water and N uptake) >>> - - - - - - - - - - - - - - - - - - - - - - - - - - - - - - - - - -
+
+        /// <summary>Maximum fraction of water or N in the soil that is available to plants.</summary>
+        /// <remarks>This is used to limit the amount taken up and avoid issues with very small numbers</remarks>
+        [Units("0-1")]
+        public double MaximumFractionAvailable { get; set; } = 0.999;
+
+        /// <summary>Exponent of function determining soil extractable N.</summary>
+        [Units("-")]
+        public double NuptakeSWFactor { get; set; } = 0.25;
+
         ////- Parameters for annual species >>> - - - - - - - - - - - - - - - - - - - - - - - - - - - - - - - - - - - -
 
         /// <summary>Day of year when seeds are allowed to germinate.</summary>
@@ -1079,20 +1095,17 @@
         /// <summary>Daily DM turnover rate for stolon tissue (0-1).</summary>
         private double gamaS;
 
+        /// <summary>Tissue turnover factor due to variations in temperature (0-1).</summary>
+        private double ttfTemperature;
+
+        /// <summary>Tissue turnover factor for shoot due to variations in moisture (0-1).</summary>
+        private double ttfMoistureShoot;
+
+        /// <summary>Tissue turnover factor for roots due to variations in moisture (0-1).</summary>
+        private double ttfMoistureRoot;
+
         /// <summary>Tissue turnover adjusting factor for number of leaves (0-1).</summary>
         private double ttfLeafNumber;
-
-        /// <summary>Tissue turnover factor due to variations in temperature (0-1).</summary>
-        private double ttfTemperature;
-
-        /// <summary>Tissue turnover factor for shoot due to variations in moisture (0-1).</summary>
-        private double ttfMoistureShoot;
-
-        /// <summary>Tissue turnover factor for roots due to variations in moisture (0-1).</summary>
-        private double ttfMoistureRoot;
-
-        /// <summary>Tissue turnover adjusting factor for number of leaves (0-1).</summary>
-        private double ttfMoistureLitter;
 
         /// <summary>Effect of defoliation on stolon turnover (0-1).</summary>
         private double cumDefoliationFactor;
@@ -1764,11 +1777,7 @@
         [Units("kg/ha")]
         public double NBPP
         {
-<<<<<<< HEAD
-            get { return (grossPhotosynthesis - respirationGrowth - respirationMaintenance) * (1.0 - fractionToShoot); }
-=======
             get { return (grossPhotosynthesis - respirationGrowth - respirationMaintenance) * (1 - fractionToShoot); }
->>>>>>> 23ba90d1
         }
 
         ////- N flows outputs >>> - - - - - - - - - - - - - - - - - - - - - - - - - - - - - - - - - - - - - - - - - - -
@@ -2051,13 +2060,6 @@
             get { return gamaR; }
         }
 
-        /// <summary>Leaf Number factor for tissue turnover (0-1).</summary>
-        [Units("0-1")]
-        public double LeafNumberFactorTurnover
-        {
-            get { return ttfLeafNumber; }
-        }
-
         /// <summary>Temperature factor for tissue turnover (0-1).</summary>
         [Units("0-1")]
         public double TemperatureFactorTurnover
@@ -2065,25 +2067,11 @@
             get { return ttfTemperature; }
         }
 
-        /// <summary>Moisture factor for shoot tissue turnover (0-1).</summary>
-        [Units("0-1")]
-        public double MoistureFactorShootTurnover
+        /// <summary>Moisture factor for tissue turnover (0-1).</summary>
+        [Units("0-1")]
+        public double MoistureFactorTurnover
         {
             get { return ttfMoistureShoot; }
-        }
-
-        /// <summary>Moisture factor for root tissue turnover (0-1).</summary>
-        [Units("0-1")]
-        public double MoistureFactorRootTurnover
-        {
-            get { return ttfMoistureRoot; }
-        }
-
-        /// <summary>Moisture factor for shoot tissue detachment (0-1).</summary>
-        [Units("0-1")]
-        public double MoistureFactorShootDetachment
-        {
-            get { return ttfMoistureLitter; }
         }
 
         ////- LAI and cover outputs >>> - - - - - - - - - - - - - - - - - - - - - - - - - - - - - - - - - - - - - - - -
@@ -2541,7 +2529,7 @@
                                    deadWt: 0.0, deadN: 0.0);
             roots[0].SetBiomassState(rootWt: MinimumGreenWt * MinimumGreenRootProp,
                                      rootN: MinimumGreenWt * MinimumGreenRootProp * roots[0].NConcOptimum,
-                                     rootDepth: roots[0].MinimumRootingDepth);
+                                     rootDepth: roots[0].RootDepthMinimum);
 
             // 4. Set phenological stage to vegetative
             phenologicStage = 1;
@@ -2621,13 +2609,10 @@
             detachedRootDM = 0.0;
             detachedRootN = 0.0;
 
-            respirationMaintenance = 0.0;
-            respirationGrowth = 0.0;
-            remobilisedC = 0.0;
-
             demandOptimumN = 0.0;
             demandLuxuryN = 0.0;
             fixedN = 0.0;
+
             senescedNRemobilised = 0.0;
             luxuryNRemobilised = 0.0;
 
@@ -2914,7 +2899,7 @@
             // TODO: find a way to use today's GLFwater, or to compute an alternative one
 
             // Get the moisture factor for littering rate (detachment)
-            ttfMoistureLitter = MoistureEffectOnDetachment();
+            double ttfMoistureLitter = MoistureEffectOnDetachment();
 
             // Consider the number of leaves
             ttfLeafNumber = 3.0 / LiveLeavesPerTiller; // three refers to the number of stages used in the model
@@ -2927,7 +2912,7 @@
             double StockFac2Litter = TurnoverStockFactor * SR;
 
             // Turnover rate for leaf and stem tissues
-            gama = TissueTurnoverRefRateShoot * ttfTemperature * ttfMoistureShoot * ttfLeafNumber;
+            gama = TissueTurnoverRateShoot * ttfTemperature * ttfMoistureShoot * ttfLeafNumber;
 
             // Get the factor due to defoliation (increases turnover)
             double defoliationFactor = DefoliationEffectOnTissueTurnover();
@@ -2944,17 +2929,13 @@
             }
 
             // Turnover rate for roots
-            gamaR = TissueTurnoverRefRateRoot * ttfTemperature * ttfMoistureRoot;
+            gamaR = TissueTurnoverRateRoot * ttfTemperature * ttfMoistureRoot;
             gamaR += TurnoverDefoliationRootEffect * defoliationFactor * (1.0 - gamaR);
 
             // Turnover rate for dead material (littering or detachment)
             double digestDead = (Leaf.DigestibilityDead * Leaf.DMDead) + (Stem.DigestibilityDead * Stem.DMDead);
             digestDead = MathUtilities.Divide(digestDead, Leaf.DMDead + Stem.DMDead, 0.0, Epsilon);
-<<<<<<< HEAD
-            gamaD = DetachmentRefRateShoot * ttfMoistureLitter * digestDead / CarbonFractionInDM;
-=======
             gamaD = DetachmentRateShoot * ttfMoistureLitter * digestDead;// / CarbonFractionInDM; // Is the CarbonFractionInDM needed here??? What are the units of gamaD
->>>>>>> 23ba90d1
             gamaD += StockFac2Litter;
 
             if ((gama > 1.0) || (gamaS > 1.0) || (gamaD > 1.0) || (gamaR > 1.0))
