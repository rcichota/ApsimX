--- conflicted
+++ resolved
@@ -26,11 +26,8 @@
         [ChildLinkByName]
         private IFunction CO2Efficiency = null;
 
-        [ScopedLinkByName]
-        Solute NO3 = null;
-
-        [ScopedLinkByName]
-        Solute NH4 = null;
+        [Link]
+        private SoluteManager solutes = null;
 
         /// <summary>
         /// Net N Mineralisation
@@ -68,7 +65,6 @@
             }
             MineralisedN = new double[(Parent as NutrientPool).C.Length];
             Catm = new double[(Parent as NutrientPool).C.Length];
-            
         }
 
         /// <summary>
@@ -80,6 +76,8 @@
         private void OnDoSoilOrganicMatter(object sender, EventArgs e)
         {
             NutrientPool source = Parent as NutrientPool;
+            double[] NH4 = solutes.GetSolute("NH4");
+            double[] NO3 = solutes.GetSolute("NO3");
 
             for (int i = 0; i < source.C.Length; i++)
             {
@@ -98,7 +96,7 @@
 
                 double TotalNitrogenFlowToDestinations = MathUtilities.Sum(nitrogenFlowToDestination);
                 // some pools do not fully occupy a layer (e.g. residue decomposition) and so need to incorporate fraction of layer
-                double MineralNSupply = (NO3.kgha[i] + NH4.kgha[i]) * source.LayerFraction[i];
+                double MineralNSupply = (NO3[i] + NH4[i]) * source.LayerFraction[i];
                 double NSupply = nitrogenFlowFromSource + MineralNSupply;
 
                 if (MathUtilities.Sum(nitrogenFlowToDestination) > NSupply)
@@ -129,17 +127,17 @@
                 if (TotalNitrogenFlowToDestinations <= nitrogenFlowFromSource)
                 {
                     MineralisedN[i] = nitrogenFlowFromSource - TotalNitrogenFlowToDestinations;
-                    NH4.kgha[i] += MineralisedN[i];
+                    NH4[i] += MineralisedN[i];
                 }
                 else
                 {
                     double NDeficit = TotalNitrogenFlowToDestinations - nitrogenFlowFromSource;
-                    double NH4Immobilisation = Math.Min(NH4.kgha[i], NDeficit);
-                    NH4.kgha[i] -= NH4Immobilisation;
+                    double NH4Immobilisation = Math.Min(NH4[i], NDeficit);
+                    NH4[i] -= NH4Immobilisation;
                     NDeficit -= NH4Immobilisation;
 
-                    double NO3Immobilisation = Math.Min(NO3.kgha[i], NDeficit);
-                    NO3.kgha[i] -= NO3Immobilisation;
+                    double NO3Immobilisation = Math.Min(NO3[i], NDeficit);
+                    NO3[i] -= NO3Immobilisation;
                     NDeficit -= NO3Immobilisation;
 
                     MineralisedN[i] = -NH4Immobilisation - NO3Immobilisation;
@@ -149,11 +147,8 @@
                 }
 
             }
-<<<<<<< HEAD
-=======
             solutes.SetSolute("NH4", SoluteSetterType.Soil, NH4);
             solutes.SetSolute("NO3", SoluteSetterType.Soil, NO3);
->>>>>>> 552a2b51
         }
 
         /// <summary>Writes documentation for this function by adding to the list of documentation tags.</summary>
