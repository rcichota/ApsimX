--- conflicted
+++ resolved
@@ -150,15 +150,12 @@
         {
             Reset();
             AmountLostInRunoff = new double[Thickness.Length];
-<<<<<<< HEAD
+            ConcInSolution = Enumerable.Repeat(0.0, Thickness.Length).ToArray();
             Flow ??= new double[Thickness.Length];
             if (Name == "NH4")
                 SoluteFlowEfficiency = MathUtilities.CreateArrayOfValues(0.0, Thickness.Length);
             else
                 SoluteFlowEfficiency = MathUtilities.CreateArrayOfValues(1.0, Thickness.Length);
-=======
-            ConcInSolution = Enumerable.Repeat(0.0, Thickness.Length).ToArray();
->>>>>>> cb14d006
         }
 
         /// <summary>Invoked to perform solute daily processes</summary>
