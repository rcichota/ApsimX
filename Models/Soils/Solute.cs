--- conflicted
+++ resolved
@@ -198,9 +198,6 @@
                 kgha[i] += delta[i];
         }
 
-<<<<<<< HEAD
-
-=======
         /// <summary>Add an amount of solute to a specified depth.</summary>
         /// <param name="amount">Amount of solute to add (kg/ha).</param>
         /// <param name="depth">Solute will be added down to this depth (mm).</param>
@@ -223,7 +220,6 @@
             AddKgHaDelta(SoluteSetterType.Soil, amountToAdd);
             summary.WriteMessage(this, $"{amount} kg/ha of {Name} added at depth of {depth} mm", MessageType.Information);
         }
->>>>>>> 3a391b70
 
         /// <summary>The soil physical node.</summary>
         protected IPhysical Physical
