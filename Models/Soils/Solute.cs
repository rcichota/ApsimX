--- conflicted
+++ resolved
@@ -198,7 +198,6 @@
                 kgha[i] += delta[i];
         }
 
-<<<<<<< HEAD
         /// <summary>Add an amount of solute to a specified depth.</summary>
         /// <param name="amount">Amount of solute to add (kg/ha).</param>
         /// <param name="depth">Solute will be added down to this depth (mm).</param>
@@ -221,22 +220,6 @@
             AddKgHaDelta(SoluteSetterType.Soil, amountToAdd);
             summary.WriteMessage(this, $"{amount} kg/ha of {Name} added at depth of {depth} mm", MessageType.Information);
         }
-
-        /// <summary>
-        /// Document the model.
-        /// </summary>
-        public override IEnumerable<ITag> Document()
-        {
-            foreach (ITag tag in DocumentChildren<Memo>())
-                yield return tag;
-
-            foreach (ITag tag in GetModelDescription())
-                yield return tag;
-        }
-
-=======
->>>>>>> 23a95898
-
 
         /// <summary>The soil physical node.</summary>
         protected IPhysical Physical
