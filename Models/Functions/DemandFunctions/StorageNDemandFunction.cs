--- conflicted
+++ resolved
@@ -81,18 +81,17 @@
                 throw new Exception("Could not locate parent organ");
         }
 
-<<<<<<< HEAD
-            /// <summary>Writes documentation for this function by adding to the list of documentation tags.</summary>
-            /// <param name="tags">The list of tags to add to.</param>
-            /// <param name="headingLevel">The level (e.g. H2) of the headings.</param>
-            /// <param name="indent">The level of indentation 1, 2, 3 etc.</param>
-            public void Document(List<AutoDocumentation.ITag> tags, int headingLevel, int indent)
-=======
+            double potentialAllocation = parentOrgan.potentialDMAllocation.Structural + parentOrgan.potentialDMAllocation.Metabolic;
+            double NDeficit = Math.Max(0.0, maxNConc.Value() * (parentOrgan.Live.Wt + potentialAllocation) - parentOrgan.Live.N);
+            NDeficit *= nitrogenDemandSwitch.Value();
+
+            return Math.Max(0, NDeficit - parentOrgan.NDemand.Structural - parentOrgan.NDemand.Metabolic);
+        }
+
         /// <summary>
         /// Document the model.
         /// </summary>
         public override IEnumerable<ITag> Document()
->>>>>>> dc1f0ef3
         {
             // Write description of this class from summary and remarks XML documentation.
             foreach (var tag in GetModelDescription())
