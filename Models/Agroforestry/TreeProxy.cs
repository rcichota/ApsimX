--- conflicted
+++ resolved
@@ -150,13 +150,8 @@
         /// <summary>
         /// A list containing forestry information for each zone.
         /// </summary>
-<<<<<<< HEAD
-        [JsonIgnore]
-        public List<IModel> ZoneList;
-=======
-        [XmlIgnore]
+        [JsonIgnore]
         public IEnumerable<Zone> ZoneList;
->>>>>>> 10bbd511
 
         /// <summary>
         /// Return an array of shade values.
