﻿using System;
using System.Collections.Generic;
using System.Data;
using System.Linq;
using System.Text;
using Models.Core;
using Newtonsoft.Json;
using Models.Interfaces;
using APSIM.Shared.Utilities;
using Models.Soils.Arbitrator;
using Models.Zones;

namespace Models.Agroforestry
{
    /// <summary>
    /// The APSIM AgroforestrySystem model calculates interactions between trees and neighbouring crop or pasture zones.  The model is therefore derived from the Zone class within APSIM and includes child zones to simulate soil and plant processes within the system.  It obtains information from a tree model within its scope (ie a child) and uses information about the tree structure (such as height and canopy dimensions) to calculate microclimate impacts on its child zones.  Below-ground interactions between trees and crops or pastures are calculated by the APSIM SoilArbitrator model.
    /// 
    /// Windbreaks are simulated using an approach [Huthetal2002] that calculates windspeeds in the lee of windbreaks as a function distance (described in terms of multiples of tree heights) and windbreak optical porosity.
    /// 
    /// </summary>
    [Serializable]
    [ViewName("UserInterface.Views.GridView")]
    [PresenterName("UserInterface.Presenters.PropertyPresenter")]
    [ValidParent(ParentType = typeof(Simulation))]
    [ValidParent(ParentType = typeof(Zone))]
    public class AgroforestrySystem : Zone, ICustomDocumentation
    {

        /// <summary>
        /// The reduction in wind as a fraction.
        /// </summary>
        [Units("0-1")]
        [JsonIgnore]
        public double Urel { get; set; }

        /// <summary>
        /// A list containing forestry information for each zone.
        /// </summary>
<<<<<<< HEAD
        [JsonIgnore]
        public List<IModel> ZoneList;
=======
        [XmlIgnore]
        public IEnumerable<IModel> ZoneList;
>>>>>>> 10bbd511

        /// <summary>
        /// Fraction of rainfall intercepted by canopy
        /// </summary>
        [Description("Fraction of rainfall incepted within the tree canopy (0-1)")]
        public double RainfallInterceptionFraction { get; set; }

        /// <summary>
        /// Width of the tree rain shadow in terms of tree heights
        /// </summary>
        [Description("Width of tree rainfall shadow (H)")]
        public double RainShaddowWidth { get; set; }

        /// <summary>
        /// Return the area of the zone.
        /// </summary>
        [JsonIgnore]
        public override double Area
        {
            get
            {
                double A = 0;
                foreach (Zone Z in this.FindAllChildren<Zone>())
                    A += Z.Area;
                return A;
            }
            set
            {
            }
        }

        /// <summary>
        /// A pointer to the tree model.
        /// </summary>
        [JsonIgnore]
        public TreeProxy tree = null;

        /// <summary>Called when [simulation commencing].</summary>
        /// <param name="sender">The sender.</param>
        /// <param name="e">The <see cref="EventArgs"/> instance containing the event data.</param>
        [EventSubscribe("Commencing")]
        private void OnSimulationCommencing(object sender, EventArgs e)
        {
            tree = FindChild<TreeProxy>();
            ZoneList = FindAllChildren<Zone>().ToList();
        }

        /// <summary>
        /// Passthrough for child nodes that need information from the tree.
        /// Saves having to query the simulation for the node location all the time.
        /// </summary>
        /// <param name="z">The zone.</param>
        /// <returns></returns>
        public double GetDistanceFromTrees(Zone z)
        {
            return tree.GetDistanceFromTrees(z);
        }

        /// <summary>
        /// Return the %Wind Reduction for a given zone
        /// </summary>
        /// <param name="z">Zone</param>
        /// <returns>%Wind Reduction</returns>
        public double GetWindReduction(Zone z)
        {
            foreach (Zone zone in ZoneList)
                if (zone == z)
                {
                    double UrelMin = Math.Max(0.0, 1.14 * 0.40 - 0.16); // 0.4 is porosity, will be dynamic in the future

                    if (tree.heightToday < 1)
                        Urel = 1;
                    else
                    {
                        tree.H = GetDistanceFromTrees(z) / tree.heightToday;
                        if (tree.H < 6)
                            Urel = UrelMin + (1 - UrelMin) / 2 - tree.H / 6 * (1 - UrelMin) / 2;
                        else if (tree.H < 6.1)
                            Urel = UrelMin;
                        else
                            Urel = UrelMin + (1 - UrelMin) / (1 + 0.000928 * Math.Exp(12.9372 * Math.Pow((tree.H - 6), -0.26953)));
                    }
                    return Urel;
                }
            throw new ApsimXException(this, "Could not find zone called " + z.Name);
        }


        /// <summary>
        /// Return the %Radiation Reduction for a given zone
        /// </summary>
        /// <param name="z">Zone</param>
        /// <returns>%Radiation Reduction</returns>
        public double GetRadiationReduction(Zone z)
        {

            if (GetDistanceFromTrees(z) > 0.0)
                    return 1.0-tree.GetShade(z)/100.0;
            else
                    return 1.0;

        }

        /// <summary>Writes documentation for this cultivar by adding to the list of documentation tags.</summary>
        /// <param name="tags">The list of tags to add to.</param>
        /// <param name="headingLevel">The level (e.g. H2) of the headings.</param>
        /// <param name="indent">The level of indentation 1, 2, 3 etc.</param>
        public override void Document(List<AutoDocumentation.ITag> tags, int headingLevel, int indent)
        {
            if (IncludeInDocumentation)
            {
                // write description of this class.
                AutoDocumentation.DocumentModelSummary(this, tags, headingLevel, indent, false);

                tree = this.FindChild<TreeProxy>();
                AutoDocumentation.DocumentModel(tree, tags, headingLevel, indent);
            }
        }
    }
}<|MERGE_RESOLUTION|>--- conflicted
+++ resolved
@@ -36,13 +36,8 @@
         /// <summary>
         /// A list containing forestry information for each zone.
         /// </summary>
-<<<<<<< HEAD
         [JsonIgnore]
-        public List<IModel> ZoneList;
-=======
-        [XmlIgnore]
         public IEnumerable<IModel> ZoneList;
->>>>>>> 10bbd511
 
         /// <summary>
         /// Fraction of rainfall intercepted by canopy
