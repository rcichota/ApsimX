--- conflicted
+++ resolved
@@ -1,11 +1,7 @@
 {
   "$type": "Models.Core.Simulations, Models",
   "ExplorerWidth": 0,
-<<<<<<< HEAD
-  "Version": 156,
-=======
   "Version": 158,
->>>>>>> 7f044f91
   "Name": "Simulations",
   "Children": [
     {
@@ -1627,7 +1623,7 @@
               "ReadOnly": false
             },
             {
-              "$type": "Models.PMF.NutrientDemandFunctions, Models",
+              "$type": "Models.PMF.BiomassDemandAndPriority, Models",
               "Name": "DMDemands",
               "Children": [
                 {
@@ -2001,7 +1997,7 @@
               "ReadOnly": false
             },
             {
-              "$type": "Models.PMF.NutrientDemandFunctions, Models",
+              "$type": "Models.PMF.BiomassDemandAndPriority, Models",
               "Name": "NDemands",
               "Children": [
                 {
@@ -2697,7 +2693,7 @@
               "ReadOnly": false
             },
             {
-              "$type": "Models.PMF.NutrientDemandFunctions, Models",
+              "$type": "Models.PMF.BiomassDemandAndPriority, Models",
               "Name": "DMDemands",
               "Children": [
                 {
@@ -3206,7 +3202,7 @@
               "ReadOnly": false
             },
             {
-              "$type": "Models.PMF.NutrientDemandFunctions, Models",
+              "$type": "Models.PMF.BiomassDemandAndPriority, Models",
               "Name": "NDemands",
               "Children": [
                 {
@@ -3337,7 +3333,7 @@
               "ReadOnly": false
             },
             {
-              "$type": "Models.PMF.NutrientPoolFunctions, Models",
+              "$type": "Models.PMF.BiomassDemand, Models",
               "Name": "InitialWt",
               "Children": [
                 {
@@ -3940,7 +3936,7 @@
               "ReadOnly": false
             },
             {
-              "$type": "Models.PMF.NutrientDemandFunctions, Models",
+              "$type": "Models.PMF.BiomassDemandAndPriority, Models",
               "Name": "DMDemands",
               "Children": [
                 {
@@ -4294,7 +4290,7 @@
               "ReadOnly": false
             },
             {
-              "$type": "Models.PMF.NutrientDemandFunctions, Models",
+              "$type": "Models.PMF.BiomassDemandAndPriority, Models",
               "Name": "NDemands",
               "Children": [
                 {
@@ -4425,7 +4421,7 @@
               "ReadOnly": false
             },
             {
-              "$type": "Models.PMF.NutrientPoolFunctions, Models",
+              "$type": "Models.PMF.BiomassDemand, Models",
               "Name": "InitialWt",
               "Children": [
                 {
@@ -5027,7 +5023,7 @@
               "ReadOnly": false
             },
             {
-              "$type": "Models.PMF.NutrientDemandFunctions, Models",
+              "$type": "Models.PMF.BiomassDemandAndPriority, Models",
               "Name": "DMDemands",
               "Children": [
                 {
@@ -5309,7 +5305,7 @@
               "ReadOnly": false
             },
             {
-              "$type": "Models.PMF.NutrientDemandFunctions, Models",
+              "$type": "Models.PMF.BiomassDemandAndPriority, Models",
               "Name": "NDemands",
               "Children": [
                 {
@@ -5440,7 +5436,7 @@
               "ReadOnly": false
             },
             {
-              "$type": "Models.PMF.NutrientPoolFunctions, Models",
+              "$type": "Models.PMF.BiomassDemand, Models",
               "Name": "InitialWt",
               "Children": [
                 {
@@ -6161,7 +6157,7 @@
               "ReadOnly": false
             },
             {
-              "$type": "Models.PMF.NutrientDemandFunctions, Models",
+              "$type": "Models.PMF.BiomassDemandAndPriority, Models",
               "Name": "DMDemands",
               "Children": [
                 {
@@ -6434,7 +6430,7 @@
               "ReadOnly": false
             },
             {
-              "$type": "Models.PMF.NutrientDemandFunctions, Models",
+              "$type": "Models.PMF.BiomassDemandAndPriority, Models",
               "Name": "NDemands",
               "Children": [
                 {
@@ -6566,7 +6562,7 @@
               "ReadOnly": false
             },
             {
-              "$type": "Models.PMF.NutrientPoolFunctions, Models",
+              "$type": "Models.PMF.BiomassDemand, Models",
               "Name": "InitialWt",
               "Children": [
                 {
