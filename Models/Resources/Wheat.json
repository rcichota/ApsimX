{
  "$type": "Models.Core.Simulations, Models",
  "ExplorerWidth": 0,
  "Version": 80,
  "Name": "Simulations",
  "Children": [
{
  "$type": "Models.PMF.Plant, Models",
  "CropType": "Wheat",
  "IsEnding": false,
  "DaysAfterEnding": 0,
  "ResourceName": null,
  "Name": "Wheat",
  "Children": [
    {
      "$type": "Models.Memo, Models",
      "Text": "\n# The APSIM Wheat Model\n\n_Brown, H.E., Huth, N.I. and Holzworth, D.P._\n\nThe APSIM wheat model has been developed using the Plant Modelling Framework (PMF) of [brown_plant_2014]. This new framework provides a library of plant organ and process submodels that can be coupled, at runtime, to construct a model in much the same way that models can be coupled to construct a simulation. This means that dynamic composition of lower level process and organ classes (e.g. photosynthesis, leaf) into larger constructions (e.g. maize, wheat, sorghum) can be achieved by the model developer without additional coding.\n\nThe model consists of:\n\n* a phenology model to simulate development between developmental phases  \n* a structure model to simulate plant morphology  \n* a collection of organs to simulate the various plant parts  \n* an arbitrator to allocate resources (N, biomass) to the various plant organs  \n",
      "Name": "TitlePage",
      "Children": [],
      "IncludeInDocumentation": true,
      "Enabled": true,
      "ReadOnly": false
    },
    {
      "$type": "Models.PMF.OrganArbitrator, Models",
      "Name": "Arbitrator",
      "Children": [
        {
          "$type": "Models.PMF.RelativeAllocation, Models",
          "Name": "NArbitrator",
          "Children": [],
          "IncludeInDocumentation": true,
          "Enabled": true,
          "ReadOnly": false
        },
        {
          "$type": "Models.PMF.RelativeAllocation, Models",
          "Name": "DMArbitrator",
          "Children": [],
          "IncludeInDocumentation": true,
          "Enabled": true,
          "ReadOnly": false
        }
      ],
      "IncludeInDocumentation": true,
      "Enabled": true,
      "ReadOnly": false
    },
    {
      "$type": "Models.PMF.Phen.Phenology, Models",
      "Name": "Phenology",
      "Children": [
        {
          "$type": "Models.Memo, Models",
          "Text": "Wheat exhibits a range of developmental responses to environment and these are strongly influences by genotype characteristics.\nTemperature effects development increasing development rates and decreasing phase durations as temperatures increase.  Theset affects are captured by thermal time, .  However, wheat also exhibits vernalisation and photoperiod sensitivities in its Vegetative phase and further photoperiod sensitivity in the EarlyReproducivePhase.  Photoperiod responses are seen as a reduction in the length of a phase for a photoperiod sensitive genotype in response to a longer photoperiod.  Vernalisation responses are more complicated as they are driven by temperature but interact with photoperiod.  For vernalisation sensitive varieties (Winter types) exposure to cool temperatures or short photoperiods during the Vegetative phase will reduce the thermal time duration of the vegetative phase.  \n\nWe draw on the Kirby Framework to capture these vernalisation and photoperiod responses.  This framework assumes that the timing of anthesis is a result of the timing of flag leaf and an additional thermal time passage from there to anthesis.  It also assumes the timing of flag leaf is a result of the Final Leaf Number which sets a target, and leaf appearance rate, which sets the rate of progress toward this target.  Leaf appearance rate is a function of Thermal time and a genotype specific Phyllochron which changes with Haun stage as described by [Jamieson_LeafAppearance_1995].    \n\nFinal Leaf Number (FLN) is modeled as the sum of three numbers:\n\nFLN = MinLeafNumber + VernalLeaves + PhotoLeaves\n\nWhere MinLeafNumber is the number of leaves that a wheat crop will produce when vernalisation is satisified early in the crops duration (before 2nd true leaf) and it is grown in a long photoperiod..  VernalLeaves are the number of leaves that are added due to vernalisation effects.  For insensitive varieties this will always be zero but this is potentially a larger number for sensitivie varieties and the number progresively decreases as the crop encounters more vernalisation.  PhotoLeaves are the number of leaves that are added to the minimum leaf number as a result of short day exposure.  For insensitive varieties this will be zero but is potential larger for more sensitivie varieties and decreases as day length increases.  More detailed explinations of the components of phenology are provided below.",
          "Name": "Memo",
          "Children": [],
          "IncludeInDocumentation": true,
          "Enabled": true,
          "ReadOnly": false
        },
        {
          "$type": "Models.Functions.AirTemperatureFunction, Models",
          "Name": "ThermalTime",
          "Children": [
            {
              "$type": "Models.Functions.XYPairs, Models",
              "X": [
                0.0,
                26.0,
                37.0
              ],
              "Y": [
                0.0,
                26.0,
                0.0
              ],
              "Name": "XYPairs",
              "Children": [],
              "IncludeInDocumentation": true,
              "Enabled": true,
              "ReadOnly": false
            },
            {
              "$type": "Models.Memo, Models",
              "Text": "Thermal time determines the rate of developmental progress through many of the crops phases and is used by organs to determing potential growth rates.",
              "Name": "Memo",
              "Children": [],
              "IncludeInDocumentation": true,
              "Enabled": true,
              "ReadOnly": false
            }
          ],
          "IncludeInDocumentation": true,
          "Enabled": true,
          "ReadOnly": false
        },
        {
          "$type": "Models.Functions.MultiplyFunction, Models",
          "Name": "DailyVernalisation",
          "Children": [
            {
              "$type": "Models.Memo, Models",
              "Text": "Vernalisation responses are based on those described by [Brown_Anthesis_2013].   Vernalisation is assumed to be related to the expression of the Vrn1 Gene.  Its experssion is accumulated daily and daily upregulation as a function of development (DeltaHaunStage) and a TempResponseProfile that declines exponentially from a maximum at 1<sup>o</sup>C to zero at 0<sup>o</sup>C and at 18<sup>o</sup>C.",
              "Name": "Memo",
              "Children": [],
              "IncludeInDocumentation": true,
              "Enabled": true,
              "ReadOnly": false
            },
            {
              "$type": "Models.Functions.VariableReference, Models",
              "VariableName": "[Structure].DeltaHaunStage",
              "Name": "DeltaHaunStage",
              "Children": [],
              "IncludeInDocumentation": true,
              "Enabled": true,
              "ReadOnly": false
            },
            {
              "$type": "Models.Functions.AirTemperatureFunction, Models",
              "Name": "TempResponseProfile",
              "Children": [
                {
                  "$type": "Models.Functions.XYPairs, Models",
                  "X": [
                    0.0,
                    1.0,
                    2.0,
                    3.0,
                    4.0,
                    5.0,
                    6.0,
                    7.0,
                    8.0,
                    9.0,
                    10.0,
                    11.0,
                    12.0,
                    13.0,
                    14.0,
                    15.0,
                    16.0,
                    17.0,
                    18.0,
                    19.0,
                    20.0,
                    30.0,
                    32.0
                  ],
                  "Y": [
                    0.0,
                    1.205,
                    1.037,
                    0.893,
                    0.768,
                    0.661,
                    0.569,
                    0.49,
                    0.422,
                    0.363,
                    0.312,
                    0.269,
                    0.231,
                    0.199,
                    0.171,
                    0.148,
                    0.127,
                    0.109,
                    0.094,
                    0.081,
                    0.0,
                    0.0,
                    -0.5
                  ],
                  "Name": "XYPairs",
                  "Children": [],
                  "IncludeInDocumentation": true,
                  "Enabled": true,
                  "ReadOnly": false
                }
              ],
              "IncludeInDocumentation": true,
              "Enabled": true,
              "ReadOnly": false
            }
          ],
          "IncludeInDocumentation": true,
          "Enabled": true,
          "ReadOnly": false
        },
        {
          "$type": "Models.Functions.PhotoperiodFunction, Models",
          "Twilight": -6.0,
          "DayLength": 0.0,
          "Name": "Photoperiod",
          "Children": [],
          "IncludeInDocumentation": true,
          "Enabled": true,
          "ReadOnly": false
        },
        {
          "$type": "Models.Functions.PhaseLookup, Models",
          "Name": "PerceivedPhotoPeriod",
          "Children": [
            {
              "$type": "Models.Functions.PhaseLookupValue, Models",
              "Start": "Germination",
              "End": "Emergence",
              "Name": "ApexBelowGround",
              "Children": [
                {
                  "$type": "Models.Functions.Constant, Models",
                  "FixedValue": 0.0,
                  "Units": "h",
                  "Name": "Photoperiod",
                  "Children": [],
                  "IncludeInDocumentation": true,
                  "Enabled": true,
                  "ReadOnly": false
                }
              ],
              "IncludeInDocumentation": true,
              "Enabled": true,
              "ReadOnly": false
            },
            {
              "$type": "Models.Functions.PhaseLookupValue, Models",
              "Start": "Emergence",
              "End": "HarvestRipe",
              "Name": "ApexAboveGround",
              "Children": [
                {
                  "$type": "Models.Functions.VariableReference, Models",
                  "VariableName": "[Phenology].Photoperiod",
                  "Name": "Photoperiod",
                  "Children": [],
                  "IncludeInDocumentation": true,
                  "Enabled": true,
                  "ReadOnly": false
                }
              ],
              "IncludeInDocumentation": true,
              "Enabled": true,
              "ReadOnly": false
            }
          ],
          "IncludeInDocumentation": true,
          "Enabled": true,
          "ReadOnly": false
        },
        {
          "$type": "Models.Functions.MinimumFunction, Models",
          "Name": "Vrn1",
          "Children": [
            {
              "$type": "Models.Memo, Models",
              "Text": "Vrn1 accumulation begins when Vrn4 experssion is down regulated to zero and stops, assuming vernalisation saturation, at a value of 1",
              "Name": "Memo",
              "Children": [],
              "IncludeInDocumentation": true,
              "Enabled": true,
              "ReadOnly": false
            },
            {
              "$type": "Models.Functions.Constant, Models",
              "FixedValue": 1.0,
              "Units": "Relative Experssion",
              "Name": "Saturation",
              "Children": [],
              "IncludeInDocumentation": true,
              "Enabled": true,
              "ReadOnly": false
            },
            {
              "$type": "Models.Functions.AccumulateFunction, Models",
              "StartStageName": "Germination",
              "EndStageName": "TerminalSpikelet",
              "ResetStageName": null,
              "FractionRemovedOnCut": 0.0,
              "FractionRemovedOnHarvest": 0.0,
              "FractionRemovedOnGraze": 0.0,
              "FractionRemovedOnPrune": 0.0,
              "Name": "CurrentExpression",
              "Children": [
                {
                  "$type": "Models.Functions.LessThanFunction, Models",
                  "Name": "Vernalisation",
                  "Children": [
                    {
                      "$type": "Models.Functions.VariableReference, Models",
                      "VariableName": "[Phenology].Vrn4",
                      "Name": "If_Vrn4",
                      "Children": [],
                      "IncludeInDocumentation": true,
                      "Enabled": true,
                      "ReadOnly": false
                    },
                    {
                      "$type": "Models.Functions.VariableReference, Models",
                      "VariableName": "[Phenology].VernLag",
                      "Name": "IsLessThanLag",
                      "Children": [],
                      "IncludeInDocumentation": true,
                      "Enabled": true,
                      "ReadOnly": false
                    },
                    {
                      "$type": "Models.Functions.Constant, Models",
                      "FixedValue": 0.0,
                      "Units": null,
                      "Name": "Return_Zero",
                      "Children": [],
                      "IncludeInDocumentation": true,
                      "Enabled": true,
                      "ReadOnly": false
                    },
                    {
                      "$type": "Models.Functions.VariableReference, Models",
                      "VariableName": "[Phenology].DailyVernalisation",
                      "Name": "elseReturn_Vernalisation",
                      "Children": [],
                      "IncludeInDocumentation": true,
                      "Enabled": true,
                      "ReadOnly": false
                    }
                  ],
                  "IncludeInDocumentation": true,
                  "Enabled": true,
                  "ReadOnly": false
                }
              ],
              "IncludeInDocumentation": true,
              "Enabled": true,
              "ReadOnly": false
            }
          ],
          "IncludeInDocumentation": true,
          "Enabled": true,
          "ReadOnly": false
        },
        {
          "$type": "Models.Functions.MinimumFunction, Models",
          "Name": "Vrn4",
          "Children": [
            {
              "$type": "Models.Functions.VariableReference, Models",
              "VariableName": "[Phenology].VernLag",
              "Name": "MaxExpression",
              "Children": [],
              "IncludeInDocumentation": true,
              "Enabled": true,
              "ReadOnly": false
            },
            {
              "$type": "Models.Functions.AccumulateFunction, Models",
              "StartStageName": "Germination",
              "EndStageName": "TerminalSpikelet",
              "ResetStageName": null,
              "FractionRemovedOnCut": 0.0,
              "FractionRemovedOnHarvest": 0.0,
              "FractionRemovedOnGraze": 0.0,
              "FractionRemovedOnPrune": 0.0,
              "Name": "CurrentExpression",
              "Children": [
                {
                  "$type": "Models.Functions.VariableReference, Models",
                  "VariableName": "[Phenology].DailyVernalisation",
                  "Name": "VernalisationConditioning",
                  "Children": [],
                  "IncludeInDocumentation": true,
                  "Enabled": true,
                  "ReadOnly": false
                }
              ],
              "IncludeInDocumentation": true,
              "Enabled": true,
              "ReadOnly": false
            }
          ],
          "IncludeInDocumentation": true,
          "Enabled": true,
          "ReadOnly": false
        },
        {
          "$type": "Models.Functions.Constant, Models",
          "FixedValue": 7.0,
          "Units": "Leaves",
          "Name": "MinimumLeafNumber",
          "Children": [
            {
              "$type": "Models.Memo, Models",
              "Text": "Number of leaves the plant will produce when fully vernalised early and grown in long photoperiod\n",
              "Name": "Memo",
              "Children": [],
              "IncludeInDocumentation": true,
              "Enabled": true,
              "ReadOnly": false
            }
          ],
          "IncludeInDocumentation": true,
          "Enabled": true,
          "ReadOnly": false
        },
        {
          "$type": "Models.Functions.Constant, Models",
          "FixedValue": 0.0,
          "Units": "Leaves",
          "Name": "VrnSensitivity",
          "Children": [
            {
              "$type": "Models.Memo, Models",
              "Text": "The difference between Inherent earlyness leaf number and the number of leaves produced when the plant is unvernalised and grown in long photoperiod",
              "Name": "Memo",
              "Children": [],
              "IncludeInDocumentation": true,
              "Enabled": true,
              "ReadOnly": false
            }
          ],
          "IncludeInDocumentation": true,
          "Enabled": true,
          "ReadOnly": false
        },
        {
          "$type": "Models.Functions.Constant, Models",
          "FixedValue": 1.0,
          "Units": "Unitless",
          "Name": "VernLag",
          "Children": [
            {
              "$type": "Models.Memo, Models",
              "Text": "The amount of vernalising temperature required before vernalisation response will be evident.  Value of relative to the amount offl vernalisation temperature required from the end of the lag until vernalisation saturation.  A value of 0 means there is no lag, a value of 1 means the lag is the same (in vernal time) as the vernalisation requirement and a value of 2 means the lag is twice as long as the vernalisation response phase",
              "Name": "Memo",
              "Children": [],
              "IncludeInDocumentation": true,
              "Enabled": true,
              "ReadOnly": false
            }
          ],
          "IncludeInDocumentation": true,
          "Enabled": true,
          "ReadOnly": false
        },
        {
          "$type": "Models.Functions.Constant, Models",
          "FixedValue": 3.0,
          "Units": "Leaves",
          "Name": "PpSensitivity",
          "Children": [
            {
              "$type": "Models.Memo, Models",
              "Text": "The reduction in leaf number going from 8 to 16 h Pp",
              "Name": "Memo",
              "Children": [],
              "IncludeInDocumentation": true,
              "Enabled": true,
              "ReadOnly": false
            }
          ],
          "IncludeInDocumentation": true,
          "Enabled": true,
          "ReadOnly": false
        },
        {
          "$type": "Models.Functions.Constant, Models",
          "FixedValue": 0.0,
          "Units": null,
          "Name": "HeadEmergencePpSensitivity",
          "Children": [
            {
              "$type": "Models.Memo, Models",
              "Text": "The phyllochrons duration for the plant to go from flag leaf ligual appearance at 16 h Pp compared to the phyllochron duration for the same phase at 8 h Pp.  ",
              "Name": "Memo",
              "Children": [],
              "IncludeInDocumentation": true,
              "Enabled": true,
              "ReadOnly": false
            }
          ],
          "IncludeInDocumentation": true,
          "Enabled": true,
          "ReadOnly": false
        },
        {
          "$type": "Models.Functions.Constant, Models",
          "FixedValue": 2.5,
          "Units": null,
          "Name": "HeadEmergenceLongDayBase",
          "Children": [
            {
              "$type": "Models.Memo, Models",
              "Text": "The phyllochrons duration for the plant to go from flag leaf ligual appearance at 16 h Pp.",
              "Name": "Memo",
              "Children": [],
              "IncludeInDocumentation": true,
              "Enabled": true,
              "ReadOnly": false
            }
          ],
          "IncludeInDocumentation": true,
          "Enabled": true,
          "ReadOnly": false
        },
        {
          "$type": "Models.PMF.Phen.GerminatingPhase, Models",
          "Start": "Sowing",
          "End": "Germination",
          "Name": "Germinating",
          "Children": [],
          "IncludeInDocumentation": true,
          "Enabled": true,
          "ReadOnly": false
        },
        {
          "$type": "Models.PMF.Phen.EmergingPhase, Models",
          "ShootLag": 40.0,
          "ShootRate": 1.5,
          "Start": "Germination",
          "End": "Emergence",
          "TTForTimeStep": 0.0,
          "Name": "Emerging",
          "Children": [
            {
              "$type": "Models.Functions.VariableReference, Models",
              "VariableName": "[Phenology].ThermalTime",
              "Name": "ThermalTime",
              "Children": [],
              "IncludeInDocumentation": true,
              "Enabled": true,
              "ReadOnly": false
            }
          ],
          "IncludeInDocumentation": true,
          "Enabled": true,
          "ReadOnly": false
        },
        {
          "$type": "Models.PMF.Phen.NodeNumberPhase, Models",
          "Start": "Emergence",
          "End": "FloralInitiation",
          "Name": "Vegetative",
          "Children": [
            {
              "$type": "Models.Functions.VariableReference, Models",
              "VariableName": "[Phenology].ThermalTime",
              "Name": "ThermalTime",
              "Children": [],
              "IncludeInDocumentation": true,
              "Enabled": true,
              "ReadOnly": false
            },
            {
              "$type": "Models.Functions.VariableReference, Models",
              "VariableName": "[Structure].HaunStageTerminalSpikelet",
              "Name": "CompletionNodeNumber",
              "Children": [],
              "IncludeInDocumentation": true,
              "Enabled": true,
              "ReadOnly": false
            }
          ],
          "IncludeInDocumentation": true,
          "Enabled": true,
          "ReadOnly": false
        },
        {
          "$type": "Models.PMF.Phen.GenericPhase, Models",
          "Start": "FloralInitiation",
          "End": "TerminalSpikelet",
          "Name": "SpikeletDifferentiation",
          "Children": [
            {
              "$type": "Models.Functions.VariableReference, Models",
              "VariableName": "[Phenology].ThermalTime",
              "Name": "Progression",
              "Children": [],
              "IncludeInDocumentation": true,
              "Enabled": true,
              "ReadOnly": false
            },
            {
              "$type": "Models.Functions.Constant, Models",
              "FixedValue": 0.0,
              "Units": null,
              "Name": "Target",
              "Children": [],
              "IncludeInDocumentation": true,
              "Enabled": true,
              "ReadOnly": false
            }
          ],
          "IncludeInDocumentation": true,
          "Enabled": true,
          "ReadOnly": false
        },
        {
          "$type": "Models.PMF.Phen.LeafAppearancePhase, Models",
          "Start": "TerminalSpikelet",
          "End": "FlagLeaf",
          "Name": "StemElongation",
          "Children": [
            {
              "$type": "Models.Memo, Models",
              "Text": "The Final leaf number is fixed at Terminal Spikelet and leaves contune to appear at a rate set by thermal time and phyllochron until flag leaf liguale appears and this phase is completed.",
              "Name": "Memo",
              "Children": [],
              "IncludeInDocumentation": true,
              "Enabled": true,
              "ReadOnly": false
            },
            {
              "$type": "Models.Functions.VariableReference, Models",
              "VariableName": "[Phenology].ThermalTime",
              "Name": "ThermalTime",
              "Children": [],
              "IncludeInDocumentation": true,
              "Enabled": true,
              "ReadOnly": false
            }
          ],
          "IncludeInDocumentation": true,
          "Enabled": true,
          "ReadOnly": false
        },
        {
          "$type": "Models.PMF.Phen.GenericPhase, Models",
          "Start": "FlagLeaf",
          "End": "Heading",
          "Name": "HeadEmergence",
          "Children": [
            {
              "$type": "Models.Functions.VariableReference, Models",
              "VariableName": "[Phenology].ThermalTime",
              "Name": "Progression",
              "Children": [],
              "IncludeInDocumentation": true,
              "Enabled": true,
              "ReadOnly": false
            },
            {
              "$type": "Models.Functions.MultiplyFunction, Models",
              "Name": "Target",
              "Children": [
                {
                  "$type": "Models.Functions.VariableReference, Models",
                  "VariableName": "[Structure].Phyllochron.BasePhyllochron",
                  "Name": "Phyllochron",
                  "Children": [],
                  "IncludeInDocumentation": true,
                  "Enabled": true,
                  "ReadOnly": false
                },
                {
                  "$type": "Models.Functions.AddFunction, Models",
                  "Name": "Phyllochrons",
                  "Children": [
                    {
                      "$type": "Models.Functions.VariableReference, Models",
                      "VariableName": "[Phenology].HeadEmergenceLongDayBase",
                      "Name": "LongDayBase",
                      "Children": [],
                      "IncludeInDocumentation": true,
                      "Enabled": true,
                      "ReadOnly": false
                    },
                    {
                      "$type": "Models.Functions.MultiplyFunction, Models",
                      "Name": "IncreaseDueToShortPhotoPeriod",
                      "Children": [
                        {
                          "$type": "Models.Functions.LinearInterpolationFunction, Models",
                          "Name": "PhotoPeriodResponse",
                          "Children": [
                            {
                              "$type": "Models.Functions.XYPairs, Models",
                              "X": [
                                11.0,
                                16.0
                              ],
                              "Y": [
                                1.0,
                                0.0
                              ],
                              "Name": "XYPairs",
                              "Children": [],
                              "IncludeInDocumentation": true,
                              "Enabled": true,
                              "ReadOnly": false
                            },
                            {
                              "$type": "Models.Functions.VariableReference, Models",
                              "VariableName": "[Phenology].Photoperiod",
                              "Name": "XValue",
                              "Children": [],
                              "IncludeInDocumentation": true,
                              "Enabled": true,
                              "ReadOnly": false
                            }
                          ],
                          "IncludeInDocumentation": true,
                          "Enabled": true,
                          "ReadOnly": false
                        },
                        {
                          "$type": "Models.Functions.VariableReference, Models",
                          "VariableName": "[Phenology].HeadEmergencePpSensitivity",
                          "Name": "PpSensitivity",
                          "Children": [],
                          "IncludeInDocumentation": true,
                          "Enabled": true,
                          "ReadOnly": false
                        }
                      ],
                      "IncludeInDocumentation": true,
                      "Enabled": true,
                      "ReadOnly": false
                    }
                  ],
                  "IncludeInDocumentation": true,
                  "Enabled": true,
                  "ReadOnly": false
                }
              ],
              "IncludeInDocumentation": true,
              "Enabled": true,
              "ReadOnly": false
            }
          ],
          "IncludeInDocumentation": true,
          "Enabled": true,
          "ReadOnly": false
        },
        {
          "$type": "Models.PMF.Phen.GenericPhase, Models",
          "Start": "Heading",
          "End": "Flowering",
          "Name": "EarlyFlowering",
          "Children": [
            {
              "$type": "Models.Functions.VariableReference, Models",
              "VariableName": "[Phenology].ThermalTime",
              "Name": "Progression",
              "Children": [],
              "IncludeInDocumentation": true,
              "Enabled": true,
              "ReadOnly": false
            },
            {
              "$type": "Models.Functions.Constant, Models",
              "FixedValue": 0.0,
              "Units": null,
              "Name": "Target",
              "Children": [],
              "IncludeInDocumentation": true,
              "Enabled": true,
              "ReadOnly": false
            }
          ],
          "IncludeInDocumentation": true,
          "Enabled": true,
          "ReadOnly": false
        },
        {
          "$type": "Models.PMF.Phen.GenericPhase, Models",
          "Start": "Flowering",
          "End": "StartGrainFill",
          "Name": "GrainDevelopment",
          "Children": [
            {
              "$type": "Models.Functions.Constant, Models",
              "FixedValue": 120.0,
              "Units": null,
              "Name": "Target",
              "Children": [],
              "IncludeInDocumentation": true,
              "Enabled": true,
              "ReadOnly": false
            },
            {
              "$type": "Models.Functions.VariableReference, Models",
              "VariableName": "[Phenology].ThermalTime",
              "Name": "Progression",
              "Children": [],
              "IncludeInDocumentation": true,
              "Enabled": true,
              "ReadOnly": false
            }
          ],
          "IncludeInDocumentation": true,
          "Enabled": true,
          "ReadOnly": false
        },
        {
          "$type": "Models.PMF.Phen.GenericPhase, Models",
          "Start": "StartGrainFill",
          "End": "EndGrainFill",
          "Name": "GrainFilling",
          "Children": [
            {
              "$type": "Models.Functions.Constant, Models",
              "FixedValue": 545.0,
              "Units": null,
              "Name": "Target",
              "Children": [],
              "IncludeInDocumentation": true,
              "Enabled": true,
              "ReadOnly": false
            },
            {
              "$type": "Models.Functions.VariableReference, Models",
              "VariableName": "[Phenology].ThermalTime",
              "Name": "Progression",
              "Children": [],
              "IncludeInDocumentation": true,
              "Enabled": true,
              "ReadOnly": false
            }
          ],
          "IncludeInDocumentation": true,
          "Enabled": true,
          "ReadOnly": false
        },
        {
          "$type": "Models.PMF.Phen.GenericPhase, Models",
          "Start": "EndGrainFill",
          "End": "Maturity",
          "Name": "Maturing",
          "Children": [
            {
              "$type": "Models.Functions.Constant, Models",
              "FixedValue": 35.0,
              "Units": null,
              "Name": "Target",
              "Children": [],
              "IncludeInDocumentation": true,
              "Enabled": true,
              "ReadOnly": false
            },
            {
              "$type": "Models.Functions.VariableReference, Models",
              "VariableName": "[Phenology].ThermalTime",
              "Name": "Progression",
              "Children": [],
              "IncludeInDocumentation": true,
              "Enabled": true,
              "ReadOnly": false
            }
          ],
          "IncludeInDocumentation": true,
          "Enabled": true,
          "ReadOnly": false
        },
        {
          "$type": "Models.PMF.Phen.GenericPhase, Models",
          "Start": "Maturity",
          "End": "HarvestRipe",
          "Name": "Ripening",
          "Children": [
            {
              "$type": "Models.Functions.Constant, Models",
              "FixedValue": 300.0,
              "Units": null,
              "Name": "Target",
              "Children": [],
              "IncludeInDocumentation": true,
              "Enabled": true,
              "ReadOnly": false
            },
            {
              "$type": "Models.Functions.VariableReference, Models",
              "VariableName": "[Phenology].ThermalTime",
              "Name": "Progression",
              "Children": [],
              "IncludeInDocumentation": true,
              "Enabled": true,
              "ReadOnly": false
            }
          ],
          "IncludeInDocumentation": true,
          "Enabled": true,
          "ReadOnly": false
        },
        {
          "$type": "Models.PMF.Phen.EndPhase, Models",
          "Start": "HarvestRipe",
          "End": "Unused",
          "Name": "ReadyForHarvesting",
          "Children": [
            {
              "$type": "Models.Functions.VariableReference, Models",
              "VariableName": "[Phenology].ThermalTime",
              "Name": "ThermalTime",
              "Children": [],
              "IncludeInDocumentation": true,
              "Enabled": true,
              "ReadOnly": false
            }
          ],
          "IncludeInDocumentation": true,
          "Enabled": true,
          "ReadOnly": false
        },
        {
          "$type": "Models.PMF.Phen.ZadokPMFWheat, Models",
          "Name": "Zadok",
          "Children": [],
          "IncludeInDocumentation": true,
          "Enabled": true,
          "ReadOnly": false
        },
        {
          "$type": "Models.Functions.OnEventFunction, Models",
          "SetEvent": "FlagLeaf",
          "ReSetEvent": "never",
          "Name": "FlagLeafDAS",
          "Children": [
            {
              "$type": "Models.Memo, Models",
              "Text": "\nA function is used to provide flowering date as days after sowing(DAS).\n",
              "Name": "memo",
              "Children": [],
              "IncludeInDocumentation": true,
              "Enabled": true,
              "ReadOnly": false
            },
            {
              "$type": "Models.Functions.Constant, Models",
              "FixedValue": 0.0,
              "Units": null,
              "Name": "PreEventValue",
              "Children": [],
              "IncludeInDocumentation": true,
              "Enabled": true,
              "ReadOnly": false
            },
            {
              "$type": "Models.Functions.VariableReference, Models",
              "VariableName": "[Phenology].DaysAfterSowing",
              "Name": "PostEventValue",
              "Children": [],
              "IncludeInDocumentation": true,
              "Enabled": true,
              "ReadOnly": false
            }
          ],
          "IncludeInDocumentation": true,
          "Enabled": true,
          "ReadOnly": false
        },
        {
          "$type": "Models.Functions.OnEventFunction, Models",
          "SetEvent": "Flowering",
          "ReSetEvent": "never",
          "Name": "FloweringDAS",
          "Children": [
            {
              "$type": "Models.Memo, Models",
              "Text": "\nA function is used to provide flowering date as days after sowing(DAS).\n",
              "Name": "memo",
              "Children": [],
              "IncludeInDocumentation": true,
              "Enabled": true,
              "ReadOnly": false
            },
            {
              "$type": "Models.Functions.Constant, Models",
              "FixedValue": 0.0,
              "Units": null,
              "Name": "PreEventValue",
              "Children": [],
              "IncludeInDocumentation": true,
              "Enabled": true,
              "ReadOnly": false
            },
            {
              "$type": "Models.Functions.VariableReference, Models",
              "VariableName": "[Phenology].DaysAfterSowing",
              "Name": "PostEventValue",
              "Children": [],
              "IncludeInDocumentation": true,
              "Enabled": true,
              "ReadOnly": false
            }
          ],
          "IncludeInDocumentation": true,
          "Enabled": true,
          "ReadOnly": false
        },
        {
          "$type": "Models.Functions.OnEventFunction, Models",
          "SetEvent": "Maturity",
          "ReSetEvent": "never",
          "Name": "MaturityDAS",
          "Children": [
            {
              "$type": "Models.Memo, Models",
              "Text": "\nA function is used to provide maturity date as days after sowing(DAS).",
              "Name": "memo",
              "Children": [],
              "IncludeInDocumentation": true,
              "Enabled": true,
              "ReadOnly": false
            },
            {
              "$type": "Models.Functions.Constant, Models",
              "FixedValue": 0.0,
              "Units": null,
              "Name": "PreEventValue",
              "Children": [],
              "IncludeInDocumentation": true,
              "Enabled": true,
              "ReadOnly": false
            },
            {
              "$type": "Models.Functions.VariableReference, Models",
              "VariableName": "[Phenology].DaysAfterSowing",
              "Name": "PostEventValue",
              "Children": [],
              "IncludeInDocumentation": true,
              "Enabled": true,
              "ReadOnly": false
            }
          ],
          "IncludeInDocumentation": true,
          "Enabled": true,
          "ReadOnly": false
        },
        {
          "$type": "Models.Functions.OnEventFunction, Models",
          "SetEvent": "Emergence",
          "ReSetEvent": "never",
          "Name": "EmergenceDAS",
          "Children": [
            {
              "$type": "Models.Memo, Models",
              "Text": "\nA function is used to provide flowering date as days after sowing(DAS).\n",
              "Name": "memo",
              "Children": [],
              "IncludeInDocumentation": true,
              "Enabled": true,
              "ReadOnly": false
            },
            {
              "$type": "Models.Functions.Constant, Models",
              "FixedValue": 0.0,
              "Units": null,
              "Name": "PreEventValue",
              "Children": [],
              "IncludeInDocumentation": true,
              "Enabled": true,
              "ReadOnly": false
            },
            {
              "$type": "Models.Functions.VariableReference, Models",
              "VariableName": "[Phenology].DaysAfterSowing",
              "Name": "PostEventValue",
              "Children": [],
              "IncludeInDocumentation": true,
              "Enabled": true,
              "ReadOnly": false
            }
          ],
          "IncludeInDocumentation": true,
          "Enabled": true,
          "ReadOnly": false
        }
      ],
      "IncludeInDocumentation": true,
      "Enabled": true,
      "ReadOnly": false
    },
    {
      "$type": "Models.PMF.Struct.Structure, Models",
      "CohortInitialisationStage": "Germination",
      "LeafInitialisationStage": "Emergence",
      "Name": "Structure",
      "Children": [
        {
          "$type": "Models.Functions.VariableReference, Models",
          "VariableName": "[Phenology].ThermalTime",
          "Name": "ThermalTime",
          "Children": [],
          "IncludeInDocumentation": true,
          "Enabled": true,
          "ReadOnly": false
        },
        {
          "$type": "Models.Functions.MultiplyFunction, Models",
          "Name": "Phyllochron",
          "Children": [
            {
              "$type": "Models.Memo, Models",
              "Text": "This is the thermal time between the emergence of leaf tips.  The model used here is based on [Jamieson_SIRIUS_1998] where leaf appearace could be described by a base phyllochron determined between leaves 2 and 7 and a phyllochron that was 70% of base phyllochron for leaves < 2 and 130% of base phyllochron for leaves > 7",
              "Name": "Rational",
              "Children": [],
              "IncludeInDocumentation": true,
              "Enabled": true,
              "ReadOnly": false
            },
            {
              "$type": "Models.Functions.LinearInterpolationFunction, Models",
              "Name": "LeafStageFactor",
              "Children": [
                {
                  "$type": "Models.Functions.XYPairs, Models",
                  "X": [
                    0.0,
                    2.0,
                    3.0,
                    7.0,
                    8.0,
                    11.0,
                    12.0
                  ],
                  "Y": [
                    0.75,
                    0.75,
                    1.0,
                    1.0,
                    1.4,
                    1.4,
                    1.4
                  ],
                  "Name": "XYPairs",
                  "Children": [],
                  "IncludeInDocumentation": true,
                  "Enabled": true,
                  "ReadOnly": false
                },
                {
                  "$type": "Models.Functions.VariableReference, Models",
                  "VariableName": "[Leaf].AppearedCohortNo",
                  "Name": "XValue",
                  "Children": [],
                  "IncludeInDocumentation": true,
                  "Enabled": true,
                  "ReadOnly": false
                }
              ],
              "IncludeInDocumentation": true,
              "Enabled": true,
              "ReadOnly": false
            },
            {
              "$type": "Models.Functions.Constant, Models",
              "FixedValue": 120.0,
              "Units": "oC.d",
              "Name": "BasePhyllochron",
              "Children": [],
              "IncludeInDocumentation": true,
              "Enabled": true,
              "ReadOnly": false
            },
            {
              "$type": "Models.Functions.LinearInterpolationFunction, Models",
              "Name": "PhotoPeriodEffect",
              "Children": [
                {
                  "$type": "Models.Functions.XYPairs, Models",
                  "X": [
                    8.0,
                    12.0,
                    14.0
                  ],
                  "Y": [
                    1.6,
                    1.0,
                    1.0
                  ],
                  "Name": "XYPairs",
                  "Children": [],
                  "IncludeInDocumentation": true,
                  "Enabled": true,
                  "ReadOnly": false
                },
                {
                  "$type": "Models.Functions.VariableReference, Models",
                  "VariableName": "[Phenology].Photoperiod",
                  "Name": "XValue",
                  "Children": [],
                  "IncludeInDocumentation": true,
                  "Enabled": true,
                  "ReadOnly": false
                }
              ],
              "IncludeInDocumentation": true,
              "Enabled": true,
              "ReadOnly": false
            }
          ],
          "IncludeInDocumentation": true,
          "Enabled": true,
          "ReadOnly": false
        },
        {
          "$type": "Models.Functions.MultiplyFunction, Models",
          "Name": "BranchingRate",
          "Children": [
            {
              "$type": "Models.Memo, Models",
              "Text": "Potential branching rate is determined by the commonly observed pattern of tillering in wheat, in which each tiller emerges with the third leaf on its parent axis (e.g. first tiller emerges at the same time as the third leaf on the main stem, the first secondary tiller appears with the third leaf on tiller 1).  This is described as a simple function of main stem leaf number.",
              "Name": "Memo",
              "Children": [],
              "IncludeInDocumentation": true,
              "Enabled": true,
              "ReadOnly": false
            },
            {
              "$type": "Models.Functions.PhaseLookup, Models",
              "Name": "PotentialBranchingRate",
              "Children": [
                {
                  "$type": "Models.Functions.PhaseLookupValue, Models",
                  "Start": "Emergence",
                  "End": "TerminalSpikelet",
                  "Name": "Vegetative",
                  "Children": [
                    {
                      "$type": "Models.Functions.LinearInterpolationFunction, Models",
                      "Name": "PotentialBranchingRate",
                      "Children": [
                        {
                          "$type": "Models.Functions.XYPairs, Models",
                          "X": [
                            1.0,
                            2.0,
                            3.0,
                            4.0,
                            5.0,
                            6.0,
                            7.0,
                            8.0
                          ],
                          "Y": [
                            0.0,
                            0.0,
                            1.0,
                            2.0,
                            4.0,
                            7.0,
                            12.0,
                            20.0
                          ],
                          "Name": "XYPairs",
                          "Children": [],
                          "IncludeInDocumentation": true,
                          "Enabled": true,
                          "ReadOnly": false
                        },
                        {
                          "$type": "Models.Functions.VariableReference, Models",
                          "VariableName": "[Structure].LeafTipsAppeared",
                          "Name": "XValue",
                          "Children": [],
                          "IncludeInDocumentation": true,
                          "Enabled": true,
                          "ReadOnly": false
                        }
                      ],
                      "IncludeInDocumentation": true,
                      "Enabled": true,
                      "ReadOnly": false
                    }
                  ],
                  "IncludeInDocumentation": true,
                  "Enabled": true,
                  "ReadOnly": false
                },
                {
                  "$type": "Models.Functions.PhaseLookupValue, Models",
                  "Start": "TerminalSpikelet",
                  "End": "HarvestRipe",
                  "Name": "Reproductive",
                  "Children": [
                    {
                      "$type": "Models.Functions.Constant, Models",
                      "FixedValue": 0.0,
                      "Units": null,
                      "Name": "Zero",
                      "Children": [],
                      "IncludeInDocumentation": true,
                      "Enabled": true,
                      "ReadOnly": false
                    }
                  ],
                  "IncludeInDocumentation": true,
                  "Enabled": true,
                  "ReadOnly": false
                }
              ],
              "IncludeInDocumentation": true,
              "Enabled": true,
              "ReadOnly": false
            },
            {
              "$type": "Models.Functions.MinimumFunction, Models",
              "Name": "StressFactors",
              "Children": [
                {
                  "$type": "Models.Functions.LinearInterpolationFunction, Models",
                  "Name": "NitrogenEffect",
                  "Children": [
                    {
                      "$type": "Models.Memo, Models",
                      "Text": "Inadequate Nitrogen supply is assumed to affect tillering prior to any effect on photosynthesis or leaf size.",
                      "Name": "Memo",
                      "Children": [],
                      "IncludeInDocumentation": true,
                      "Enabled": true,
                      "ReadOnly": false
                    },
                    {
                      "$type": "Models.Functions.XYPairs, Models",
                      "X": [
                        0.5,
                        2.0,
                        3.0
                      ],
                      "Y": [
                        0.0,
                        1.0,
                        1.0
                      ],
                      "Name": "XYPairs",
                      "Children": [],
                      "IncludeInDocumentation": true,
                      "Enabled": true,
                      "ReadOnly": false
                    },
                    {
                      "$type": "Models.Functions.VariableReference, Models",
                      "VariableName": "[Arbitrator].FN",
                      "Name": "XValue",
                      "Children": [],
                      "IncludeInDocumentation": true,
                      "Enabled": true,
                      "ReadOnly": false
                    }
                  ],
                  "IncludeInDocumentation": true,
                  "Enabled": true,
                  "ReadOnly": false
                },
                {
                  "$type": "Models.Functions.LinearInterpolationFunction, Models",
                  "Name": "CoverEffect",
                  "Children": [
                    {
                      "$type": "Models.Memo, Models",
                      "Text": "Tillering is said to cease once a threshold fraction of incoming radiation has been achieved.  This captures shading effects on tillering described by [evers2006cessation].",
                      "Name": "Memo",
                      "Children": [],
                      "IncludeInDocumentation": true,
                      "Enabled": true,
                      "ReadOnly": false
                    },
                    {
                      "$type": "Models.Functions.XYPairs, Models",
                      "X": [
                        0.0,
                        0.1,
                        0.25
                      ],
                      "Y": [
                        1.0,
                        1.0,
                        0.0
                      ],
                      "Name": "XYPairs",
                      "Children": [],
                      "IncludeInDocumentation": true,
                      "Enabled": true,
                      "ReadOnly": false
                    },
                    {
                      "$type": "Models.Functions.VariableReference, Models",
                      "VariableName": "[Leaf].CoverTotal",
                      "Name": "XValue",
                      "Children": [],
                      "IncludeInDocumentation": true,
                      "Enabled": true,
                      "ReadOnly": false
                    }
                  ],
                  "IncludeInDocumentation": true,
                  "Enabled": true,
                  "ReadOnly": false
                },
                {
                  "$type": "Models.Functions.LinearInterpolationFunction, Models",
                  "Name": "WaterStressEffect",
                  "Children": [
                    {
                      "$type": "Models.Functions.XYPairs, Models",
                      "X": [
                        0.0,
                        1.0
                      ],
                      "Y": [
                        0.0,
                        1.0
                      ],
                      "Name": "XYPairs",
                      "Children": [],
                      "IncludeInDocumentation": true,
                      "Enabled": true,
                      "ReadOnly": false
                    },
                    {
                      "$type": "Models.Functions.VariableReference, Models",
                      "VariableName": "[Root].WaterTensionFactor",
                      "Name": "XValue",
                      "Children": [],
                      "IncludeInDocumentation": true,
                      "Enabled": true,
                      "ReadOnly": false
                    }
                  ],
                  "IncludeInDocumentation": true,
                  "Enabled": true,
                  "ReadOnly": false
                }
              ],
              "IncludeInDocumentation": true,
              "Enabled": true,
              "ReadOnly": false
            }
          ],
          "IncludeInDocumentation": true,
          "Enabled": true,
          "ReadOnly": false
        },
        {
          "$type": "Models.Functions.PhaseLookup, Models",
          "Name": "BranchMortality",
          "Children": [
            {
              "$type": "Models.Functions.PhaseLookupValue, Models",
              "Start": "FlagLeaf",
              "End": "Flowering",
              "Name": "MortalityPhase",
              "Children": [
                {
                  "$type": "Models.Functions.MultiplyFunction, Models",
                  "Name": "Mortality",
                  "Children": [
                    {
                      "$type": "Models.Functions.LinearInterpolationFunction, Models",
                      "Name": "MortalityPerDegDay",
                      "Children": [
                        {
                          "$type": "Models.Functions.XYPairs, Models",
                          "X": [
                            0.0,
                            0.005
                          ],
                          "Y": [
                            0.002,
                            0.0
                          ],
                          "Name": "XYPairs",
                          "Children": [],
                          "IncludeInDocumentation": true,
                          "Enabled": true,
                          "ReadOnly": false
                        },
                        {
                          "$type": "Models.Functions.VariableReference, Models",
                          "VariableName": "[Structure].MeanTillerGrowthRate",
                          "Name": "XValue",
                          "Children": [],
                          "IncludeInDocumentation": true,
                          "Enabled": true,
                          "ReadOnly": false
                        }
                      ],
                      "IncludeInDocumentation": true,
                      "Enabled": true,
                      "ReadOnly": false
                    },
                    {
                      "$type": "Models.Functions.VariableReference, Models",
                      "VariableName": "[Phenology].ThermalTime",
                      "Name": "ThermalTime",
                      "Children": [],
                      "IncludeInDocumentation": true,
                      "Enabled": true,
                      "ReadOnly": false
                    }
                  ],
                  "IncludeInDocumentation": true,
                  "Enabled": true,
                  "ReadOnly": false
                }
              ],
              "IncludeInDocumentation": true,
              "Enabled": true,
              "ReadOnly": false
            }
          ],
          "IncludeInDocumentation": true,
          "Enabled": true,
          "ReadOnly": false
        },
        {
          "$type": "Models.PMF.Struct.HeightFunction, Models",
          "Name": "HeightModel",
          "Children": [
            {
              "$type": "Models.Functions.LinearInterpolationFunction, Models",
              "Name": "PotentialHeight",
              "Children": [
                {
                  "$type": "Models.Functions.XYPairs, Models",
                  "X": [
                    3.0,
                    4.0,
                    5.0,
                    6.0,
                    7.0,
                    8.0,
                    9.0
                  ],
                  "Y": [
                    10.0,
                    200.0,
                    200.0,
                    1000.0,
                    1000.0,
                    1000.0,
                    1000.0
                  ],
                  "Name": "XYPairs",
                  "Children": [],
                  "IncludeInDocumentation": true,
                  "Enabled": true,
                  "ReadOnly": false
                },
                {
                  "$type": "Models.Functions.VariableReference, Models",
                  "VariableName": "[Phenology].Stage",
                  "Name": "XValue",
                  "Children": [],
                  "IncludeInDocumentation": true,
                  "Enabled": true,
                  "ReadOnly": false
                }
              ],
              "IncludeInDocumentation": true,
              "Enabled": true,
              "ReadOnly": false
            },
            {
              "$type": "Models.Functions.LinearInterpolationFunction, Models",
              "Name": "WaterStress",
              "Children": [
                {
                  "$type": "Models.Functions.XYPairs, Models",
                  "X": [
                    0.3,
                    1.0
                  ],
                  "Y": [
                    0.0,
                    1.0
                  ],
                  "Name": "XYPairs",
                  "Children": [],
                  "IncludeInDocumentation": true,
                  "Enabled": true,
                  "ReadOnly": false
                },
                {
                  "$type": "Models.Functions.VariableReference, Models",
                  "VariableName": "[Leaf].Fw",
                  "Name": "XValue",
                  "Children": [],
                  "IncludeInDocumentation": true,
                  "Enabled": true,
                  "ReadOnly": false
                }
              ],
              "IncludeInDocumentation": true,
              "Enabled": true,
              "ReadOnly": false
            }
          ],
          "IncludeInDocumentation": true,
          "Enabled": true,
          "ReadOnly": false
        },
        {
          "$type": "Models.Functions.MovingAverageFunction, Models",
          "NumberOfDays": 5,
          "StageToStartMovingAverage": "Emergence",
          "Name": "MeanTillerGrowthRate",
          "Children": [
            {
              "$type": "Models.Memo, Models",
              "Text": "This is calculated to represent the supply of asslimilate to individual tillers over the past 5 days to use as an index to determine tiller mortality.  When tiller numbers are high or total crop assimilate supply is small there will not be enough assimilate to maintain all of the tillers so the model will senesce some. ",
              "Name": "Memo",
              "Children": [],
              "IncludeInDocumentation": true,
              "Enabled": true,
              "ReadOnly": false
            },
            {
              "$type": "Models.Functions.DivideFunction, Models",
              "Name": "TillerGrowthRate",
              "Children": [
                {
                  "$type": "Models.Functions.VariableReference, Models",
                  "VariableName": "[Arbitrator].DM.TotalFixationSupply",
                  "Name": "DailyGrowth",
                  "Children": [],
                  "IncludeInDocumentation": true,
                  "Enabled": true,
                  "ReadOnly": false
                },
                {
                  "$type": "Models.Functions.VariableReference, Models",
                  "VariableName": "[Phenology].ThermalTime",
                  "Name": "ThermalTime",
                  "Children": [],
                  "IncludeInDocumentation": true,
                  "Enabled": true,
                  "ReadOnly": false
                },
                {
                  "$type": "Models.Functions.VariableReference, Models",
                  "VariableName": "[Structure].TotalStemPopn",
                  "Name": "StemPopulation",
                  "Children": [],
                  "IncludeInDocumentation": true,
                  "Enabled": true,
                  "ReadOnly": false
                }
              ],
              "IncludeInDocumentation": true,
              "Enabled": true,
              "ReadOnly": false
            }
          ],
          "IncludeInDocumentation": true,
          "Enabled": true,
          "ReadOnly": false
        },
        {
          "$type": "Models.Functions.MovingAverageFunction, Models",
          "NumberOfDays": 300,
          "StageToStartMovingAverage": "Emergence",
          "Name": "MeanPhyllochron",
          "Children": [
            {
              "$type": "Models.Functions.VariableReference, Models",
              "VariableName": "[Structure].Phyllochron",
              "Name": "Phyllochron",
              "Children": [],
              "IncludeInDocumentation": true,
              "Enabled": true,
              "ReadOnly": false
            }
          ],
          "IncludeInDocumentation": true,
          "Enabled": true,
          "ReadOnly": false
        },
        {
          "$type": "Models.Functions.HoldFunction, Models",
          "WhenToHold": "TerminalSpikelet",
          "Name": "FinalLeafNumber",
          "Children": [
            {
              "$type": "Models.Functions.AddFunction, Models",
              "Name": "FinalNodeNumber",
              "Children": [
                {
                  "$type": "Models.Functions.VariableReference, Models",
                  "VariableName": "[Phenology].MinimumLeafNumber",
                  "Name": "MinLeafNumber",
                  "Children": [],
                  "IncludeInDocumentation": true,
                  "Enabled": true,
                  "ReadOnly": false
                },
                {
                  "$type": "Models.Functions.MultiplyFunction, Models",
                  "Name": "VernalLeaves",
                  "Children": [
                    {
                      "$type": "Models.Functions.VariableReference, Models",
                      "VariableName": "[Phenology].VrnSensitivity",
                      "Name": "UnVernalisedLeaves",
                      "Children": [],
                      "IncludeInDocumentation": true,
                      "Enabled": true,
                      "ReadOnly": false
                    },
                    {
                      "$type": "Models.Functions.SubtractFunction, Models",
                      "Name": "VernalisationReductionFactor",
                      "Children": [
                        {
                          "$type": "Models.Functions.Constant, Models",
                          "FixedValue": 1.0,
                          "Units": null,
                          "Name": "One",
                          "Children": [],
                          "IncludeInDocumentation": true,
                          "Enabled": true,
                          "ReadOnly": false
                        },
                        {
                          "$type": "Models.Functions.VariableReference, Models",
                          "VariableName": "[Phenology].Vrn1",
                          "Name": "RelativeVrn1Expression",
                          "Children": [],
                          "IncludeInDocumentation": true,
                          "Enabled": true,
                          "ReadOnly": false
                        }
                      ],
                      "IncludeInDocumentation": true,
                      "Enabled": true,
                      "ReadOnly": false
                    }
                  ],
                  "IncludeInDocumentation": true,
                  "Enabled": true,
                  "ReadOnly": false
                },
                {
                  "$type": "Models.Functions.MultiplyFunction, Models",
                  "Name": "PhotoPLeaves",
                  "Children": [
                    {
                      "$type": "Models.Functions.VariableReference, Models",
                      "VariableName": "[Phenology].PpSensitivity",
                      "Name": "ShortPpLeaves",
                      "Children": [],
                      "IncludeInDocumentation": true,
                      "Enabled": true,
                      "ReadOnly": false
                    },
                    {
                      "$type": "Models.Functions.LinearInterpolationFunction, Models",
                      "Name": "PhotoPeriodReductionFactor",
                      "Children": [
                        {
                          "$type": "Models.Functions.XYPairs, Models",
                          "X": [
                            10.0,
                            16.0
                          ],
                          "Y": [
                            1.0,
                            0.0
                          ],
                          "Name": "XYPairs",
                          "Children": [],
                          "IncludeInDocumentation": true,
                          "Enabled": true,
                          "ReadOnly": false
                        },
                        {
                          "$type": "Models.Functions.VariableReference, Models",
                          "VariableName": "[Phenology].Photoperiod",
                          "Name": "XValue",
                          "Children": [],
                          "IncludeInDocumentation": true,
                          "Enabled": true,
                          "ReadOnly": false
                        }
                      ],
                      "IncludeInDocumentation": true,
                      "Enabled": true,
                      "ReadOnly": false
                    }
                  ],
                  "IncludeInDocumentation": true,
                  "Enabled": true,
                  "ReadOnly": false
                }
              ],
              "IncludeInDocumentation": true,
              "Enabled": true,
              "ReadOnly": false
            }
          ],
          "IncludeInDocumentation": true,
          "Enabled": true,
          "ReadOnly": false
        },
        {
          "$type": "Models.Functions.ExpressionFunction, Models",
          "Expression": "([Structure].FinalLeafNumber.Value() - 2.85)/1.1",
          "Name": "HaunStageTerminalSpikelet",
          "Children": [
            {
              "$type": "Models.Memo, Models",
              "Text": "The Haun stage at which Terminal Spikelet occurs is determined from final leaf number using the approach described in [Brown_Anthesis_2013].",
              "Name": "Memo",
              "Children": [],
              "IncludeInDocumentation": true,
              "Enabled": true,
              "ReadOnly": false
            }
          ],
          "IncludeInDocumentation": true,
          "Enabled": true,
          "ReadOnly": false
        },
        {
          "$type": "Models.Functions.AddFunction, Models",
          "Name": "HaunStage",
          "Children": [
            {
              "$type": "Models.Functions.VariableReference, Models",
              "VariableName": "[Leaf].ExpandedCohortNo",
              "Name": "AppearedLeaves",
              "Children": [],
              "IncludeInDocumentation": true,
              "Enabled": true,
              "ReadOnly": false
            },
            {
              "$type": "Models.Functions.VariableReference, Models",
              "VariableName": "[Leaf].NextExpandingLeafProportion",
              "Name": "ProportionOfExpandingLeaf",
              "Children": [],
              "IncludeInDocumentation": true,
              "Enabled": true,
              "ReadOnly": false
            }
          ],
          "IncludeInDocumentation": true,
          "Enabled": true,
          "ReadOnly": false
        },
        {
          "$type": "Models.Functions.Constant, Models",
          "FixedValue": 0.0,
          "Units": null,
          "Name": "StemSenescenceAge",
          "Children": [],
          "IncludeInDocumentation": true,
          "Enabled": true,
          "ReadOnly": false
        }
      ],
      "IncludeInDocumentation": true,
      "Enabled": true,
      "ReadOnly": false
    },
    {
      "$type": "Models.PMF.Organs.ReproductiveOrgan, Models",
      "GrowthRespiration": 0.0,
      "MaintenanceRespiration": 0.0,
      "DMDemand": null,
      "NDemand": null,
      "DMSupply": null,
      "NSupply": null,
      "RipeStage": "Ripe",
      "potentialDMAllocation": null,
      "Live": {
        "$type": "Models.PMF.Biomass, Models",
        "DMDOfStructural": 0.6,
        "Name": "Biomass",
        "Children": [],
        "IncludeInDocumentation": true,
        "Enabled": true,
        "ReadOnly": false
      },
      "Dead": {
        "$type": "Models.PMF.Biomass, Models",
        "DMDOfStructural": 0.6,
        "Name": "Biomass",
        "Children": [],
        "IncludeInDocumentation": true,
        "Enabled": true,
        "ReadOnly": false
      },
      "Name": "Grain",
      "Children": [
        {
          "$type": "Models.Functions.HoldFunction, Models",
          "WhenToHold": "Flowering",
          "Name": "NumberFunction",
          "Children": [
            {
              "$type": "Models.Functions.MultiplyFunction, Models",
              "Name": "GrainNumber",
              "Children": [
                {
                  "$type": "Models.Functions.Constant, Models",
                  "FixedValue": 26.0,
                  "Units": "grains",
                  "Name": "GrainsPerGramOfStem",
                  "Children": [],
                  "IncludeInDocumentation": true,
                  "Enabled": true,
                  "ReadOnly": false
                },
                {
                  "$type": "Models.Functions.VariableReference, Models",
                  "VariableName": "[StemPlusSpike].Wt",
                  "Name": "StemMass",
                  "Children": [],
                  "IncludeInDocumentation": true,
                  "Enabled": true,
                  "ReadOnly": false
                }
              ],
              "IncludeInDocumentation": true,
              "Enabled": true,
              "ReadOnly": false
            }
          ],
          "IncludeInDocumentation": true,
          "Enabled": true,
          "ReadOnly": false
        },
        {
          "$type": "Models.Functions.Constant, Models",
          "FixedValue": 1.0,
          "Units": null,
          "Name": "DMConversionEfficiency",
          "Children": [],
          "IncludeInDocumentation": true,
          "Enabled": true,
          "ReadOnly": false
        },
        {
          "$type": "Models.Functions.Constant, Models",
          "FixedValue": 0.0,
          "Units": null,
          "Name": "RemobilisationCost",
          "Children": [],
          "IncludeInDocumentation": true,
          "Enabled": true,
          "ReadOnly": false
        },
        {
          "$type": "Models.Functions.Constant, Models",
          "FixedValue": 0.05,
          "Units": null,
          "Name": "InitialGrainProportion",
          "Children": [],
          "IncludeInDocumentation": true,
          "Enabled": true,
          "ReadOnly": false
        },
        {
          "$type": "Models.Functions.Constant, Models",
          "FixedValue": 0.05,
          "Units": "g",
          "Name": "MaximumPotentialGrainSize",
          "Children": [],
          "IncludeInDocumentation": true,
          "Enabled": true,
          "ReadOnly": false
        },
        {
          "$type": "Models.Functions.PhaseLookup, Models",
          "Name": "DMDemandFunction",
          "Children": [
            {
              "$type": "Models.Functions.PhaseLookupValue, Models",
              "Start": "Flowering",
              "End": "StartGrainFill",
              "Name": "InitialPhase",
              "Children": [
                {
                  "$type": "Models.Functions.DemandFunctions.FillingRateFunction, Models",
                  "Name": "FillingRateFunction",
                  "Children": [
                    {
                      "$type": "Models.Functions.VariableReference, Models",
                      "VariableName": "[Grain].NumberFunction",
                      "Name": "NumberFunction",
                      "Children": [],
                      "IncludeInDocumentation": true,
                      "Enabled": true,
                      "ReadOnly": false
                    },
                    {
                      "$type": "Models.Functions.VariableReference, Models",
                      "VariableName": "[Phenology].GrainDevelopment.Target",
                      "Name": "FillingDuration",
                      "Children": [],
                      "IncludeInDocumentation": true,
                      "Enabled": true,
                      "ReadOnly": false
                    },
                    {
                      "$type": "Models.Functions.VariableReference, Models",
                      "VariableName": "[Phenology].ThermalTime",
                      "Name": "ThermalTime",
                      "Children": [],
                      "IncludeInDocumentation": true,
                      "Enabled": true,
                      "ReadOnly": false
                    },
                    {
                      "$type": "Models.Functions.MultiplyFunction, Models",
                      "Name": "PotentialSizeIncrement",
                      "Children": [
                        {
                          "$type": "Models.Functions.VariableReference, Models",
                          "VariableName": "[Grain].InitialGrainProportion",
                          "Name": "InitialProportion",
                          "Children": [],
                          "IncludeInDocumentation": true,
                          "Enabled": true,
                          "ReadOnly": false
                        },
                        {
                          "$type": "Models.Functions.VariableReference, Models",
                          "VariableName": "[Grain].MaximumPotentialGrainSize",
                          "Name": "MaximumSize",
                          "Children": [],
                          "IncludeInDocumentation": true,
                          "Enabled": true,
                          "ReadOnly": false
                        }
                      ],
                      "IncludeInDocumentation": true,
                      "Enabled": true,
                      "ReadOnly": false
                    }
                  ],
                  "IncludeInDocumentation": true,
                  "Enabled": true,
                  "ReadOnly": false
                }
              ],
              "IncludeInDocumentation": true,
              "Enabled": true,
              "ReadOnly": false
            },
            {
              "$type": "Models.Functions.PhaseLookupValue, Models",
              "Start": "StartGrainFill",
              "End": "EndGrainFill",
              "Name": "LinearPhase",
              "Children": [
                {
                  "$type": "Models.Functions.DemandFunctions.FillingRateFunction, Models",
                  "Name": "FillingRateFunction",
                  "Children": [
                    {
                      "$type": "Models.Functions.VariableReference, Models",
                      "VariableName": "[Grain].NumberFunction",
                      "Name": "NumberFunction",
                      "Children": [],
                      "IncludeInDocumentation": true,
                      "Enabled": true,
                      "ReadOnly": false
                    },
                    {
                      "$type": "Models.Functions.VariableReference, Models",
                      "VariableName": "[Phenology].GrainFilling.Target",
                      "Name": "FillingDuration",
                      "Children": [],
                      "IncludeInDocumentation": true,
                      "Enabled": true,
                      "ReadOnly": false
                    },
                    {
                      "$type": "Models.Functions.VariableReference, Models",
                      "VariableName": "[Phenology].ThermalTime",
                      "Name": "ThermalTime",
                      "Children": [],
                      "IncludeInDocumentation": true,
                      "Enabled": true,
                      "ReadOnly": false
                    },
                    {
                      "$type": "Models.Functions.MultiplyFunction, Models",
                      "Name": "PotentialSizeIncrement",
                      "Children": [
                        {
                          "$type": "Models.Functions.SubtractFunction, Models",
                          "Name": "ProportionLinearPhase",
                          "Children": [
                            {
                              "$type": "Models.Functions.Constant, Models",
                              "FixedValue": 1.0,
                              "Units": null,
                              "Name": "One",
                              "Children": [],
                              "IncludeInDocumentation": true,
                              "Enabled": true,
                              "ReadOnly": false
                            },
                            {
                              "$type": "Models.Functions.VariableReference, Models",
                              "VariableName": "[Grain].InitialGrainProportion",
                              "Name": "InitialProportion",
                              "Children": [],
                              "IncludeInDocumentation": true,
                              "Enabled": true,
                              "ReadOnly": false
                            }
                          ],
                          "IncludeInDocumentation": true,
                          "Enabled": true,
                          "ReadOnly": false
                        },
                        {
                          "$type": "Models.Functions.VariableReference, Models",
                          "VariableName": "[Grain].MaximumPotentialGrainSize",
                          "Name": "MaximumSize",
                          "Children": [],
                          "IncludeInDocumentation": true,
                          "Enabled": true,
                          "ReadOnly": false
                        }
                      ],
                      "IncludeInDocumentation": true,
                      "Enabled": true,
                      "ReadOnly": false
                    }
                  ],
                  "IncludeInDocumentation": true,
                  "Enabled": true,
                  "ReadOnly": false
                }
              ],
              "IncludeInDocumentation": true,
              "Enabled": true,
              "ReadOnly": false
            }
          ],
          "IncludeInDocumentation": true,
          "Enabled": true,
          "ReadOnly": false
        },
        {
          "$type": "Models.Functions.Constant, Models",
          "FixedValue": 0.0123,
          "Units": null,
          "Name": "MinimumNConc",
          "Children": [],
          "IncludeInDocumentation": true,
          "Enabled": true,
          "ReadOnly": false
        },
        {
          "$type": "Models.Functions.Constant, Models",
          "FixedValue": 0.03,
          "Units": null,
          "Name": "MaxNConcDailyGrowth",
          "Children": [],
          "IncludeInDocumentation": true,
          "Enabled": true,
          "ReadOnly": false
        },
        {
          "$type": "Models.Functions.Constant, Models",
          "FixedValue": 0.03,
          "Units": null,
          "Name": "MaximumNConc",
          "Children": [],
          "IncludeInDocumentation": true,
          "Enabled": true,
          "ReadOnly": false
        },
        {
          "$type": "Models.Functions.PhaseLookup, Models",
          "Name": "NFillingRate",
          "Children": [
            {
              "$type": "Models.Functions.PhaseLookupValue, Models",
              "Start": "Flowering",
              "End": "EndGrainFill",
              "Name": "GrainFilling",
              "Children": [
                {
                  "$type": "Models.Functions.DemandFunctions.FillingRateFunction, Models",
                  "Name": "FillingRateFunction",
                  "Children": [
                    {
                      "$type": "Models.Functions.VariableReference, Models",
                      "VariableName": "[Grain].NumberFunction",
                      "Name": "NumberFunction",
                      "Children": [],
                      "IncludeInDocumentation": true,
                      "Enabled": true,
                      "ReadOnly": false
                    },
                    {
                      "$type": "Models.Functions.AddFunction, Models",
                      "Name": "FillingDuration",
                      "Children": [
                        {
                          "$type": "Models.Functions.VariableReference, Models",
                          "VariableName": "[Phenology].GrainDevelopment.Target",
                          "Name": "FloweringToGrainFilling",
                          "Children": [],
                          "IncludeInDocumentation": true,
                          "Enabled": true,
                          "ReadOnly": false
                        },
                        {
                          "$type": "Models.Functions.VariableReference, Models",
                          "VariableName": "[Phenology].GrainFilling.Target",
                          "Name": "GrainFilling",
                          "Children": [],
                          "IncludeInDocumentation": true,
                          "Enabled": true,
                          "ReadOnly": false
                        }
                      ],
                      "IncludeInDocumentation": true,
                      "Enabled": true,
                      "ReadOnly": false
                    },
                    {
                      "$type": "Models.Functions.VariableReference, Models",
                      "VariableName": "[Phenology].ThermalTime",
                      "Name": "ThermalTime",
                      "Children": [],
                      "IncludeInDocumentation": true,
                      "Enabled": true,
                      "ReadOnly": false
                    },
                    {
                      "$type": "Models.Functions.MultiplyFunction, Models",
                      "Name": "PotentialSizeIncrement",
                      "Children": [
                        {
                          "$type": "Models.Functions.VariableReference, Models",
                          "VariableName": "[Grain].MaximumPotentialGrainSize",
                          "Name": "MaximumSize",
                          "Children": [],
                          "IncludeInDocumentation": true,
                          "Enabled": true,
                          "ReadOnly": false
                        },
                        {
                          "$type": "Models.Functions.VariableReference, Models",
                          "VariableName": "[Grain].MaximumNConc",
                          "Name": "MaximumNConc",
                          "Children": [],
                          "IncludeInDocumentation": true,
                          "Enabled": true,
                          "ReadOnly": false
                        }
                      ],
                      "IncludeInDocumentation": true,
                      "Enabled": true,
                      "ReadOnly": false
                    }
                  ],
                  "IncludeInDocumentation": true,
                  "Enabled": true,
                  "ReadOnly": false
                }
              ],
              "IncludeInDocumentation": true,
              "Enabled": true,
              "ReadOnly": false
            }
          ],
          "IncludeInDocumentation": true,
          "Enabled": true,
          "ReadOnly": false
        },
        {
          "$type": "Models.Functions.Constant, Models",
          "FixedValue": 0.12,
          "Units": null,
          "Name": "WaterContent",
          "Children": [],
          "IncludeInDocumentation": true,
          "Enabled": true,
          "ReadOnly": false
        },
        {
          "$type": "Models.Functions.AccumulateFunction, Models",
          "StartStageName": "Flowering",
          "EndStageName": "Maturity",
          "ResetStageName": null,
          "FractionRemovedOnCut": 0.0,
          "FractionRemovedOnHarvest": 0.0,
          "FractionRemovedOnGraze": 0.0,
          "FractionRemovedOnPrune": 0.0,
          "Name": "AccumThermalTime",
          "Children": [
            {
              "$type": "Models.Functions.VariableReference, Models",
              "VariableName": "[Phenology].ThermalTime",
              "Name": "DailyThermalTimeValue",
              "Children": [],
              "IncludeInDocumentation": true,
              "Enabled": true,
              "ReadOnly": false
            }
          ],
          "IncludeInDocumentation": true,
          "Enabled": true,
          "ReadOnly": false
        },
        {
          "$type": "Models.Functions.ExpressionFunction, Models",
          "Expression": "([Grain].Live.N + [Grain].Dead.N)/([Grain].Live.Wt + [Grain].Dead.Wt) * 100 * 5.71",
          "Name": "Protein",
          "Children": [],
          "IncludeInDocumentation": true,
          "Enabled": true,
          "ReadOnly": false
        },
        {
          "$type": "Models.PMF.Library.BiomassRemoval, Models",
          "Name": "BiomassRemovalDefaults",
          "Children": [
            {
              "$type": "Models.PMF.OrganBiomassRemovalType, Models",
              "FractionLiveToRemove": 1.0,
              "FractionDeadToRemove": 0.0,
              "FractionLiveToResidue": 0.0,
              "FractionDeadToResidue": 0.0,
              "Name": "Harvest",
              "Children": [],
              "IncludeInDocumentation": true,
              "Enabled": true,
              "ReadOnly": false
            },
            {
              "$type": "Models.PMF.OrganBiomassRemovalType, Models",
              "FractionLiveToRemove": 1.0,
              "FractionDeadToRemove": 0.0,
              "FractionLiveToResidue": 0.0,
              "FractionDeadToResidue": 0.0,
              "Name": "Cut",
              "Children": [],
              "IncludeInDocumentation": true,
              "Enabled": true,
              "ReadOnly": false
            },
            {
              "$type": "Models.PMF.OrganBiomassRemovalType, Models",
              "FractionLiveToRemove": 0.0,
              "FractionDeadToRemove": 0.0,
              "FractionLiveToResidue": 0.8,
              "FractionDeadToResidue": 0.0,
              "Name": "Prune",
              "Children": [],
              "IncludeInDocumentation": true,
              "Enabled": true,
              "ReadOnly": false
            },
            {
              "$type": "Models.PMF.OrganBiomassRemovalType, Models",
              "FractionLiveToRemove": 0.6,
              "FractionDeadToRemove": 0.0,
              "FractionLiveToResidue": 0.2,
              "FractionDeadToResidue": 0.0,
              "Name": "Graze",
              "Children": [],
              "IncludeInDocumentation": true,
              "Enabled": true,
              "ReadOnly": false
            },
            {
              "$type": "Models.PMF.OrganBiomassRemovalType, Models",
              "FractionLiveToRemove": 0.0,
              "FractionDeadToRemove": 0.0,
              "FractionLiveToResidue": 0.05,
              "FractionDeadToResidue": 0.0,
              "Name": "Thin",
              "Children": [],
              "IncludeInDocumentation": true,
              "Enabled": true,
              "ReadOnly": false
            }
          ],
          "IncludeInDocumentation": true,
          "Enabled": true,
          "ReadOnly": false
        },
        {
          "$type": "Models.Functions.Constant, Models",
          "FixedValue": 0.4,
          "Units": null,
          "Name": "CarbonConcentration",
          "Children": [],
          "IncludeInDocumentation": true,
          "Enabled": true,
          "ReadOnly": false
        }
      ],
      "IncludeInDocumentation": true,
      "Enabled": true,
      "ReadOnly": false
    },
    {
      "$type": "Models.PMF.Organs.Root, Models",
      "DMSupply": null,
      "NSupply": null,
      "DMDemand": null,
      "NDemand": null,
      "potentialDMAllocation": null,
      "GrowthRespiration": 0.0,
      "MaintenanceRespiration": 0.0,
      "RootAngle": 45.0,
      "Name": "Root",
      "Children": [
        {
          "$type": "Models.Functions.Constant, Models",
          "FixedValue": 1.0,
          "Units": null,
          "Name": "DMConversionEfficiency",
          "Children": [],
          "IncludeInDocumentation": true,
          "Enabled": true,
          "ReadOnly": false
        },
        {
          "$type": "Models.Functions.Constant, Models",
          "FixedValue": 0.0,
          "Units": null,
          "Name": "RemobilisationCost",
          "Children": [],
          "IncludeInDocumentation": true,
          "Enabled": true,
          "ReadOnly": false
        },
        {
          "$type": "Models.Functions.Constant, Models",
          "FixedValue": 1.0,
          "Units": null,
          "Name": "KLModifier",
          "Children": [],
          "IncludeInDocumentation": true,
          "Enabled": true,
          "ReadOnly": false
        },
        {
          "$type": "Models.Functions.Constant, Models",
          "FixedValue": 1.0,
          "Units": null,
          "Name": "SoilWaterEffect",
          "Children": [],
          "IncludeInDocumentation": true,
          "Enabled": true,
          "ReadOnly": false
        },
        {
          "$type": "Models.Functions.Constant, Models",
          "FixedValue": 20.0,
          "Units": null,
          "Name": "MaxDailyNUptake",
          "Children": [],
          "IncludeInDocumentation": true,
          "Enabled": true,
          "ReadOnly": false
        },
        {
          "$type": "Models.Functions.Constant, Models",
          "FixedValue": 0.005,
          "Units": null,
          "Name": "SenescenceRate",
          "Children": [],
          "IncludeInDocumentation": true,
          "Enabled": true,
          "ReadOnly": false
        },
        {
          "$type": "Models.Functions.Constant, Models",
          "FixedValue": 1000000.0,
          "Units": null,
          "Name": "MaximumRootDepth",
          "Children": [],
          "IncludeInDocumentation": true,
          "Enabled": true,
          "ReadOnly": false
        },
        {
          "$type": "Models.Functions.Constant, Models",
          "FixedValue": 0.01,
          "Units": null,
          "Name": "MaximumNConc",
          "Children": [],
          "IncludeInDocumentation": true,
          "Enabled": true,
          "ReadOnly": false
        },
        {
          "$type": "Models.Functions.Constant, Models",
          "FixedValue": 0.01,
          "Units": null,
          "Name": "MinimumNConc",
          "Children": [],
          "IncludeInDocumentation": true,
          "Enabled": true,
          "ReadOnly": false
        },
        {
          "$type": "Models.Functions.PhaseBasedSwitch, Models",
          "Start": "Germination",
          "End": "Maturity",
          "Name": "NitrogenDemandSwitch",
          "Children": [],
          "IncludeInDocumentation": true,
          "Enabled": true,
          "ReadOnly": false
        },
        {
          "$type": "Models.PMF.Library.BiomassRemoval, Models",
          "Name": "BiomassRemovalDefaults",
          "Children": [
            {
              "$type": "Models.PMF.OrganBiomassRemovalType, Models",
              "FractionLiveToRemove": 0.0,
              "FractionDeadToRemove": 0.0,
              "FractionLiveToResidue": 0.2,
              "FractionDeadToResidue": 0.0,
              "Name": "Harvest",
              "Children": [],
              "IncludeInDocumentation": true,
              "Enabled": true,
              "ReadOnly": false
            },
            {
              "$type": "Models.PMF.OrganBiomassRemovalType, Models",
              "FractionLiveToRemove": 0.0,
              "FractionDeadToRemove": 0.0,
              "FractionLiveToResidue": 0.3,
              "FractionDeadToResidue": 0.0,
              "Name": "Cut",
              "Children": [],
              "IncludeInDocumentation": true,
              "Enabled": true,
              "ReadOnly": false
            },
            {
              "$type": "Models.PMF.OrganBiomassRemovalType, Models",
              "FractionLiveToRemove": 0.0,
              "FractionDeadToRemove": 0.0,
              "FractionLiveToResidue": 0.1,
              "FractionDeadToResidue": 0.0,
              "Name": "Prune",
              "Children": [],
              "IncludeInDocumentation": true,
              "Enabled": true,
              "ReadOnly": false
            },
            {
              "$type": "Models.PMF.OrganBiomassRemovalType, Models",
              "FractionLiveToRemove": 0.0,
              "FractionDeadToRemove": 0.0,
              "FractionLiveToResidue": 0.15,
              "FractionDeadToResidue": 0.0,
              "Name": "Graze",
              "Children": [],
              "IncludeInDocumentation": true,
              "Enabled": true,
              "ReadOnly": false
            },
            {
              "$type": "Models.PMF.OrganBiomassRemovalType, Models",
              "FractionLiveToRemove": 0.0,
              "FractionDeadToRemove": 0.0,
              "FractionLiveToResidue": 0.05,
              "FractionDeadToResidue": 0.0,
              "Name": "Thin",
              "Children": [],
              "IncludeInDocumentation": true,
              "Enabled": true,
              "ReadOnly": false
            }
          ],
          "IncludeInDocumentation": true,
          "Enabled": true,
          "ReadOnly": false
        },
        {
          "$type": "Models.Functions.Constant, Models",
          "FixedValue": 0.02,
          "Units": null,
          "Name": "KNO3",
          "Children": [],
          "IncludeInDocumentation": true,
          "Enabled": true,
          "ReadOnly": false
        },
        {
          "$type": "Models.Functions.Constant, Models",
          "FixedValue": 0.01,
          "Units": null,
          "Name": "KNH4",
          "Children": [],
          "IncludeInDocumentation": true,
          "Enabled": true,
          "ReadOnly": false
        },
        {
          "$type": "Models.Functions.Constant, Models",
          "FixedValue": 0.005,
          "Units": "g/plant",
          "Name": "InitialDM",
          "Children": [],
          "IncludeInDocumentation": true,
          "Enabled": true,
          "ReadOnly": false
        },
        {
          "$type": "Models.Functions.Constant, Models",
          "FixedValue": 105.0,
          "Units": "m/g",
          "Name": "SpecificRootLength",
          "Children": [],
          "IncludeInDocumentation": true,
          "Enabled": true,
          "ReadOnly": false
        },
        {
          "$type": "Models.Functions.MultiplyFunction, Models",
          "Name": "RootFrontVelocity",
          "Children": [
            {
              "$type": "Models.Functions.PhaseLookup, Models",
              "Name": "PotentialRootFrontVelocity",
              "Children": [
                {
                  "$type": "Models.Functions.PhaseLookupValue, Models",
                  "Start": "Germination",
                  "End": "Emergence",
                  "Name": "PreEmergence",
                  "Children": [
                    {
                      "$type": "Models.Functions.Constant, Models",
                      "FixedValue": 5.0,
                      "Units": "mm/d",
                      "Name": "Value",
                      "Children": [],
                      "IncludeInDocumentation": true,
                      "Enabled": true,
                      "ReadOnly": false
                    }
                  ],
                  "IncludeInDocumentation": true,
                  "Enabled": true,
                  "ReadOnly": false
                },
                {
                  "$type": "Models.Functions.PhaseLookupValue, Models",
                  "Start": "Emergence",
                  "End": "Maturity",
                  "Name": "PostEmergence",
                  "Children": [
                    {
                      "$type": "Models.Functions.Constant, Models",
                      "FixedValue": 20.0,
                      "Units": "mm/d",
                      "Name": "Value",
                      "Children": [],
                      "IncludeInDocumentation": true,
                      "Enabled": true,
                      "ReadOnly": false
                    }
                  ],
                  "IncludeInDocumentation": true,
                  "Enabled": true,
                  "ReadOnly": false
                }
              ],
              "IncludeInDocumentation": true,
              "Enabled": true,
              "ReadOnly": false
            },
            {
              "$type": "Models.Functions.WeightedTemperatureFunction, Models",
              "MaximumTemperatureWeighting": 0.5,
              "Name": "TemperatureFactor",
              "Children": [
                {
                  "$type": "Models.Functions.XYPairs, Models",
                  "X": [
                    0.0,
                    15.0,
                    25.0,
                    35.0
                  ],
                  "Y": [
                    0.0,
                    1.0,
                    1.0,
                    0.0
                  ],
                  "Name": "XYPairs",
                  "Children": [],
                  "IncludeInDocumentation": true,
                  "Enabled": true,
                  "ReadOnly": false
                }
              ],
              "IncludeInDocumentation": true,
              "Enabled": true,
              "ReadOnly": false
            },
            {
              "$type": "Models.Functions.LinearInterpolationFunction, Models",
              "Name": "WaterFactor",
              "Children": [
                {
                  "$type": "Models.Functions.SoilWaterScale, Models",
                  "Name": "SoilWaterScale",
                  "Children": [],
                  "IncludeInDocumentation": true,
                  "Enabled": true,
                  "ReadOnly": false
                },
                {
                  "$type": "Models.Functions.XYPairs, Models",
                  "X": [
                    0.0,
                    0.25,
                    1.0
                  ],
                  "Y": [
                    0.0,
                    1.0,
                    1.0
                  ],
                  "Name": "XYPairs",
                  "Children": [],
                  "IncludeInDocumentation": true,
                  "Enabled": true,
                  "ReadOnly": false
                },
                {
                  "$type": "Models.Functions.VariableReference, Models",
                  "VariableName": "[SoilWaterScale]",
                  "Name": "XValue",
                  "Children": [],
                  "IncludeInDocumentation": true,
                  "Enabled": true,
                  "ReadOnly": false
                }
              ],
              "IncludeInDocumentation": true,
              "Enabled": true,
              "ReadOnly": false
            }
          ],
          "IncludeInDocumentation": true,
          "Enabled": true,
          "ReadOnly": false
        },
        {
          "$type": "Models.Functions.LinearInterpolationFunction, Models",
          "Name": "NUptakeSWFactor",
          "Children": [
            {
              "$type": "Models.Functions.SoilWaterScale, Models",
              "Name": "SoilWaterScale",
              "Children": [],
              "IncludeInDocumentation": true,
              "Enabled": true,
              "ReadOnly": false
            },
            {
              "$type": "Models.Functions.XYPairs, Models",
              "X": [
                0.0,
                1.0
              ],
              "Y": [
                0.0,
                1.0
              ],
              "Name": "XYPairs",
              "Children": [],
              "IncludeInDocumentation": true,
              "Enabled": true,
              "ReadOnly": false
            },
            {
              "$type": "Models.Memo, Models",
              "Text": "This is modelled in the same way as the old wheat model where potential N uptake is decreased as the soil dries as described by NUptakeSWFactor",
              "Name": "Memo",
              "Children": [],
              "IncludeInDocumentation": true,
              "Enabled": true,
              "ReadOnly": false
            },
            {
              "$type": "Models.Functions.VariableReference, Models",
              "VariableName": "[SoilWaterScale]",
              "Name": "XValue",
              "Children": [],
              "IncludeInDocumentation": true,
              "Enabled": true,
              "ReadOnly": false
            }
          ],
          "IncludeInDocumentation": true,
          "Enabled": true,
          "ReadOnly": false
        },
        {
          "$type": "Models.Functions.Constant, Models",
          "FixedValue": 0.4,
          "Units": null,
          "Name": "CarbonConcentration",
          "Children": [],
          "IncludeInDocumentation": true,
          "Enabled": true,
          "ReadOnly": false
        },
        {
          "$type": "Models.Functions.Constant, Models",
          "FixedValue": 0.0,
          "Units": null,
          "Name": "MaintenanceRespirationFunction",
          "Children": [],
          "IncludeInDocumentation": true,
          "Enabled": true,
          "ReadOnly": false
        },
        {
          "$type": "Models.PMF.BiomassDemand, Models",
          "Name": "DMDemands",
          "Children": [
            {
              "$type": "Models.Functions.MultiplyFunction, Models",
              "Name": "Structural",
              "Children": [
                {
                  "$type": "Models.Functions.DemandFunctions.PartitionFractionDemandFunction, Models",
                  "Name": "DMDemandFunction",
                  "Children": [
                    {
                      "$type": "Models.Functions.PhaseLookup, Models",
                      "Name": "PartitionFraction",
                      "Children": [
                        {
                          "$type": "Models.Functions.PhaseLookupValue, Models",
                          "Start": "Germination",
                          "End": "Emergence",
                          "Name": "PreEmergence",
                          "Children": [
                            {
                              "$type": "Models.Functions.Constant, Models",
                              "FixedValue": 0.0,
                              "Units": null,
                              "Name": "Value",
                              "Children": [],
                              "IncludeInDocumentation": true,
                              "Enabled": true,
                              "ReadOnly": false
                            }
                          ],
                          "IncludeInDocumentation": true,
                          "Enabled": true,
                          "ReadOnly": false
                        },
                        {
                          "$type": "Models.Functions.PhaseLookupValue, Models",
                          "Start": "Emergence",
                          "End": "Flowering",
                          "Name": "PreFlowering",
                          "Children": [
                            {
                              "$type": "Models.Functions.LinearInterpolationFunction, Models",
                              "Name": "AgeFactor",
                              "Children": [
                                {
                                  "$type": "Models.Functions.XYPairs, Models",
                                  "X": [
                                    3.0,
                                    4.0,
                                    5.0
                                  ],
                                  "Y": [
                                    0.5,
                                    0.2,
                                    0.2
                                  ],
                                  "Name": "XYPairs",
                                  "Children": [],
                                  "IncludeInDocumentation": true,
                                  "Enabled": true,
                                  "ReadOnly": false
                                },
                                {
                                  "$type": "Models.Functions.VariableReference, Models",
                                  "VariableName": "[Phenology].Stage",
                                  "Name": "XValue",
                                  "Children": [],
                                  "IncludeInDocumentation": true,
                                  "Enabled": true,
                                  "ReadOnly": false
                                }
                              ],
                              "IncludeInDocumentation": true,
                              "Enabled": true,
                              "ReadOnly": false
                            }
                          ],
                          "IncludeInDocumentation": true,
                          "Enabled": true,
                          "ReadOnly": false
                        },
                        {
                          "$type": "Models.Functions.PhaseLookupValue, Models",
                          "Start": "Flowering",
                          "End": "EndGrainFill",
                          "Name": "PostFlowering",
                          "Children": [
                            {
                              "$type": "Models.Functions.Constant, Models",
                              "FixedValue": 0.2,
                              "Units": null,
                              "Name": "Value",
                              "Children": [],
                              "IncludeInDocumentation": true,
                              "Enabled": true,
                              "ReadOnly": false
                            }
                          ],
                          "IncludeInDocumentation": true,
                          "Enabled": true,
                          "ReadOnly": false
                        }
                      ],
                      "IncludeInDocumentation": true,
                      "Enabled": true,
                      "ReadOnly": false
                    }
                  ],
                  "IncludeInDocumentation": true,
                  "Enabled": true,
                  "ReadOnly": false
                },
                {
                  "$type": "Models.Functions.Constant, Models",
                  "FixedValue": 1.0,
                  "Units": null,
                  "Name": "StructuralFraction",
                  "Children": [],
                  "IncludeInDocumentation": true,
                  "Enabled": true,
                  "ReadOnly": false
                }
              ],
              "IncludeInDocumentation": true,
              "Enabled": true,
              "ReadOnly": false
            },
            {
              "$type": "Models.Functions.Constant, Models",
              "FixedValue": 0.0,
              "Units": null,
              "Name": "Metabolic",
              "Children": [],
              "IncludeInDocumentation": true,
              "Enabled": true,
              "ReadOnly": false
            },
            {
              "$type": "Models.Functions.DemandFunctions.StorageDMDemandFunction, Models",
              "Name": "Storage",
              "Children": [
                {
                  "$type": "Models.Functions.SubtractFunction, Models",
                  "Name": "StorageFraction",
                  "Children": [
                    {
                      "$type": "Models.Functions.Constant, Models",
                      "FixedValue": 1.0,
                      "Units": null,
                      "Name": "One",
                      "Children": [],
                      "IncludeInDocumentation": true,
                      "Enabled": true,
                      "ReadOnly": false
                    },
                    {
                      "$type": "Models.Functions.VariableReference, Models",
                      "VariableName": "[Root].DMDemands.Structural.StructuralFraction",
                      "Name": "StructuralFraction",
                      "Children": [],
                      "IncludeInDocumentation": true,
                      "Enabled": true,
                      "ReadOnly": false
                    }
                  ],
                  "IncludeInDocumentation": true,
                  "Enabled": true,
                  "ReadOnly": false
                }
              ],
              "IncludeInDocumentation": true,
              "Enabled": true,
              "ReadOnly": false
            }
          ],
          "IncludeInDocumentation": true,
          "Enabled": true,
          "ReadOnly": false
        },
        {
          "$type": "Models.PMF.BiomassDemand, Models",
          "Name": "NDemands",
          "Children": [
            {
              "$type": "Models.Functions.MultiplyFunction, Models",
              "Name": "Structural",
              "Children": [
                {
                  "$type": "Models.Functions.VariableReference, Models",
                  "VariableName": "[Root].minimumNconc",
                  "Name": "MinNconc",
                  "Children": [],
                  "IncludeInDocumentation": true,
                  "Enabled": true,
                  "ReadOnly": false
                },
                {
                  "$type": "Models.Functions.VariableReference, Models",
                  "VariableName": "[Root].potentialDMAllocation.Structural",
                  "Name": "PotentialDMAllocation",
                  "Children": [],
                  "IncludeInDocumentation": true,
                  "Enabled": true,
                  "ReadOnly": false
                }
              ],
              "IncludeInDocumentation": true,
              "Enabled": true,
              "ReadOnly": false
            },
            {
              "$type": "Models.Functions.MultiplyFunction, Models",
              "Name": "Metabolic",
              "Children": [
                {
                  "$type": "Models.Functions.SubtractFunction, Models",
                  "Name": "MetabolicNconc",
                  "Children": [
                    {
                      "$type": "Models.Functions.VariableReference, Models",
                      "VariableName": "[Root].criticalNConc",
                      "Name": "CritNconc",
                      "Children": [],
                      "IncludeInDocumentation": true,
                      "Enabled": true,
                      "ReadOnly": false
                    },
                    {
                      "$type": "Models.Functions.VariableReference, Models",
                      "VariableName": "[Root].minimumNconc",
                      "Name": "MinNconc",
                      "Children": [],
                      "IncludeInDocumentation": true,
                      "Enabled": true,
                      "ReadOnly": false
                    }
                  ],
                  "IncludeInDocumentation": true,
                  "Enabled": true,
                  "ReadOnly": false
                },
                {
                  "$type": "Models.Functions.VariableReference, Models",
                  "VariableName": "[Root].potentialDMAllocation.Structural",
                  "Name": "PotentialDMAllocation",
                  "Children": [],
                  "IncludeInDocumentation": true,
                  "Enabled": true,
                  "ReadOnly": false
                }
              ],
              "IncludeInDocumentation": true,
              "Enabled": true,
              "ReadOnly": false
            },
            {
              "$type": "Models.Functions.DemandFunctions.StorageNDemandFunction, Models",
              "Name": "Storage",
              "Children": [
                {
                  "$type": "Models.Functions.VariableReference, Models",
                  "VariableName": "[Root].nitrogenDemandSwitch",
                  "Name": "NitrogenDemandSwitch",
                  "Children": [],
                  "IncludeInDocumentation": true,
                  "Enabled": true,
                  "ReadOnly": false
                },
                {
                  "$type": "Models.Functions.VariableReference, Models",
                  "VariableName": "[Root].maximumNconc",
                  "Name": "MaxNconc",
                  "Children": [],
                  "IncludeInDocumentation": true,
                  "Enabled": true,
                  "ReadOnly": false
                }
              ],
              "IncludeInDocumentation": true,
              "Enabled": true,
              "ReadOnly": false
            }
          ],
          "IncludeInDocumentation": true,
          "Enabled": true,
          "ReadOnly": false
        }
      ],
      "IncludeInDocumentation": true,
      "Enabled": true,
      "ReadOnly": false
    },
    {
      "$type": "Models.PMF.Organs.Leaf, Models",
      "Leaves": [],
      "CurrentExpandingLeaf": 0.0,
      "StartFractionExpanded": 0.0,
      "FractionNextleafExpanded": 0.0,
      "DeadNodesYesterday": 0.0,
      "MaxCover": 1.0,
      "GrowthRespiration": 0.0,
      "DMSupply": null,
      "NSupply": null,
      "DMDemand": null,
      "NDemand": null,
      "potentialDMAllocation": null,
      "Albedo": 0.25,
      "Gsmax350": 0.011,
      "R50": 150.0,
      "LAI": 0.0,
      "FRGR": 0.0,
      "PotentialEP": 0.0,
      "WaterDemand": 0.0,
      "LightProfile": null,
      "KDead": 0.1,
      "MaximumMainStemLeafNumber": 30,
      "TipsAtEmergence": 0,
      "CohortsAtInitialisation": 0,
      "FractionDied": 0.0,
      "Name": "Leaf",
      "Children": [
        {
          "$type": "Models.Functions.ExpressionFunction, Models",
          "Expression": "(163 - [IWeather].MeanT)/(5 - 0.1*[IWeather].MeanT)",
          "Name": "CO2internal",
          "Children": [],
          "IncludeInDocumentation": true,
          "Enabled": true,
          "ReadOnly": false
        },
        {
          "$type": "Models.Functions.DivideFunction, Models",
          "Name": "StomatalConductanceCO2Modifier",
          "Children": [
            {
              "$type": "Models.Functions.VariableReference, Models",
              "VariableName": "[Leaf].Photosynthesis.FCO2",
              "Name": "FCO2",
              "Children": [],
              "IncludeInDocumentation": true,
              "Enabled": true,
              "ReadOnly": false
            },
            {
              "$type": "Models.Functions.ExpressionFunction, Models",
              "Expression": "([IWeather].CO2 - [Leaf].CO2internal.Value())/(350 - [Leaf].CO2internal.Value())",
              "Name": "RelativeCO2Gradient",
              "Children": [],
              "IncludeInDocumentation": true,
              "Enabled": true,
              "ReadOnly": false
            }
          ],
          "IncludeInDocumentation": true,
          "Enabled": true,
          "ReadOnly": false
        },
        {
          "$type": "Models.PMF.Organs.LeafCohort, Models",
          "ApexCohort": null,
          "LiveStart": null,
          "NReallocationFactor": 0.0,
          "DMReallocationFactor": 0.0,
          "NRetranslocationFactor": 0.0,
          "DMRetranslocationFactor": 0.0,
          "ShadeInducedSenRate": 0.0,
          "SenescedFrac": 0.0,
          "DeltaPotentialArea": 0.0,
          "DeltaStressConstrainedArea": 0.0,
          "DeltaCarbonConstrainedArea": 0.0,
          "PotentialStructuralDMAllocation": 0.0,
          "PotentialMetabolicDMAllocation": 0.0,
          "MetabolicNReallocated": 0.0,
          "MetabolicWtReallocated": 0.0,
          "StorageNReallocated": 0.0,
          "StorageWtReallocated": 0.0,
          "MetabolicNRetranslocated": 0.0,
          "StorageNRetrasnlocated": 0.0,
          "DMRetranslocated": 0.0,
          "MetabolicNAllocation": 0.0,
          "StructuralDMAllocation": 0.0,
          "MetabolicDMAllocation": 0.0,
          "Rank": 1,
          "Area": 200.0,
          "MaintenanceRespiration": 0.0,
          "Name": "InitialLeaves[1]",
          "Children": [],
          "IncludeInDocumentation": true,
          "Enabled": true,
          "ReadOnly": false
        },
        {
          "$type": "Models.PMF.Organs.LeafCohort, Models",
          "ApexCohort": null,
          "LiveStart": null,
          "NReallocationFactor": 0.0,
          "DMReallocationFactor": 0.0,
          "NRetranslocationFactor": 0.0,
          "DMRetranslocationFactor": 0.0,
          "ShadeInducedSenRate": 0.0,
          "SenescedFrac": 0.0,
          "DeltaPotentialArea": 0.0,
          "DeltaStressConstrainedArea": 0.0,
          "DeltaCarbonConstrainedArea": 0.0,
          "PotentialStructuralDMAllocation": 0.0,
          "PotentialMetabolicDMAllocation": 0.0,
          "MetabolicNReallocated": 0.0,
          "MetabolicWtReallocated": 0.0,
          "StorageNReallocated": 0.0,
          "StorageWtReallocated": 0.0,
          "MetabolicNRetranslocated": 0.0,
          "StorageNRetrasnlocated": 0.0,
          "DMRetranslocated": 0.0,
          "MetabolicNAllocation": 0.0,
          "StructuralDMAllocation": 0.0,
          "MetabolicDMAllocation": 0.0,
          "Rank": 2,
          "Area": 0.0,
          "MaintenanceRespiration": 0.0,
          "Name": "InitialLeaves[2]",
          "Children": [],
          "IncludeInDocumentation": true,
          "Enabled": true,
          "ReadOnly": false
        },
        {
          "$type": "Models.PMF.Organs.Leaf+LeafCohortParameters, Models",
          "ExpansionStressValue": 0.0,
          "Name": "CohortParameters",
          "Children": [
            {
              "$type": "Models.Functions.Constant, Models",
              "FixedValue": 1.0,
              "Units": null,
              "Name": "NReallocationFactor",
              "Children": [],
              "IncludeInDocumentation": true,
              "Enabled": true,
              "ReadOnly": false
            },
            {
              "$type": "Models.Functions.Constant, Models",
              "FixedValue": 0.0,
              "Units": null,
              "Name": "RemobilisationCost",
              "Children": [],
              "IncludeInDocumentation": true,
              "Enabled": true,
              "ReadOnly": false
            },
            {
              "$type": "Models.Functions.Constant, Models",
              "FixedValue": 0.0,
              "Units": null,
              "Name": "MaintenanceRespirationFunction",
              "Children": [],
              "IncludeInDocumentation": true,
              "Enabled": true,
              "ReadOnly": false
            },
            {
              "$type": "Models.Functions.Constant, Models",
              "FixedValue": 0.03,
              "Units": null,
              "Name": "NRetranslocationFactor",
              "Children": [],
              "IncludeInDocumentation": true,
              "Enabled": true,
              "ReadOnly": false
            },
            {
              "$type": "Models.Functions.Constant, Models",
              "FixedValue": 1.0,
              "Units": null,
              "Name": "DMReallocationFactor",
              "Children": [],
              "IncludeInDocumentation": true,
              "Enabled": true,
              "ReadOnly": false
            },
            {
              "$type": "Models.Functions.Constant, Models",
              "FixedValue": 1.0,
              "Units": null,
              "Name": "DMRetranslocationFactor",
              "Children": [],
              "IncludeInDocumentation": true,
              "Enabled": true,
              "ReadOnly": false
            },
            {
              "$type": "Models.Functions.MinimumFunction, Models",
              "Name": "CellDivisionStress",
              "Children": [
                {
                  "$type": "Models.Functions.LinearInterpolationFunction, Models",
                  "Name": "WaterStressEffect",
                  "Children": [
                    {
                      "$type": "Models.Functions.XYPairs, Models",
                      "X": [
                        0.5,
                        1.0
                      ],
                      "Y": [
                        0.1,
                        1.0
                      ],
                      "Name": "XYPairs",
                      "Children": [],
                      "IncludeInDocumentation": true,
                      "Enabled": true,
                      "ReadOnly": false
                    },
                    {
                      "$type": "Models.Functions.VariableReference, Models",
                      "VariableName": "[Leaf].Fw",
                      "Name": "XValue",
                      "Children": [],
                      "IncludeInDocumentation": true,
                      "Enabled": true,
                      "ReadOnly": false
                    }
                  ],
                  "IncludeInDocumentation": true,
                  "Enabled": true,
                  "ReadOnly": false
                },
                {
                  "$type": "Models.Functions.LinearInterpolationFunction, Models",
                  "Name": "NitrogenStressEffect",
                  "Children": [
                    {
                      "$type": "Models.Functions.XYPairs, Models",
                      "X": [
                        0.0,
                        0.5,
                        1.0
                      ],
                      "Y": [
                        0.1,
                        0.1,
                        1.0
                      ],
                      "Name": "XYPairs",
                      "Children": [],
                      "IncludeInDocumentation": true,
                      "Enabled": true,
                      "ReadOnly": false
                    },
                    {
                      "$type": "Models.Functions.VariableReference, Models",
                      "VariableName": "[Wheat].Leaf.Fn",
                      "Name": "XValue",
                      "Children": [],
                      "IncludeInDocumentation": true,
                      "Enabled": true,
                      "ReadOnly": false
                    }
                  ],
                  "IncludeInDocumentation": true,
                  "Enabled": true,
                  "ReadOnly": false
                }
              ],
              "IncludeInDocumentation": true,
              "Enabled": true,
              "ReadOnly": false
            },
            {
              "$type": "Models.Functions.MinimumFunction, Models",
              "Name": "ExpansionStress",
              "Children": [
                {
                  "$type": "Models.Functions.LinearInterpolationFunction, Models",
                  "Name": "WaterStressEffect",
                  "Children": [
                    {
                      "$type": "Models.Functions.XYPairs, Models",
                      "X": [
                        0.1,
                        1.1,
                        1.3
                      ],
                      "Y": [
                        0.0,
                        1.0,
                        1.0
                      ],
                      "Name": "XYPairs",
                      "Children": [],
                      "IncludeInDocumentation": true,
                      "Enabled": true,
                      "ReadOnly": false
                    },
                    {
                      "$type": "Models.Functions.VariableReference, Models",
                      "VariableName": "[Root].WaterTensionFactor",
                      "Name": "XValue",
                      "Children": [],
                      "IncludeInDocumentation": true,
                      "Enabled": true,
                      "ReadOnly": false
                    }
                  ],
                  "IncludeInDocumentation": true,
                  "Enabled": true,
                  "ReadOnly": false
                },
                {
                  "$type": "Models.Functions.LinearInterpolationFunction, Models",
                  "Name": "TemperatureEffect",
                  "Children": [
                    {
                      "$type": "Models.Functions.XYPairs, Models",
                      "X": [
                        0.0,
                        12.0,
                        14.0
                      ],
                      "Y": [
                        0.0,
                        1.0,
                        1.0
                      ],
                      "Name": "XYPairs",
                      "Children": [],
                      "IncludeInDocumentation": true,
                      "Enabled": true,
                      "ReadOnly": false
                    },
                    {
                      "$type": "Models.Functions.VariableReference, Models",
                      "VariableName": "[IWeather].MeanT",
                      "Name": "XValue",
                      "Children": [],
                      "IncludeInDocumentation": true,
                      "Enabled": true,
                      "ReadOnly": false
                    }
                  ],
                  "IncludeInDocumentation": true,
                  "Enabled": true,
                  "ReadOnly": false
                },
                {
                  "$type": "Models.Functions.LinearInterpolationFunction, Models",
                  "Name": "NitrogenStressEffect",
                  "Children": [
                    {
                      "$type": "Models.Functions.XYPairs, Models",
                      "X": [
                        0.0,
                        0.5,
                        1.0
                      ],
                      "Y": [
                        0.1,
                        0.1,
                        1.0
                      ],
                      "Name": "XYPairs",
                      "Children": [],
                      "IncludeInDocumentation": true,
                      "Enabled": true,
                      "ReadOnly": false
                    },
                    {
                      "$type": "Models.Functions.VariableReference, Models",
                      "VariableName": "[Wheat].Leaf.Fn",
                      "Name": "XValue",
                      "Children": [],
                      "IncludeInDocumentation": true,
                      "Enabled": true,
                      "ReadOnly": false
                    }
                  ],
                  "IncludeInDocumentation": true,
                  "Enabled": true,
                  "ReadOnly": false
                }
              ],
              "IncludeInDocumentation": true,
              "Enabled": true,
              "ReadOnly": false
            },
            {
              "$type": "Models.Functions.MultiplyFunction, Models",
              "Name": "MaxArea",
              "Children": [
                {
                  "$type": "Models.Functions.Constant, Models",
                  "FixedValue": 2600.0,
                  "Units": "mm^2",
                  "Name": "AreaLargestLeaves",
                  "Children": [],
                  "IncludeInDocumentation": true,
                  "Enabled": true,
                  "ReadOnly": false
                },
                {
                  "$type": "Models.Functions.LinearInterpolationFunction, Models",
                  "Name": "AgeFactor",
                  "Children": [
                    {
                      "$type": "Models.Functions.XYPairs, Models",
                      "X": [
                        3.0,
                        3.45,
                        4.0,
                        5.0
                      ],
                      "Y": [
                        0.1,
                        0.5,
                        1.0,
                        1.0
                      ],
                      "Name": "XYPairs",
                      "Children": [],
                      "IncludeInDocumentation": true,
                      "Enabled": true,
                      "ReadOnly": false
                    },
                    {
                      "$type": "Models.Functions.VariableReference, Models",
                      "VariableName": "[Phenology].Stage",
                      "Name": "XValue",
                      "Children": [],
                      "IncludeInDocumentation": true,
                      "Enabled": true,
                      "ReadOnly": false
                    }
                  ],
                  "IncludeInDocumentation": true,
                  "Enabled": true,
                  "ReadOnly": false
                }
              ],
              "IncludeInDocumentation": true,
              "Enabled": true,
              "ReadOnly": false
            },
            {
              "$type": "Models.Functions.MultiplyFunction, Models",
              "Name": "GrowthDuration",
              "Children": [
                {
                  "$type": "Models.Functions.Constant, Models",
                  "FixedValue": 1.3,
                  "Units": null,
                  "Name": "Multiplier",
                  "Children": [],
                  "IncludeInDocumentation": true,
                  "Enabled": true,
                  "ReadOnly": false
                },
                {
                  "$type": "Models.Functions.VariableReference, Models",
                  "VariableName": "[Structure].Phyllochron",
                  "Name": "Phyllochron",
                  "Children": [],
                  "IncludeInDocumentation": true,
                  "Enabled": true,
                  "ReadOnly": false
                }
              ],
              "IncludeInDocumentation": true,
              "Enabled": true,
              "ReadOnly": false
            },
            {
              "$type": "Models.Functions.MultiplyFunction, Models",
              "Name": "LagDuration",
              "Children": [
                {
                  "$type": "Models.Functions.LinearInterpolationFunction, Models",
                  "Name": "AgeFactor",
                  "Children": [
                    {
                      "$type": "Models.Functions.XYPairs, Models",
                      "X": [
                        3.0,
                        4.0,
                        5.0
                      ],
                      "Y": [
                        0.4,
                        1.0,
                        1.0
                      ],
                      "Name": "XYPairs",
                      "Children": [],
                      "IncludeInDocumentation": true,
                      "Enabled": true,
                      "ReadOnly": false
                    },
                    {
                      "$type": "Models.Functions.VariableReference, Models",
                      "VariableName": "[Phenology].Stage",
                      "Name": "XValue",
                      "Children": [],
                      "IncludeInDocumentation": true,
                      "Enabled": true,
                      "ReadOnly": false
                    }
                  ],
                  "IncludeInDocumentation": true,
                  "Enabled": true,
                  "ReadOnly": false
                },
                {
                  "$type": "Models.Functions.SubtractFunction, Models",
                  "Name": "LastLeafDuration",
                  "Children": [
                    {
                      "$type": "Models.Functions.AddFunction, Models",
                      "Name": "ThermalTimeToRipe",
                      "Children": [
                        {
                          "$type": "Models.Functions.VariableReference, Models",
                          "VariableName": "[Phenology].HeadEmergence.Target",
                          "Name": "HeadEmergence",
                          "Children": [],
                          "IncludeInDocumentation": true,
                          "Enabled": true,
                          "ReadOnly": false
                        },
                        {
                          "$type": "Models.Functions.VariableReference, Models",
                          "VariableName": "[Phenology].EarlyFlowering.Target",
                          "Name": "EarlyFlowering",
                          "Children": [],
                          "IncludeInDocumentation": true,
                          "Enabled": true,
                          "ReadOnly": false
                        },
                        {
                          "$type": "Models.Functions.VariableReference, Models",
                          "VariableName": "[Phenology].GrainDevelopment.Target",
                          "Name": "GrainDevelopment",
                          "Children": [],
                          "IncludeInDocumentation": true,
                          "Enabled": true,
                          "ReadOnly": false
                        },
                        {
                          "$type": "Models.Functions.VariableReference, Models",
                          "VariableName": "[Phenology].GrainFilling.Target",
                          "Name": "GrainFilling",
                          "Children": [],
                          "IncludeInDocumentation": true,
                          "Enabled": true,
                          "ReadOnly": false
                        },
                        {
                          "$type": "Models.Functions.VariableReference, Models",
                          "VariableName": "[Phenology].Maturing.Target",
                          "Name": "Maturing",
                          "Children": [],
                          "IncludeInDocumentation": true,
                          "Enabled": true,
                          "ReadOnly": false
                        },
                        {
                          "$type": "Models.Functions.VariableReference, Models",
                          "VariableName": "[Phenology].Ripening.Target",
                          "Name": "Ripening",
                          "Children": [],
                          "IncludeInDocumentation": true,
                          "Enabled": true,
                          "ReadOnly": false
                        }
                      ],
                      "IncludeInDocumentation": true,
                      "Enabled": true,
                      "ReadOnly": false
                    },
                    {
                      "$type": "Models.Functions.VariableReference, Models",
                      "VariableName": "[Leaf].CohortParameters.SenescenceDuration",
                      "Name": "SenescenceDuration",
                      "Children": [],
                      "IncludeInDocumentation": true,
                      "Enabled": true,
                      "ReadOnly": false
                    }
                  ],
                  "IncludeInDocumentation": true,
                  "Enabled": true,
                  "ReadOnly": false
                }
              ],
              "IncludeInDocumentation": true,
              "Enabled": true,
              "ReadOnly": false
            },
            {
              "$type": "Models.Functions.MultiplyFunction, Models",
              "Name": "SenescenceDuration",
              "Children": [
                {
                  "$type": "Models.Functions.Constant, Models",
                  "FixedValue": 3.0,
                  "Units": null,
                  "Name": "Multiplier",
                  "Children": [],
                  "IncludeInDocumentation": true,
                  "Enabled": true,
                  "ReadOnly": false
                },
                {
                  "$type": "Models.Functions.VariableReference, Models",
                  "VariableName": "[Structure].Phyllochron",
                  "Name": "Phyllochron",
                  "Children": [],
                  "IncludeInDocumentation": true,
                  "Enabled": true,
                  "ReadOnly": false
                }
              ],
              "IncludeInDocumentation": true,
              "Enabled": true,
              "ReadOnly": false
            },
            {
              "$type": "Models.Functions.Constant, Models",
              "FixedValue": 1000000.0,
              "Units": null,
              "Name": "DetachmentLagDuration",
              "Children": [],
              "IncludeInDocumentation": true,
              "Enabled": true,
              "ReadOnly": false
            },
            {
              "$type": "Models.Functions.Constant, Models",
              "FixedValue": 1000000.0,
              "Units": null,
              "Name": "DetachmentDuration",
              "Children": [],
              "IncludeInDocumentation": true,
              "Enabled": true,
              "ReadOnly": false
            },
            {
              "$type": "Models.Functions.Constant, Models",
              "FixedValue": 1.0,
              "Units": null,
              "Name": "RelativeBranchLeafSize",
              "Children": [],
              "IncludeInDocumentation": true,
              "Enabled": true,
              "ReadOnly": false
            },
            {
              "$type": "Models.Functions.LinearInterpolationFunction, Models",
              "Name": "MaximumNConc",
              "Children": [
                {
                  "$type": "Models.Functions.XYPairs, Models",
                  "X": [
                    3.0,
                    4.0,
                    5.0,
                    6.0,
                    7.0,
                    8.0
                  ],
                  "Y": [
                    0.05,
                    0.05,
                    0.05,
                    0.035,
                    0.02,
                    0.02
                  ],
                  "Name": "XYPairs",
                  "Children": [],
                  "IncludeInDocumentation": true,
                  "Enabled": true,
                  "ReadOnly": false
                },
                {
                  "$type": "Models.Functions.VariableReference, Models",
                  "VariableName": "[Phenology].Stage",
                  "Name": "XValue",
                  "Children": [],
                  "IncludeInDocumentation": true,
                  "Enabled": true,
                  "ReadOnly": false
                }
              ],
              "IncludeInDocumentation": true,
              "Enabled": true,
              "ReadOnly": false
            },
            {
              "$type": "Models.Functions.MultiplyFunction, Models",
              "Name": "CriticalNConc",
              "Children": [
                {
                  "$type": "Models.Functions.LinearInterpolationFunction, Models",
                  "Name": "CriticalNConcAt350ppm",
                  "Children": [
                    {
                      "$type": "Models.Functions.XYPairs, Models",
                      "X": [
                        3.0,
                        4.0,
                        5.0,
                        6.0,
                        7.0,
                        8.0
                      ],
                      "Y": [
                        0.04,
                        0.04,
                        0.04,
                        0.0275,
                        0.015,
                        0.015
                      ],
                      "Name": "XYPairs",
                      "Children": [],
                      "IncludeInDocumentation": true,
                      "Enabled": true,
                      "ReadOnly": false
                    },
                    {
                      "$type": "Models.Functions.VariableReference, Models",
                      "VariableName": "[Phenology].Stage",
                      "Name": "XValue",
                      "Children": [],
                      "IncludeInDocumentation": true,
                      "Enabled": true,
                      "ReadOnly": false
                    }
                  ],
                  "IncludeInDocumentation": true,
                  "Enabled": true,
                  "ReadOnly": false
                },
                {
                  "$type": "Models.Functions.LinearInterpolationFunction, Models",
                  "Name": "CO2Factor",
                  "Children": [
                    {
                      "$type": "Models.Functions.XYPairs, Models",
                      "X": [
                        350.0,
                        700.0
                      ],
                      "Y": [
                        1.0,
                        0.93
                      ],
                      "Name": "XYPairs",
                      "Children": [],
                      "IncludeInDocumentation": true,
                      "Enabled": true,
                      "ReadOnly": false
                    },
                    {
                      "$type": "Models.Functions.VariableReference, Models",
                      "VariableName": "[IWeather].CO2",
                      "Name": "XValue",
                      "Children": [],
                      "IncludeInDocumentation": true,
                      "Enabled": true,
                      "ReadOnly": false
                    }
                  ],
                  "IncludeInDocumentation": true,
                  "Enabled": true,
                  "ReadOnly": false
                }
              ],
              "IncludeInDocumentation": true,
              "Enabled": true,
              "ReadOnly": false
            },
            {
              "$type": "Models.Functions.LinearInterpolationFunction, Models",
              "Name": "MinimumNConc",
              "Children": [
                {
                  "$type": "Models.Functions.XYPairs, Models",
                  "X": [
                    3.0,
                    4.0,
                    5.0,
                    6.0,
                    7.0,
                    8.0
                  ],
                  "Y": [
                    0.01,
                    0.01,
                    0.01,
                    0.01,
                    0.01,
                    0.01
                  ],
                  "Name": "XYPairs",
                  "Children": [],
                  "IncludeInDocumentation": true,
                  "Enabled": true,
                  "ReadOnly": false
                },
                {
                  "$type": "Models.Functions.VariableReference, Models",
                  "VariableName": "[Phenology].Stage",
                  "Name": "XValue",
                  "Children": [],
                  "IncludeInDocumentation": true,
                  "Enabled": true,
                  "ReadOnly": false
                }
              ],
              "IncludeInDocumentation": true,
              "Enabled": true,
              "ReadOnly": false
            },
            {
              "$type": "Models.Functions.AddFunction, Models",
              "Name": "DroughtInducedLagAcceleration",
              "Children": [
                {
                  "$type": "Models.Functions.Constant, Models",
                  "FixedValue": 1.0,
                  "Units": null,
                  "Name": "One",
                  "Children": [],
                  "IncludeInDocumentation": true,
                  "Enabled": true,
                  "ReadOnly": false
                },
                {
                  "$type": "Models.Functions.MultiplyFunction, Models",
                  "Name": "Stress",
                  "Children": [
                    {
                      "$type": "Models.Functions.Constant, Models",
                      "FixedValue": 1.0,
                      "Units": null,
                      "Name": "StressResponseCoefficient",
                      "Children": [],
                      "IncludeInDocumentation": true,
                      "Enabled": true,
                      "ReadOnly": false
                    },
                    {
                      "$type": "Models.Functions.LinearInterpolationFunction, Models",
                      "Name": "StressFactor",
                      "Children": [
                        {
                          "$type": "Models.Functions.XYPairs, Models",
                          "X": [
                            0.0,
                            1.0
                          ],
                          "Y": [
                            2.0,
                            0.0
                          ],
                          "Name": "XYPairs",
                          "Children": [],
                          "IncludeInDocumentation": true,
                          "Enabled": true,
                          "ReadOnly": false
                        },
                        {
                          "$type": "Models.Functions.VariableReference, Models",
                          "VariableName": "[Leaf].Fw",
                          "Name": "XValue",
                          "Children": [],
                          "IncludeInDocumentation": true,
                          "Enabled": true,
                          "ReadOnly": false
                        }
                      ],
                      "IncludeInDocumentation": true,
                      "Enabled": true,
                      "ReadOnly": false
                    }
                  ],
                  "IncludeInDocumentation": true,
                  "Enabled": true,
                  "ReadOnly": false
                }
              ],
              "IncludeInDocumentation": true,
              "Enabled": true,
              "ReadOnly": false
            },
            {
              "$type": "Models.Functions.AddFunction, Models",
              "Name": "DroughtInducedSenAcceleration",
              "Children": [
                {
                  "$type": "Models.Functions.Constant, Models",
                  "FixedValue": 1.0,
                  "Units": null,
                  "Name": "One",
                  "Children": [],
                  "IncludeInDocumentation": true,
                  "Enabled": true,
                  "ReadOnly": false
                },
                {
                  "$type": "Models.Functions.MultiplyFunction, Models",
                  "Name": "Stress",
                  "Children": [
                    {
                      "$type": "Models.Functions.Constant, Models",
                      "FixedValue": 1.0,
                      "Units": null,
                      "Name": "StressResponseCoefficient",
                      "Children": [],
                      "IncludeInDocumentation": true,
                      "Enabled": true,
                      "ReadOnly": false
                    },
                    {
                      "$type": "Models.Functions.LinearInterpolationFunction, Models",
                      "Name": "StressFactor",
                      "Children": [
                        {
                          "$type": "Models.Functions.XYPairs, Models",
                          "X": [
                            0.0,
                            1.0
                          ],
                          "Y": [
                            2.0,
                            0.0
                          ],
                          "Name": "XYPairs",
                          "Children": [],
                          "IncludeInDocumentation": true,
                          "Enabled": true,
                          "ReadOnly": false
                        },
                        {
                          "$type": "Models.Functions.VariableReference, Models",
                          "VariableName": "[Leaf].Fw",
                          "Name": "XValue",
                          "Children": [],
                          "IncludeInDocumentation": true,
                          "Enabled": true,
                          "ReadOnly": false
                        }
                      ],
                      "IncludeInDocumentation": true,
                      "Enabled": true,
                      "ReadOnly": false
                    }
                  ],
                  "IncludeInDocumentation": true,
                  "Enabled": true,
                  "ReadOnly": false
                }
              ],
              "IncludeInDocumentation": true,
              "Enabled": true,
              "ReadOnly": false
            },
            {
              "$type": "Models.Functions.LinearInterpolationFunction, Models",
              "Name": "SpecificLeafAreaMax",
              "Children": [
                {
                  "$type": "Models.Functions.XYPairs, Models",
                  "X": [
                    3.0,
                    4.0,
                    5.0,
                    6.0,
                    7.0,
                    8.0
                  ],
                  "Y": [
                    17000.0,
                    20000.0,
                    20000.0,
                    18500.0,
                    17000.0,
                    17000.0
                  ],
                  "Name": "XYPairs",
                  "Children": [],
                  "IncludeInDocumentation": true,
                  "Enabled": true,
                  "ReadOnly": false
                },
                {
                  "$type": "Models.Functions.VariableReference, Models",
                  "VariableName": "[Phenology].Stage",
                  "Name": "XValue",
                  "Children": [],
                  "IncludeInDocumentation": true,
                  "Enabled": true,
                  "ReadOnly": false
                }
              ],
              "IncludeInDocumentation": true,
              "Enabled": true,
              "ReadOnly": false
            },
            {
              "$type": "Models.Functions.LinearInterpolationFunction, Models",
              "Name": "SpecificLeafAreaMin",
              "Children": [
                {
                  "$type": "Models.Functions.XYPairs, Models",
                  "X": [
                    0.4,
                    1.0
                  ],
                  "Y": [
                    14000.0,
                    14000.0
                  ],
                  "Name": "XYPairs",
                  "Children": [],
                  "IncludeInDocumentation": true,
                  "Enabled": true,
                  "ReadOnly": false
                },
                {
                  "$type": "Models.Functions.VariableReference, Models",
                  "VariableName": "[Leaf].Fn",
                  "Name": "XValue",
                  "Children": [],
                  "IncludeInDocumentation": true,
                  "Enabled": true,
                  "ReadOnly": false
                }
              ],
              "IncludeInDocumentation": true,
              "Enabled": true,
              "ReadOnly": false
            },
            {
              "$type": "Models.Functions.Constant, Models",
              "FixedValue": 0.0,
              "Units": null,
              "Name": "InitialNConc",
              "Children": [],
              "IncludeInDocumentation": true,
              "Enabled": true,
              "ReadOnly": false
            },
            {
              "$type": "Models.Functions.Constant, Models",
              "FixedValue": 0.5,
              "Units": null,
              "Name": "StructuralFraction",
              "Children": [],
              "IncludeInDocumentation": true,
              "Enabled": true,
              "ReadOnly": false
            },
            {
              "$type": "Models.Functions.Constant, Models",
              "FixedValue": 0.3,
              "Units": null,
              "Name": "StorageFraction",
              "Children": [],
              "IncludeInDocumentation": true,
              "Enabled": true,
              "ReadOnly": false
            },
            {
              "$type": "Models.Functions.Constant, Models",
              "FixedValue": 0.3,
              "Units": null,
              "Name": "LeafSizeShapeParameter",
              "Children": [],
              "IncludeInDocumentation": true,
              "Enabled": true,
              "ReadOnly": false
            },
            {
              "$type": "Models.Functions.Constant, Models",
              "FixedValue": 1.0,
              "Units": "0-1",
              "Name": "SenessingLeafRelativeSize",
              "Children": [],
              "IncludeInDocumentation": true,
              "Enabled": true,
              "ReadOnly": false
            },
            {
              "$type": "Models.Functions.Constant, Models",
              "FixedValue": 0.0,
              "Units": null,
              "Name": "ShadeInducedSenescenceRate",
              "Children": [],
              "IncludeInDocumentation": true,
              "Enabled": true,
              "ReadOnly": false
            },
            {
              "$type": "Models.Functions.ArrayFunction, Models",
              "Values": "1 1 1",
              "Units": null,
              "Name": "LagDurationAgeMultiplier",
              "Children": [],
              "IncludeInDocumentation": true,
              "Enabled": true,
              "ReadOnly": false
            },
            {
              "$type": "Models.Functions.ArrayFunction, Models",
              "Values": "1 1 1",
              "Units": null,
              "Name": "SenescenceDurationAgeMultiplier",
              "Children": [],
              "IncludeInDocumentation": true,
              "Enabled": true,
              "ReadOnly": false
            },
            {
              "$type": "Models.Functions.ArrayFunction, Models",
              "Values": "1 1 1 1 1 1 1 1 1 1 1 1",
              "Units": null,
              "Name": "LeafSizeAgeMultiplier",
              "Children": [],
              "IncludeInDocumentation": true,
              "Enabled": true,
              "ReadOnly": false
            }
          ],
          "IncludeInDocumentation": true,
          "Enabled": true,
          "ReadOnly": false
        },
        {
          "$type": "Models.Functions.SupplyFunctions.RUEModel, Models",
          "Name": "Photosynthesis",
          "Children": [
            {
              "$type": "Models.Functions.Constant, Models",
              "FixedValue": 1.5,
              "Units": null,
              "Name": "RUE",
              "Children": [],
              "IncludeInDocumentation": true,
              "Enabled": true,
              "ReadOnly": false
            },
            {
              "$type": "Models.Functions.WeightedTemperatureFunction, Models",
              "MaximumTemperatureWeighting": 0.75,
              "Name": "FT",
              "Children": [
                {
                  "$type": "Models.Functions.XYPairs, Models",
                  "X": [
                    0.0,
                    15.0,
                    25.0,
                    35.0
                  ],
                  "Y": [
                    0.0,
                    1.0,
                    1.0,
                    0.0
                  ],
                  "Name": "XYPairs",
                  "Children": [],
                  "IncludeInDocumentation": true,
                  "Enabled": true,
                  "ReadOnly": false
                }
              ],
              "IncludeInDocumentation": true,
              "Enabled": true,
              "ReadOnly": false
            },
            {
              "$type": "Models.Functions.LinearInterpolationFunction, Models",
              "Name": "FN",
              "Children": [
                {
                  "$type": "Models.Functions.XYPairs, Models",
                  "X": [
                    0.0,
                    1.0,
                    1.5
                  ],
                  "Y": [
                    0.0,
                    1.0,
                    1.0
                  ],
                  "Name": "XYPairs",
                  "Children": [],
                  "IncludeInDocumentation": true,
                  "Enabled": true,
                  "ReadOnly": false
                },
                {
                  "$type": "Models.Functions.VariableReference, Models",
                  "VariableName": "[Leaf].Fn",
                  "Name": "XValue",
                  "Children": [],
                  "IncludeInDocumentation": true,
                  "Enabled": true,
                  "ReadOnly": false
                }
              ],
              "IncludeInDocumentation": true,
              "Enabled": true,
              "ReadOnly": false
            },
            {
              "$type": "Models.Functions.LinearInterpolationFunction, Models",
              "Name": "FW",
              "Children": [
                {
                  "$type": "Models.Functions.XYPairs, Models",
                  "X": [
                    0.0,
                    1.0,
                    1.0
                  ],
                  "Y": [
                    0.0,
                    1.0,
                    1.0
                  ],
                  "Name": "XYPairs",
                  "Children": [],
                  "IncludeInDocumentation": true,
                  "Enabled": true,
                  "ReadOnly": false
                },
                {
                  "$type": "Models.Functions.VariableReference, Models",
                  "VariableName": "[Leaf].Fw",
                  "Name": "XValue",
                  "Children": [],
                  "IncludeInDocumentation": true,
                  "Enabled": true,
                  "ReadOnly": false
                }
              ],
              "IncludeInDocumentation": true,
              "Enabled": true,
              "ReadOnly": false
            },
            {
              "$type": "Models.Functions.LinearInterpolationFunction, Models",
              "Name": "FVPD",
              "Children": [
                {
                  "$type": "Models.Functions.DailyMeanVPD, Models",
                  "MaximumVPDWeight": 0.66,
                  "Name": "DailyVPD",
                  "Children": [],
                  "IncludeInDocumentation": true,
                  "Enabled": true,
                  "ReadOnly": false
                },
                {
                  "$type": "Models.Functions.XYPairs, Models",
                  "X": [
                    0.0,
                    10.0,
                    40.0
                  ],
                  "Y": [
                    1.0,
                    1.0,
                    0.0
                  ],
                  "Name": "XYPairs",
                  "Children": [],
                  "IncludeInDocumentation": true,
                  "Enabled": true,
                  "ReadOnly": false
                },
                {
                  "$type": "Models.Functions.VariableReference, Models",
                  "VariableName": "[DailyVPD]",
                  "Name": "XValue",
                  "Children": [],
                  "IncludeInDocumentation": true,
                  "Enabled": true,
                  "ReadOnly": false
                }
              ],
              "IncludeInDocumentation": true,
              "Enabled": true,
              "ReadOnly": false
            },
            {
              "$type": "Models.Functions.SupplyFunctions.RUECO2Function, Models",
              "PhotosyntheticPathway": "C3",
              "Name": "FCO2",
              "Children": [],
              "IncludeInDocumentation": true,
              "Enabled": true,
              "ReadOnly": false
            },
            {
              "$type": "Models.Functions.VariableReference, Models",
              "VariableName": "[Leaf].RadIntTot",
              "Name": "RadnInt",
              "Children": [],
              "IncludeInDocumentation": true,
              "Enabled": true,
              "ReadOnly": false
            }
          ],
          "IncludeInDocumentation": true,
          "Enabled": true,
          "ReadOnly": false
        },
        {
          "$type": "Models.Functions.Constant, Models",
          "FixedValue": 0.0,
          "Units": null,
          "Name": "FrostFraction",
          "Children": [],
          "IncludeInDocumentation": true,
          "Enabled": true,
          "ReadOnly": false
        },
        {
          "$type": "Models.Functions.Constant, Models",
          "FixedValue": 0.0,
          "Units": null,
          "Name": "RemobilisationCost",
          "Children": [],
          "IncludeInDocumentation": true,
          "Enabled": true,
          "ReadOnly": false
        },
        {
          "$type": "Models.Functions.VariableReference, Models",
          "VariableName": "[Phenology].ThermalTime",
          "Name": "ThermalTime",
          "Children": [],
          "IncludeInDocumentation": true,
          "Enabled": true,
          "ReadOnly": false
        },
        {
          "$type": "Models.Functions.MinimumFunction, Models",
          "Name": "FRGRFunction",
          "Children": [
            {
              "$type": "Models.Functions.WeightedTemperatureFunction, Models",
              "MaximumTemperatureWeighting": 0.75,
              "Name": "FT",
              "Children": [
                {
                  "$type": "Models.Functions.XYPairs, Models",
                  "X": [
                    0.0,
                    15.0,
                    25.0,
                    35.0
                  ],
                  "Y": [
                    0.0,
                    1.0,
                    1.0,
                    0.0
                  ],
                  "Name": "XYPairs",
                  "Children": [],
                  "IncludeInDocumentation": true,
                  "Enabled": true,
                  "ReadOnly": false
                }
              ],
              "IncludeInDocumentation": true,
              "Enabled": true,
              "ReadOnly": false
            },
            {
              "$type": "Models.Functions.LinearInterpolationFunction, Models",
              "Name": "FN",
              "Children": [
                {
                  "$type": "Models.Functions.XYPairs, Models",
                  "X": [
                    0.0,
                    1.0,
                    1.5
                  ],
                  "Y": [
                    0.0,
                    1.0,
                    1.0
                  ],
                  "Name": "XYPairs",
                  "Children": [],
                  "IncludeInDocumentation": true,
                  "Enabled": true,
                  "ReadOnly": false
                },
                {
                  "$type": "Models.Functions.VariableReference, Models",
                  "VariableName": "[Leaf].Fn",
                  "Name": "XValue",
                  "Children": [],
                  "IncludeInDocumentation": true,
                  "Enabled": true,
                  "ReadOnly": false
                }
              ],
              "IncludeInDocumentation": true,
              "Enabled": true,
              "ReadOnly": false
            },
            {
              "$type": "Models.Functions.LinearInterpolationFunction, Models",
              "Name": "FVPD",
              "Children": [
                {
                  "$type": "Models.Functions.DailyMeanVPD, Models",
                  "MaximumVPDWeight": 0.66,
                  "Name": "DailyVPD",
                  "Children": [],
                  "IncludeInDocumentation": true,
                  "Enabled": true,
                  "ReadOnly": false
                },
                {
                  "$type": "Models.Functions.XYPairs, Models",
                  "X": [
                    0.0,
                    10.0,
                    40.0
                  ],
                  "Y": [
                    1.0,
                    1.0,
                    0.0
                  ],
                  "Name": "XYPairs",
                  "Children": [],
                  "IncludeInDocumentation": true,
                  "Enabled": true,
                  "ReadOnly": false
                },
                {
                  "$type": "Models.Functions.VariableReference, Models",
                  "VariableName": "[DailyVPD]",
                  "Name": "XValue",
                  "Children": [],
                  "IncludeInDocumentation": true,
                  "Enabled": true,
                  "ReadOnly": false
                }
              ],
              "IncludeInDocumentation": true,
              "Enabled": true,
              "ReadOnly": false
            }
          ],
          "IncludeInDocumentation": true,
          "Enabled": true,
          "ReadOnly": false
        },
        {
          "$type": "Models.PMF.Library.BiomassRemoval, Models",
          "Name": "BiomassRemovalDefaults",
          "Children": [
            {
              "$type": "Models.PMF.OrganBiomassRemovalType, Models",
              "FractionLiveToRemove": 0.0,
              "FractionDeadToRemove": 0.0,
              "FractionLiveToResidue": 0.3,
              "FractionDeadToResidue": 0.3,
              "Name": "Harvest",
              "Children": [],
              "IncludeInDocumentation": true,
              "Enabled": true,
              "ReadOnly": false
            },
            {
              "$type": "Models.PMF.OrganBiomassRemovalType, Models",
              "FractionLiveToRemove": 0.8,
              "FractionDeadToRemove": 0.8,
              "FractionLiveToResidue": 0.0,
              "FractionDeadToResidue": 0.0,
              "Name": "Cut",
              "Children": [],
              "IncludeInDocumentation": true,
              "Enabled": true,
              "ReadOnly": false
            },
            {
              "$type": "Models.PMF.OrganBiomassRemovalType, Models",
              "FractionLiveToRemove": 0.0,
              "FractionDeadToRemove": 0.0,
              "FractionLiveToResidue": 0.6,
              "FractionDeadToResidue": 0.6,
              "Name": "Prune",
              "Children": [],
              "IncludeInDocumentation": true,
              "Enabled": true,
              "ReadOnly": false
            },
            {
              "$type": "Models.PMF.OrganBiomassRemovalType, Models",
              "FractionLiveToRemove": 0.6,
              "FractionDeadToRemove": 0.6,
              "FractionLiveToResidue": 0.1,
              "FractionDeadToResidue": 0.1,
              "Name": "Graze",
              "Children": [],
              "IncludeInDocumentation": true,
              "Enabled": true,
              "ReadOnly": false
            },
            {
              "$type": "Models.PMF.OrganBiomassRemovalType, Models",
              "FractionLiveToRemove": 0.0,
              "FractionDeadToRemove": 0.0,
              "FractionLiveToResidue": 0.05,
              "FractionDeadToResidue": 0.05,
              "Name": "Thin",
              "Children": [],
              "IncludeInDocumentation": true,
              "Enabled": true,
              "ReadOnly": false
            }
          ],
          "IncludeInDocumentation": true,
          "Enabled": true,
          "ReadOnly": false
        },
        {
          "$type": "Models.Functions.MultiplyFunction, Models",
          "Name": "ExtinctionCoeff",
          "Children": [
            {
              "$type": "Models.Functions.Constant, Models",
              "FixedValue": 0.5,
              "Units": null,
              "Name": "VegetativePhase",
              "Children": [],
              "IncludeInDocumentation": true,
              "Enabled": true,
              "ReadOnly": false
            },
            {
              "$type": "Models.Functions.LinearInterpolationFunction, Models",
              "Name": "DevelopmentFactor",
              "Children": [
                {
                  "$type": "Models.Functions.XYPairs, Models",
                  "X": [
                    3.0,
                    4.0,
                    5.0,
                    5.7,
                    6.0
                  ],
                  "Y": [
                    1.0,
                    1.0,
                    1.0,
                    1.0,
                    1.2
                  ],
                  "Name": "XYPairs",
                  "Children": [],
                  "IncludeInDocumentation": true,
                  "Enabled": true,
                  "ReadOnly": false
                },
                {
                  "$type": "Models.Memo, Models",
                  "Text": "Exntiction coefficient increases at stem extension as leaves become more prostrate",
                  "Name": "Memo",
                  "Children": [],
                  "IncludeInDocumentation": true,
                  "Enabled": true,
                  "ReadOnly": false
                },
                {
                  "$type": "Models.Functions.VariableReference, Models",
                  "VariableName": "[Phenology].Stage",
                  "Name": "XValue",
                  "Children": [],
                  "IncludeInDocumentation": true,
                  "Enabled": true,
                  "ReadOnly": false
                }
              ],
              "IncludeInDocumentation": true,
              "Enabled": true,
              "ReadOnly": false
            }
          ],
          "IncludeInDocumentation": true,
          "Enabled": true,
          "ReadOnly": false
        },
        {
          "$type": "Models.Functions.Constant, Models",
          "FixedValue": 0.5,
          "Units": null,
          "Name": "StructuralFraction",
          "Children": [],
          "IncludeInDocumentation": true,
          "Enabled": true,
          "ReadOnly": false
        },
        {
          "$type": "Models.Functions.Constant, Models",
          "FixedValue": 1.0,
          "Units": null,
          "Name": "DMConversionEfficiency",
          "Children": [],
          "IncludeInDocumentation": true,
          "Enabled": true,
          "ReadOnly": false
        },
        {
          "$type": "Models.Functions.Constant, Models",
          "FixedValue": 0.4,
          "Units": null,
          "Name": "CarbonConcentration",
          "Children": [],
          "IncludeInDocumentation": true,
          "Enabled": true,
          "ReadOnly": false
        }
      ],
      "IncludeInDocumentation": true,
      "Enabled": true,
      "ReadOnly": false
    },
    {
      "$type": "Models.PMF.Organs.GenericOrgan, Models",
      "StartLive": null,
      "DMSupply": null,
      "NSupply": null,
      "DMDemand": null,
      "NDemand": null,
      "potentialDMAllocation": null,
      "IsAboveGround": true,
      "Name": "Spike",
      "Children": [
        {
          "$type": "Models.Functions.Constant, Models",
          "FixedValue": 0.0,
          "Units": null,
          "Name": "NReallocationFactor",
          "Children": [],
          "IncludeInDocumentation": true,
          "Enabled": true,
          "ReadOnly": false
        },
        {
          "$type": "Models.Functions.Constant, Models",
          "FixedValue": 0.0,
          "Units": null,
          "Name": "RemobilisationCost",
          "Children": [],
          "IncludeInDocumentation": true,
          "Enabled": true,
          "ReadOnly": false
        },
        {
          "$type": "Models.Functions.PhaseLookup, Models",
          "Name": "NRetranslocationFactor",
          "Children": [
            {
              "$type": "Models.Functions.PhaseLookupValue, Models",
              "Start": "Emergence",
              "End": "StartGrainFill",
              "Name": "EarlyGrowth",
              "Children": [
                {
                  "$type": "Models.Functions.Constant, Models",
                  "FixedValue": 0.0,
                  "Units": null,
                  "Name": "ValueDuringEarlyGrowth",
                  "Children": [],
                  "IncludeInDocumentation": true,
                  "Enabled": true,
                  "ReadOnly": false
                }
              ],
              "IncludeInDocumentation": true,
              "Enabled": true,
              "ReadOnly": false
            },
            {
              "$type": "Models.Functions.PhaseLookupValue, Models",
              "Start": "StartGrainFill",
              "End": "EndGrainFill",
              "Name": "ReproductiveGrowth",
              "Children": [
                {
                  "$type": "Models.Functions.Constant, Models",
                  "FixedValue": 0.5,
                  "Units": null,
                  "Name": "ValueDuringGrainFill",
                  "Children": [],
                  "IncludeInDocumentation": true,
                  "Enabled": true,
                  "ReadOnly": false
                }
              ],
              "IncludeInDocumentation": true,
              "Enabled": true,
              "ReadOnly": false
            }
          ],
          "IncludeInDocumentation": true,
          "Enabled": true,
          "ReadOnly": false
        },
        {
          "$type": "Models.Functions.LinearInterpolationFunction, Models",
          "Name": "MaximumNConc",
          "Children": [
            {
              "$type": "Models.Functions.XYPairs, Models",
              "X": [
                3.0,
                4.0,
                5.0,
                5.5,
                6.5,
                7.0,
                8.0
              ],
              "Y": [
                0.01,
                0.01,
                0.01,
                0.01,
                0.025,
                0.025,
                0.025
              ],
              "Name": "XYPairs",
              "Children": [],
              "IncludeInDocumentation": true,
              "Enabled": true,
              "ReadOnly": false
            },
            {
              "$type": "Models.Functions.VariableReference, Models",
              "VariableName": "[Phenology].Stage",
              "Name": "XValue",
              "Children": [],
              "IncludeInDocumentation": true,
              "Enabled": true,
              "ReadOnly": false
            }
          ],
          "IncludeInDocumentation": true,
          "Enabled": true,
          "ReadOnly": false
        },
        {
          "$type": "Models.Functions.Constant, Models",
          "FixedValue": 0.004,
          "Units": null,
          "Name": "MinimumNConc",
          "Children": [],
          "IncludeInDocumentation": true,
          "Enabled": true,
          "ReadOnly": false
        },
        {
          "$type": "Models.PMF.Library.BiomassRemoval, Models",
          "Name": "BiomassRemovalDefaults",
          "Children": [
            {
              "$type": "Models.PMF.OrganBiomassRemovalType, Models",
              "FractionLiveToRemove": 0.5,
              "FractionDeadToRemove": 0.0,
              "FractionLiveToResidue": 0.1,
              "FractionDeadToResidue": 0.0,
              "Name": "Harvest",
              "Children": [],
              "IncludeInDocumentation": true,
              "Enabled": true,
              "ReadOnly": false
            },
            {
              "$type": "Models.PMF.OrganBiomassRemovalType, Models",
              "FractionLiveToRemove": 0.8,
              "FractionDeadToRemove": 0.0,
              "FractionLiveToResidue": 0.0,
              "FractionDeadToResidue": 0.0,
              "Name": "Cut",
              "Children": [],
              "IncludeInDocumentation": true,
              "Enabled": true,
              "ReadOnly": false
            },
            {
              "$type": "Models.PMF.OrganBiomassRemovalType, Models",
              "FractionLiveToRemove": 0.0,
              "FractionDeadToRemove": 0.0,
              "FractionLiveToResidue": 0.6,
              "FractionDeadToResidue": 0.0,
              "Name": "Prune",
              "Children": [],
              "IncludeInDocumentation": true,
              "Enabled": true,
              "ReadOnly": false
            },
            {
              "$type": "Models.PMF.OrganBiomassRemovalType, Models",
              "FractionLiveToRemove": 0.6,
              "FractionDeadToRemove": 0.0,
              "FractionLiveToResidue": 0.2,
              "FractionDeadToResidue": 0.0,
              "Name": "Graze",
              "Children": [],
              "IncludeInDocumentation": true,
              "Enabled": true,
              "ReadOnly": false
            },
            {
              "$type": "Models.PMF.OrganBiomassRemovalType, Models",
              "FractionLiveToRemove": 0.0,
              "FractionDeadToRemove": 0.0,
              "FractionLiveToResidue": 0.05,
              "FractionDeadToResidue": 0.0,
              "Name": "Thin",
              "Children": [],
              "IncludeInDocumentation": true,
              "Enabled": true,
              "ReadOnly": false
            }
          ],
          "IncludeInDocumentation": true,
          "Enabled": true,
          "ReadOnly": false
        },
        {
          "$type": "Models.Functions.PhaseBasedSwitch, Models",
          "Start": "Emergence",
          "End": "StartGrainFill",
          "Name": "NitrogenDemandSwitch",
          "Children": [],
          "IncludeInDocumentation": true,
          "Enabled": true,
          "ReadOnly": false
        },
        {
          "$type": "Models.Functions.PhaseLookup, Models",
          "Name": "DMRetranslocationFactor",
          "Children": [
            {
              "$type": "Models.Functions.PhaseLookupValue, Models",
              "Start": "Emergence",
              "End": "StartGrainFill",
              "Name": "VegetativeGrowth",
              "Children": [
                {
                  "$type": "Models.Functions.Constant, Models",
                  "FixedValue": 0.0,
                  "Units": null,
                  "Name": "DMRetranslocationFactor",
                  "Children": [],
                  "IncludeInDocumentation": true,
                  "Enabled": true,
                  "ReadOnly": false
                }
              ],
              "IncludeInDocumentation": true,
              "Enabled": true,
              "ReadOnly": false
            },
            {
              "$type": "Models.Functions.PhaseLookupValue, Models",
              "Start": "StartGrainFill",
              "End": "EndGrainFill",
              "Name": "ReproductiveGrowth",
              "Children": [
                {
                  "$type": "Models.Functions.Constant, Models",
                  "FixedValue": 0.5,
                  "Units": null,
                  "Name": "DMRetranslocationFactor",
                  "Children": [],
                  "IncludeInDocumentation": true,
                  "Enabled": true,
                  "ReadOnly": false
                }
              ],
              "IncludeInDocumentation": true,
              "Enabled": true,
              "ReadOnly": false
            }
          ],
          "IncludeInDocumentation": true,
          "Enabled": true,
          "ReadOnly": false
        },
        {
          "$type": "Models.Functions.Constant, Models",
          "FixedValue": 0.0,
          "Units": "g/m^2",
          "Name": "InitialWtFunction",
          "Children": [],
          "IncludeInDocumentation": true,
          "Enabled": true,
          "ReadOnly": false
        },
        {
          "$type": "Models.Functions.Constant, Models",
          "FixedValue": 0.0,
          "Units": "/d",
          "Name": "DetachmentRateFunction",
          "Children": [],
          "IncludeInDocumentation": true,
          "Enabled": true,
          "ReadOnly": false
        },
        {
          "$type": "Models.Functions.Constant, Models",
          "FixedValue": 0.0,
          "Units": "0-1",
          "Name": "MaintenanceRespirationFunction",
          "Children": [],
          "IncludeInDocumentation": true,
          "Enabled": true,
          "ReadOnly": false
        },
        {
          "$type": "Models.Functions.Constant, Models",
          "FixedValue": 1.0,
          "Units": "0-1",
          "Name": "DMConversionEfficiency",
          "Children": [],
          "IncludeInDocumentation": true,
          "Enabled": true,
          "ReadOnly": false
        },
        {
          "$type": "Models.Functions.VariableReference, Models",
          "VariableName": "[Structure].TotalStemPopn",
          "Name": "HeadNumber",
          "Children": [],
          "IncludeInDocumentation": true,
          "Enabled": true,
          "ReadOnly": false
        },
        {
          "$type": "Models.Functions.Constant, Models",
          "FixedValue": 0.0,
          "Units": null,
          "Name": "DMReallocationFactor",
          "Children": [],
          "IncludeInDocumentation": true,
          "Enabled": true,
          "ReadOnly": false
        },
        {
          "$type": "Models.Functions.AddFunction, Models",
          "Name": "CriticalNConc",
          "Children": [
            {
              "$type": "Models.Functions.VariableReference, Models",
              "VariableName": "[Spike].MinimumNConc",
              "Name": "MinimumNConc",
              "Children": [],
              "IncludeInDocumentation": true,
              "Enabled": true,
              "ReadOnly": false
            },
            {
              "$type": "Models.Functions.MultiplyFunction, Models",
              "Name": "MetabolicNconc",
              "Children": [
                {
                  "$type": "Models.Functions.SubtractFunction, Models",
                  "Name": "NonStructuralN",
                  "Children": [
                    {
                      "$type": "Models.Functions.VariableReference, Models",
                      "VariableName": "[Spike].MaximumNConc",
                      "Name": "MaximumNConc",
                      "Children": [],
                      "IncludeInDocumentation": true,
                      "Enabled": true,
                      "ReadOnly": false
                    },
                    {
                      "$type": "Models.Functions.VariableReference, Models",
                      "VariableName": "[Spike].MinimumNConc",
                      "Name": "MinimumNConc",
                      "Children": [],
                      "IncludeInDocumentation": true,
                      "Enabled": true,
                      "ReadOnly": false
                    }
                  ],
                  "IncludeInDocumentation": true,
                  "Enabled": true,
                  "ReadOnly": false
                },
                {
                  "$type": "Models.Functions.Constant, Models",
                  "FixedValue": 0.8,
                  "Units": null,
                  "Name": "Proportion",
                  "Children": [],
                  "IncludeInDocumentation": true,
                  "Enabled": true,
                  "ReadOnly": false
                }
              ],
              "IncludeInDocumentation": true,
              "Enabled": true,
              "ReadOnly": false
            }
          ],
          "IncludeInDocumentation": true,
          "Enabled": true,
          "ReadOnly": false
        },
        {
          "$type": "Models.Functions.LinearInterpolationFunction, Models",
          "Name": "SenescenceRate",
          "Children": [
            {
              "$type": "Models.Functions.XYPairs, Models",
              "X": [
                3.0,
                4.0,
                5.0,
                6.0,
                7.0,
                8.0
              ],
              "Y": [
                0.07,
                0.04,
                0.04,
                0.015,
                0.012,
                0.012
              ],
              "Name": "XYPairs",
              "Children": [],
              "IncludeInDocumentation": true,
              "Enabled": true,
              "ReadOnly": false
            },
            {
              "$type": "Models.Functions.VariableReference, Models",
              "VariableName": "[Phenology].Stage",
              "Name": "XValue",
              "Children": [],
              "IncludeInDocumentation": true,
              "Enabled": true,
              "ReadOnly": false
            }
          ],
          "IncludeInDocumentation": true,
          "Enabled": true,
          "ReadOnly": false
        },
        {
          "$type": "Models.Functions.Constant, Models",
          "FixedValue": 0.4,
          "Units": null,
          "Name": "CarbonConcentration",
          "Children": [],
          "IncludeInDocumentation": true,
          "Enabled": true,
          "ReadOnly": false
        },
        {
          "$type": "Models.PMF.BiomassDemand, Models",
          "Name": "DMDemands",
          "Children": [
            {
              "$type": "Models.Functions.MultiplyFunction, Models",
              "Name": "Structural",
              "Children": [
                {
                  "$type": "Models.Functions.DemandFunctions.PartitionFractionDemandFunction, Models",
                  "Name": "DMDemandFunction",
                  "Children": [
                    {
                      "$type": "Models.Functions.LinearInterpolationFunction, Models",
                      "Name": "PartitionFraction",
                      "Children": [
                        {
                          "$type": "Models.Functions.XYPairs, Models",
                          "X": [
                            3.0,
                            4.0,
                            5.0,
                            5.7,
                            6.0,
                            7.0,
                            8.0,
                            9.0,
                            9.000001
                          ],
                          "Y": [
                            0.0,
                            0.0,
                            0.0,
                            0.01,
                            0.7,
                            0.7,
                            0.7,
                            0.7,
                            0.0
                          ],
                          "Name": "XYPairs",
                          "Children": [],
                          "IncludeInDocumentation": true,
                          "Enabled": true,
                          "ReadOnly": false
                        },
                        {
                          "$type": "Models.Functions.VariableReference, Models",
                          "VariableName": "[Phenology].Stage",
                          "Name": "XValue",
                          "Children": [],
                          "IncludeInDocumentation": true,
                          "Enabled": true,
                          "ReadOnly": false
                        }
                      ],
                      "IncludeInDocumentation": true,
                      "Enabled": true,
                      "ReadOnly": false
                    }
                  ],
                  "IncludeInDocumentation": true,
                  "Enabled": true,
                  "ReadOnly": false
                },
                {
                  "$type": "Models.Functions.PhaseLookup, Models",
                  "Name": "StructuralFraction",
                  "Children": [
                    {
                      "$type": "Models.Functions.PhaseLookupValue, Models",
                      "Start": "Emergence",
                      "End": "StartGrainFill",
                      "Name": "VegetativeGrowth",
                      "Children": [
                        {
                          "$type": "Models.Functions.Constant, Models",
                          "FixedValue": 0.3,
                          "Units": null,
                          "Name": "StructuralFractionEG",
                          "Children": [],
                          "IncludeInDocumentation": true,
                          "Enabled": true,
                          "ReadOnly": false
                        }
                      ],
                      "IncludeInDocumentation": true,
                      "Enabled": true,
                      "ReadOnly": false
                    },
                    {
                      "$type": "Models.Functions.PhaseLookupValue, Models",
                      "Start": "StartGrainFill",
                      "End": "EndGrainFill",
                      "Name": "ReproductiveGrowth",
                      "Children": [
                        {
                          "$type": "Models.Functions.Constant, Models",
                          "FixedValue": 0.0,
                          "Units": null,
                          "Name": "StructuralFractionGF",
                          "Children": [],
                          "IncludeInDocumentation": true,
                          "Enabled": true,
                          "ReadOnly": false
                        }
                      ],
                      "IncludeInDocumentation": true,
                      "Enabled": true,
                      "ReadOnly": false
                    }
                  ],
                  "IncludeInDocumentation": true,
                  "Enabled": true,
                  "ReadOnly": false
                }
              ],
              "IncludeInDocumentation": true,
              "Enabled": true,
              "ReadOnly": false
            },
            {
              "$type": "Models.Functions.Constant, Models",
              "FixedValue": 0.0,
              "Units": null,
              "Name": "Metabolic",
              "Children": [],
              "IncludeInDocumentation": true,
              "Enabled": true,
              "ReadOnly": false
            },
            {
              "$type": "Models.Functions.DemandFunctions.StorageDMDemandFunction, Models",
              "Name": "Storage",
              "Children": [
                {
                  "$type": "Models.Functions.SubtractFunction, Models",
                  "Name": "StorageFraction",
                  "Children": [
                    {
                      "$type": "Models.Functions.Constant, Models",
                      "FixedValue": 1.0,
                      "Units": null,
                      "Name": "One",
                      "Children": [],
                      "IncludeInDocumentation": true,
                      "Enabled": true,
                      "ReadOnly": false
                    },
                    {
                      "$type": "Models.Functions.VariableReference, Models",
                      "VariableName": "[Spike].DMDemands.Structural.StructuralFraction",
                      "Name": "StructuralFraction",
                      "Children": [],
                      "IncludeInDocumentation": true,
                      "Enabled": true,
                      "ReadOnly": false
                    }
                  ],
                  "IncludeInDocumentation": true,
                  "Enabled": true,
                  "ReadOnly": false
                }
              ],
              "IncludeInDocumentation": true,
              "Enabled": true,
              "ReadOnly": false
            }
          ],
          "IncludeInDocumentation": true,
          "Enabled": true,
          "ReadOnly": false
        },
        {
          "$type": "Models.PMF.BiomassDemand, Models",
          "Name": "NDemands",
          "Children": [
            {
              "$type": "Models.Functions.MultiplyFunction, Models",
              "Name": "Structural",
              "Children": [
                {
                  "$type": "Models.Functions.VariableReference, Models",
                  "VariableName": "[Spike].minimumNconc",
                  "Name": "MinNconc",
                  "Children": [],
                  "IncludeInDocumentation": true,
                  "Enabled": true,
                  "ReadOnly": false
                },
                {
                  "$type": "Models.Functions.VariableReference, Models",
                  "VariableName": "[Spike].potentialDMAllocation.Structural",
                  "Name": "PotentialDMAllocation",
                  "Children": [],
                  "IncludeInDocumentation": true,
                  "Enabled": true,
                  "ReadOnly": false
                }
              ],
              "IncludeInDocumentation": true,
              "Enabled": true,
              "ReadOnly": false
            },
            {
              "$type": "Models.Functions.MultiplyFunction, Models",
              "Name": "Metabolic",
              "Children": [
                {
                  "$type": "Models.Functions.SubtractFunction, Models",
                  "Name": "MetabolicNconc",
                  "Children": [
                    {
                      "$type": "Models.Functions.VariableReference, Models",
                      "VariableName": "[Spike].criticalNConc",
                      "Name": "CritNconc",
                      "Children": [],
                      "IncludeInDocumentation": true,
                      "Enabled": true,
                      "ReadOnly": false
                    },
                    {
                      "$type": "Models.Functions.VariableReference, Models",
                      "VariableName": "[Spike].minimumNconc",
                      "Name": "MinNconc",
                      "Children": [],
                      "IncludeInDocumentation": true,
                      "Enabled": true,
                      "ReadOnly": false
                    }
                  ],
                  "IncludeInDocumentation": true,
                  "Enabled": true,
                  "ReadOnly": false
                },
                {
                  "$type": "Models.Functions.VariableReference, Models",
                  "VariableName": "[Spike].potentialDMAllocation.Structural",
                  "Name": "PotentialDMAllocation",
                  "Children": [],
                  "IncludeInDocumentation": true,
                  "Enabled": true,
                  "ReadOnly": false
                }
              ],
              "IncludeInDocumentation": true,
              "Enabled": true,
              "ReadOnly": false
            },
            {
              "$type": "Models.Functions.DemandFunctions.StorageNDemandFunction, Models",
              "Name": "Storage",
              "Children": [
                {
                  "$type": "Models.Functions.VariableReference, Models",
                  "VariableName": "[Spike].nitrogenDemandSwitch",
                  "Name": "NitrogenDemandSwitch",
                  "Children": [],
                  "IncludeInDocumentation": true,
                  "Enabled": true,
                  "ReadOnly": false
                },
                {
                  "$type": "Models.Functions.VariableReference, Models",
                  "VariableName": "[Spike].maximumNconc",
                  "Name": "MaxNconc",
                  "Children": [],
                  "IncludeInDocumentation": true,
                  "Enabled": true,
                  "ReadOnly": false
                }
              ],
              "IncludeInDocumentation": true,
              "Enabled": true,
              "ReadOnly": false
            }
          ],
          "IncludeInDocumentation": true,
          "Enabled": true,
          "ReadOnly": false
        },
        {
          "$type": "Models.PMF.RetranslocateNonStructural, Models",
          "Name": "RetranslocateNitrogen",
          "Children": [],
          "IncludeInDocumentation": true,
          "Enabled": true,
          "ReadOnly": false
        }
      ],
      "IncludeInDocumentation": true,
      "Enabled": true,
      "ReadOnly": false
    },
    {
      "$type": "Models.PMF.Organs.GenericOrgan, Models",
      "StartLive": null,
      "DMSupply": null,
      "NSupply": null,
      "DMDemand": null,
      "NDemand": null,
      "potentialDMAllocation": null,
      "IsAboveGround": true,
      "Name": "Stem",
      "Children": [
        {
          "$type": "Models.Functions.LinearInterpolationFunction, Models",
          "Name": "SenescenceRate",
          "Children": [
            {
              "$type": "Models.Functions.XYPairs, Models",
              "X": [
                3.0,
                4.0,
                5.0,
                6.0,
                7.0,
                8.0,
                9.0,
                10.0,
                11.0
              ],
              "Y": [
                0.0,
                0.0,
                0.0,
                0.0,
                0.0,
                0.0,
                0.0,
                0.2,
                0.5
              ],
              "Name": "XYPairs",
              "Children": [],
              "IncludeInDocumentation": true,
              "Enabled": true,
              "ReadOnly": false
            },
            {
              "$type": "Models.Functions.VariableReference, Models",
              "VariableName": "[Phenology].Stage",
              "Name": "XValue",
              "Children": [],
              "IncludeInDocumentation": true,
              "Enabled": true,
              "ReadOnly": false
            }
          ],
          "IncludeInDocumentation": true,
          "Enabled": true,
          "ReadOnly": false
        },
        {
          "$type": "Models.Functions.Constant, Models",
          "FixedValue": 0.0,
          "Units": null,
          "Name": "RemobilisationCost",
          "Children": [],
          "IncludeInDocumentation": true,
          "Enabled": true,
          "ReadOnly": false
        },
        {
          "$type": "Models.Functions.LinearInterpolationFunction, Models",
          "Name": "MaximumNConc",
          "Children": [
            {
              "$type": "Models.Functions.XYPairs, Models",
              "X": [
                3.0,
                4.0,
                5.0,
                6.0,
                7.0,
                8.0
              ],
              "Y": [
                0.07,
                0.04,
                0.04,
                0.015,
                0.012,
                0.012
              ],
              "Name": "XYPairs",
              "Children": [],
              "IncludeInDocumentation": true,
              "Enabled": true,
              "ReadOnly": false
            },
            {
              "$type": "Models.Functions.VariableReference, Models",
              "VariableName": "[Phenology].Stage",
              "Name": "XValue",
              "Children": [],
              "IncludeInDocumentation": true,
              "Enabled": true,
              "ReadOnly": false
            }
          ],
          "IncludeInDocumentation": true,
          "Enabled": true,
          "ReadOnly": false
        },
        {
          "$type": "Models.Functions.Constant, Models",
          "FixedValue": 0.0025,
          "Units": null,
          "Name": "MinimumNConc",
          "Children": [],
          "IncludeInDocumentation": true,
          "Enabled": true,
          "ReadOnly": false
        },
        {
          "$type": "Models.Functions.PhaseBasedSwitch, Models",
          "Start": "Emergence",
          "End": "StartGrainFill",
          "Name": "NitrogenDemandSwitch",
          "Children": [],
          "IncludeInDocumentation": true,
          "Enabled": true,
          "ReadOnly": false
        },
        {
          "$type": "Models.Functions.Constant, Models",
          "FixedValue": 0.0,
          "Units": null,
          "Name": "NReallocationFactor",
          "Children": [],
          "IncludeInDocumentation": true,
          "Enabled": true,
          "ReadOnly": false
        },
        {
          "$type": "Models.Functions.PhaseLookup, Models",
          "Name": "NRetranslocationFactor",
          "Children": [
            {
              "$type": "Models.Functions.PhaseLookupValue, Models",
              "Start": "Sowing",
              "End": "Flowering",
              "Name": "VegetativeGrowth",
              "Children": [
                {
                  "$type": "Models.Functions.Constant, Models",
                  "FixedValue": 0.0,
                  "Units": null,
                  "Name": "Fraction",
                  "Children": [],
                  "IncludeInDocumentation": true,
                  "Enabled": true,
                  "ReadOnly": false
                }
              ],
              "IncludeInDocumentation": true,
              "Enabled": true,
              "ReadOnly": false
            },
            {
              "$type": "Models.Functions.PhaseLookupValue, Models",
              "Start": "Flowering",
              "End": "HarvestRipe",
              "Name": "ReproductiveGrowth",
              "Children": [
                {
                  "$type": "Models.Functions.Constant, Models",
                  "FixedValue": 0.5,
                  "Units": null,
                  "Name": "Fraction",
                  "Children": [],
                  "IncludeInDocumentation": true,
                  "Enabled": true,
                  "ReadOnly": false
                }
              ],
              "IncludeInDocumentation": true,
              "Enabled": true,
              "ReadOnly": false
            }
          ],
          "IncludeInDocumentation": true,
          "Enabled": true,
          "ReadOnly": false
        },
        {
          "$type": "Models.Functions.PhaseLookup, Models",
          "Name": "DMRetranslocationFactor",
          "Children": [
            {
              "$type": "Models.Functions.PhaseLookupValue, Models",
              "Start": "Emergence",
              "End": "StartGrainFill",
              "Name": "VegetativeGrowth",
              "Children": [
                {
                  "$type": "Models.Functions.Constant, Models",
                  "FixedValue": 0.0,
                  "Units": null,
                  "Name": "DMRetranslocationFactor",
                  "Children": [],
                  "IncludeInDocumentation": true,
                  "Enabled": true,
                  "ReadOnly": false
                }
              ],
              "IncludeInDocumentation": true,
              "Enabled": true,
              "ReadOnly": false
            },
            {
              "$type": "Models.Functions.PhaseLookupValue, Models",
              "Start": "StartGrainFill",
              "End": "EndGrainFill",
              "Name": "ReproductiveGrowth",
              "Children": [
                {
                  "$type": "Models.Functions.Constant, Models",
                  "FixedValue": 0.5,
                  "Units": null,
                  "Name": "DMRetranslocationFactor",
                  "Children": [],
                  "IncludeInDocumentation": true,
                  "Enabled": true,
                  "ReadOnly": false
                }
              ],
              "IncludeInDocumentation": true,
              "Enabled": true,
              "ReadOnly": false
            }
          ],
          "IncludeInDocumentation": true,
          "Enabled": true,
          "ReadOnly": false
        },
        {
          "$type": "Models.PMF.Library.BiomassRemoval, Models",
          "Name": "BiomassRemovalDefaults",
          "Children": [
            {
              "$type": "Models.PMF.OrganBiomassRemovalType, Models",
              "FractionLiveToRemove": 0.5,
              "FractionDeadToRemove": 0.0,
              "FractionLiveToResidue": 0.1,
              "FractionDeadToResidue": 0.0,
              "Name": "Harvest",
              "Children": [],
              "IncludeInDocumentation": true,
              "Enabled": true,
              "ReadOnly": false
            },
            {
              "$type": "Models.PMF.OrganBiomassRemovalType, Models",
              "FractionLiveToRemove": 0.8,
              "FractionDeadToRemove": 0.0,
              "FractionLiveToResidue": 0.0,
              "FractionDeadToResidue": 0.0,
              "Name": "Cut",
              "Children": [],
              "IncludeInDocumentation": true,
              "Enabled": true,
              "ReadOnly": false
            },
            {
              "$type": "Models.PMF.OrganBiomassRemovalType, Models",
              "FractionLiveToRemove": 0.0,
              "FractionDeadToRemove": 0.0,
              "FractionLiveToResidue": 0.6,
              "FractionDeadToResidue": 0.0,
              "Name": "Prune",
              "Children": [],
              "IncludeInDocumentation": true,
              "Enabled": true,
              "ReadOnly": false
            },
            {
              "$type": "Models.PMF.OrganBiomassRemovalType, Models",
              "FractionLiveToRemove": 0.6,
              "FractionDeadToRemove": 0.0,
              "FractionLiveToResidue": 0.2,
              "FractionDeadToResidue": 0.0,
              "Name": "Graze",
              "Children": [],
              "IncludeInDocumentation": true,
              "Enabled": true,
              "ReadOnly": false
            },
            {
              "$type": "Models.PMF.OrganBiomassRemovalType, Models",
              "FractionLiveToRemove": 0.0,
              "FractionDeadToRemove": 0.0,
              "FractionLiveToResidue": 0.05,
              "FractionDeadToResidue": 0.0,
              "Name": "Thin",
              "Children": [],
              "IncludeInDocumentation": true,
              "Enabled": true,
              "ReadOnly": false
            }
          ],
          "IncludeInDocumentation": true,
          "Enabled": true,
          "ReadOnly": false
        },
        {
          "$type": "Models.Functions.DivideFunction, Models",
          "Name": "PercentWSC",
          "Children": [
            {
              "$type": "Models.Functions.VariableReference, Models",
              "VariableName": "[Stem].Live.StorageWt",
              "Name": "WSC",
              "Children": [],
              "IncludeInDocumentation": true,
              "Enabled": true,
              "ReadOnly": false
            },
            {
              "$type": "Models.Functions.VariableReference, Models",
              "VariableName": "[Stem].Live.Wt",
              "Name": "StemWt",
              "Children": [],
              "IncludeInDocumentation": true,
              "Enabled": true,
              "ReadOnly": false
            }
          ],
          "IncludeInDocumentation": true,
          "Enabled": true,
          "ReadOnly": false
        },
        {
          "$type": "Models.Functions.Constant, Models",
          "FixedValue": 0.0,
          "Units": "g/m^2",
          "Name": "InitialWtFunction",
          "Children": [],
          "IncludeInDocumentation": true,
          "Enabled": true,
          "ReadOnly": false
        },
        {
          "$type": "Models.Functions.Constant, Models",
          "FixedValue": 0.0,
          "Units": "/d",
          "Name": "DetachmentRateFunction",
          "Children": [],
          "IncludeInDocumentation": true,
          "Enabled": true,
          "ReadOnly": false
        },
        {
          "$type": "Models.Functions.Constant, Models",
          "FixedValue": 0.0,
          "Units": "0-1",
          "Name": "MaintenanceRespirationFunction",
          "Children": [],
          "IncludeInDocumentation": true,
          "Enabled": true,
          "ReadOnly": false
        },
        {
          "$type": "Models.Functions.Constant, Models",
          "FixedValue": 1.0,
          "Units": "0-1",
          "Name": "DMConversionEfficiency",
          "Children": [],
          "IncludeInDocumentation": true,
          "Enabled": true,
          "ReadOnly": false
        },
        {
          "$type": "Models.Functions.Constant, Models",
          "FixedValue": 0.0,
          "Units": null,
          "Name": "DMReallocationFactor",
          "Children": [],
          "IncludeInDocumentation": true,
          "Enabled": true,
          "ReadOnly": false
        },
        {
          "$type": "Models.Functions.AddFunction, Models",
          "Name": "CriticalNConc",
          "Children": [
            {
              "$type": "Models.Functions.VariableReference, Models",
              "VariableName": "[Stem].MinimumNConc",
              "Name": "MinimumNConc",
              "Children": [],
              "IncludeInDocumentation": true,
              "Enabled": true,
              "ReadOnly": false
            },
            {
              "$type": "Models.Functions.MultiplyFunction, Models",
              "Name": "MetabolicNconc",
              "Children": [
                {
                  "$type": "Models.Functions.SubtractFunction, Models",
                  "Name": "NonStructuralN",
                  "Children": [
                    {
                      "$type": "Models.Functions.VariableReference, Models",
                      "VariableName": "[Stem].MaximumNConc",
                      "Name": "MaximumNConc",
                      "Children": [],
                      "IncludeInDocumentation": true,
                      "Enabled": true,
                      "ReadOnly": false
                    },
                    {
                      "$type": "Models.Functions.VariableReference, Models",
                      "VariableName": "[Stem].MinimumNConc",
                      "Name": "MinimumNConc",
                      "Children": [],
                      "IncludeInDocumentation": true,
                      "Enabled": true,
                      "ReadOnly": false
                    }
                  ],
                  "IncludeInDocumentation": true,
                  "Enabled": true,
                  "ReadOnly": false
                },
                {
                  "$type": "Models.Functions.Constant, Models",
                  "FixedValue": 0.5,
                  "Units": null,
                  "Name": "Proportion",
                  "Children": [],
                  "IncludeInDocumentation": true,
                  "Enabled": true,
                  "ReadOnly": false
                }
              ],
              "IncludeInDocumentation": true,
              "Enabled": true,
              "ReadOnly": false
            }
          ],
          "IncludeInDocumentation": true,
          "Enabled": true,
          "ReadOnly": false
        },
        {
          "$type": "Models.Functions.Constant, Models",
          "FixedValue": 0.4,
          "Units": null,
          "Name": "CarbonConcentration",
          "Children": [],
          "IncludeInDocumentation": true,
          "Enabled": true,
          "ReadOnly": false
        },
        {
          "$type": "Models.PMF.BiomassDemand, Models",
          "Name": "DMDemands",
          "Children": [
            {
              "$type": "Models.Functions.MultiplyFunction, Models",
              "Name": "Structural",
              "Children": [
                {
                  "$type": "Models.Functions.DemandFunctions.PartitionFractionDemandFunction, Models",
                  "Name": "DMDemandFunction",
                  "Children": [
                    {
                      "$type": "Models.Functions.PhaseLookup, Models",
                      "Name": "PartitionFraction",
                      "Children": [
                        {
                          "$type": "Models.Memo, Models",
                          "Text": "",
                          "Name": "memo",
                          "Children": [],
                          "IncludeInDocumentation": true,
                          "Enabled": true,
                          "ReadOnly": false
                        },
                        {
                          "$type": "Models.Functions.PhaseLookupValue, Models",
                          "Start": "Emergence",
                          "End": "TerminalSpikelet",
                          "Name": "PreStemElongation",
                          "Children": [
                            {
                              "$type": "Models.Functions.Constant, Models",
                              "FixedValue": 0.2,
                              "Units": null,
                              "Name": "StemFraction",
                              "Children": [],
                              "IncludeInDocumentation": true,
                              "Enabled": true,
                              "ReadOnly": false
                            }
                          ],
                          "IncludeInDocumentation": true,
                          "Enabled": true,
                          "ReadOnly": false
                        },
                        {
                          "$type": "Models.Functions.PhaseLookupValue, Models",
                          "Start": "TerminalSpikelet",
                          "End": "StartGrainFill",
                          "Name": "StemElongation",
                          "Children": [
                            {
                              "$type": "Models.Functions.Constant, Models",
                              "FixedValue": 0.7,
                              "Units": "0",
                              "Name": "StemFraction",
                              "Children": [],
                              "IncludeInDocumentation": true,
                              "Enabled": true,
                              "ReadOnly": false
                            }
                          ],
                          "IncludeInDocumentation": true,
                          "Enabled": true,
                          "ReadOnly": false
                        },
                        {
                          "$type": "Models.Functions.PhaseLookupValue, Models",
                          "Start": "StartGrainFill",
                          "End": "HarvestRipe",
                          "Name": "EarEmergence",
                          "Children": [
                            {
                              "$type": "Models.Functions.Constant, Models",
                              "FixedValue": 0.0,
                              "Units": null,
                              "Name": "StemFraction",
                              "Children": [],
                              "IncludeInDocumentation": true,
                              "Enabled": true,
                              "ReadOnly": false
                            }
                          ],
                          "IncludeInDocumentation": true,
                          "Enabled": true,
                          "ReadOnly": false
                        }
                      ],
                      "IncludeInDocumentation": true,
                      "Enabled": true,
                      "ReadOnly": false
                    }
                  ],
                  "IncludeInDocumentation": true,
                  "Enabled": true,
                  "ReadOnly": false
                },
                {
                  "$type": "Models.Functions.PhaseLookup, Models",
                  "Name": "StructuralFraction",
                  "Children": [
                    {
                      "$type": "Models.Functions.PhaseLookupValue, Models",
                      "Start": "Sowing",
                      "End": "StartGrainFill",
                      "Name": "VegetativeGrowth",
                      "Children": [
                        {
                          "$type": "Models.Functions.Constant, Models",
                          "FixedValue": 0.3,
                          "Units": null,
                          "Name": "Fraction",
                          "Children": [],
                          "IncludeInDocumentation": true,
                          "Enabled": true,
                          "ReadOnly": false
                        }
                      ],
                      "IncludeInDocumentation": true,
                      "Enabled": true,
                      "ReadOnly": false
                    },
                    {
                      "$type": "Models.Functions.PhaseLookupValue, Models",
                      "Start": "StartGrainFill",
                      "End": "HarvestRipe",
                      "Name": "ReproductiveGrowth",
                      "Children": [
                        {
                          "$type": "Models.Functions.Constant, Models",
                          "FixedValue": 0.01,
                          "Units": null,
                          "Name": "Fraction",
                          "Children": [],
                          "IncludeInDocumentation": true,
                          "Enabled": true,
                          "ReadOnly": false
                        }
                      ],
                      "IncludeInDocumentation": true,
                      "Enabled": true,
                      "ReadOnly": false
                    }
                  ],
                  "IncludeInDocumentation": true,
                  "Enabled": true,
                  "ReadOnly": false
                }
              ],
              "IncludeInDocumentation": true,
              "Enabled": true,
              "ReadOnly": false
            },
            {
              "$type": "Models.Functions.Constant, Models",
              "FixedValue": 0.0,
              "Units": null,
              "Name": "Metabolic",
              "Children": [],
              "IncludeInDocumentation": true,
              "Enabled": true,
              "ReadOnly": false
            },
            {
              "$type": "Models.Functions.DemandFunctions.StorageDMDemandFunction, Models",
              "Name": "Storage",
              "Children": [
                {
                  "$type": "Models.Functions.SubtractFunction, Models",
                  "Name": "StorageFraction",
                  "Children": [
                    {
                      "$type": "Models.Functions.Constant, Models",
                      "FixedValue": 1.0,
                      "Units": null,
                      "Name": "One",
                      "Children": [],
                      "IncludeInDocumentation": true,
                      "Enabled": true,
                      "ReadOnly": false
                    },
                    {
                      "$type": "Models.Functions.VariableReference, Models",
                      "VariableName": "[Stem].DMDemands.Structural.StructuralFraction",
                      "Name": "StructuralFraction",
                      "Children": [],
                      "IncludeInDocumentation": true,
                      "Enabled": true,
                      "ReadOnly": false
                    }
                  ],
                  "IncludeInDocumentation": true,
                  "Enabled": true,
                  "ReadOnly": false
                }
              ],
              "IncludeInDocumentation": true,
              "Enabled": true,
              "ReadOnly": false
            }
          ],
          "IncludeInDocumentation": true,
          "Enabled": true,
          "ReadOnly": false
        },
        {
          "$type": "Models.PMF.BiomassDemand, Models",
          "Name": "NDemands",
          "Children": [
            {
              "$type": "Models.Functions.MultiplyFunction, Models",
              "Name": "Structural",
              "Children": [
                {
                  "$type": "Models.Functions.VariableReference, Models",
                  "VariableName": "[Stem].minimumNconc",
                  "Name": "MinNconc",
                  "Children": [],
                  "IncludeInDocumentation": true,
                  "Enabled": true,
                  "ReadOnly": false
                },
                {
                  "$type": "Models.Functions.VariableReference, Models",
                  "VariableName": "[Stem].potentialDMAllocation.Structural",
                  "Name": "PotentialDMAllocation",
                  "Children": [],
                  "IncludeInDocumentation": true,
                  "Enabled": true,
                  "ReadOnly": false
                }
              ],
              "IncludeInDocumentation": true,
              "Enabled": true,
              "ReadOnly": false
            },
            {
              "$type": "Models.Functions.MultiplyFunction, Models",
              "Name": "Metabolic",
              "Children": [
                {
                  "$type": "Models.Functions.SubtractFunction, Models",
                  "Name": "MetabolicNconc",
                  "Children": [
                    {
                      "$type": "Models.Functions.VariableReference, Models",
                      "VariableName": "[Stem].criticalNConc",
                      "Name": "CritNconc",
                      "Children": [],
                      "IncludeInDocumentation": true,
                      "Enabled": true,
                      "ReadOnly": false
                    },
                    {
                      "$type": "Models.Functions.VariableReference, Models",
                      "VariableName": "[Stem].minimumNconc",
                      "Name": "MinNconc",
                      "Children": [],
                      "IncludeInDocumentation": true,
                      "Enabled": true,
                      "ReadOnly": false
                    }
                  ],
                  "IncludeInDocumentation": true,
                  "Enabled": true,
                  "ReadOnly": false
                },
                {
                  "$type": "Models.Functions.VariableReference, Models",
                  "VariableName": "[Stem].potentialDMAllocation.Structural",
                  "Name": "PotentialDMAllocation",
                  "Children": [],
                  "IncludeInDocumentation": true,
                  "Enabled": true,
                  "ReadOnly": false
                }
              ],
              "IncludeInDocumentation": true,
              "Enabled": true,
              "ReadOnly": false
            },
            {
              "$type": "Models.Functions.DemandFunctions.StorageNDemandFunction, Models",
              "Name": "Storage",
              "Children": [
                {
                  "$type": "Models.Functions.VariableReference, Models",
                  "VariableName": "[Stem].nitrogenDemandSwitch",
                  "Name": "NitrogenDemandSwitch",
                  "Children": [],
                  "IncludeInDocumentation": true,
                  "Enabled": true,
                  "ReadOnly": false
                },
                {
                  "$type": "Models.Functions.VariableReference, Models",
                  "VariableName": "[Stem].maximumNconc",
                  "Name": "MaxNconc",
                  "Children": [],
                  "IncludeInDocumentation": true,
                  "Enabled": true,
                  "ReadOnly": false
                }
              ],
              "IncludeInDocumentation": true,
              "Enabled": true,
              "ReadOnly": false
            }
          ],
          "IncludeInDocumentation": true,
          "Enabled": true,
          "ReadOnly": false
        },
        {
          "$type": "Models.PMF.RetranslocateNonStructural, Models",
          "Name": "RetranslocateNitrogen",
          "Children": [],
          "IncludeInDocumentation": true,
          "Enabled": true,
          "ReadOnly": false
        }
      ],
      "IncludeInDocumentation": true,
      "Enabled": true,
      "ReadOnly": false
    },
    {
      "$type": "Models.PMF.CompositeBiomass, Models",
      "Propertys": [
        "[Leaf].Live",
        "[Leaf].Dead",
        "[Stem].Live",
        "[Stem].Dead",
        "[Spike].Live",
        "[Spike].Dead",
        "[Grain].Live",
        "[Grain].Dead"
      ],
      "DMDOfStructural": 0.6,
      "Name": "AboveGround",
      "Children": [],
      "IncludeInDocumentation": true,
      "Enabled": true,
      "ReadOnly": false
    },
    {
      "$type": "Models.PMF.CompositeBiomass, Models",
      "Propertys": [
        "[Leaf].Live",
        "[Stem].Live",
        "[Spike].Live",
        "[Grain].Live"
      ],
      "DMDOfStructural": 0.6,
      "Name": "AboveGroundLive",
      "Children": [],
      "IncludeInDocumentation": true,
      "Enabled": true,
      "ReadOnly": false
    },
    {
      "$type": "Models.PMF.CompositeBiomass, Models",
      "Propertys": [
        "[Leaf].Dead",
        "[Stem].Dead",
        "[Spike].Dead",
        "[Grain].Dead"
      ],
      "DMDOfStructural": 0.6,
      "Name": "AboveGroundDead",
      "Children": [],
      "IncludeInDocumentation": true,
      "Enabled": true,
      "ReadOnly": false
    },
    {
      "$type": "Models.PMF.CompositeBiomass, Models",
      "Propertys": [
        "[Root].Live",
        "[Root].Dead"
      ],
      "DMDOfStructural": 0.6,
      "Name": "BelowGround",
      "Children": [],
      "IncludeInDocumentation": true,
      "Enabled": true,
      "ReadOnly": false
    },
    {
      "$type": "Models.PMF.CompositeBiomass, Models",
      "Propertys": [
        "[Leaf].Live",
        "[Leaf].Dead",
        "[Stem].Live",
        "[Stem].Dead",
        "[Root].Live",
        "[Root].Dead",
        "[Spike].Live",
        "[Spike].Dead",
        "[Grain].Live",
        "[Grain].Dead"
      ],
      "DMDOfStructural": 0.6,
      "Name": "Total",
      "Children": [],
      "IncludeInDocumentation": true,
      "Enabled": true,
      "ReadOnly": false
    },
    {
      "$type": "Models.PMF.CompositeBiomass, Models",
      "Propertys": [
        "[Leaf].Live",
        "[Stem].Live",
        "[Root].Live",
        "[Spike].Live",
        "[Grain].Live"
      ],
      "DMDOfStructural": 0.6,
      "Name": "TotalLive",
      "Children": [],
      "IncludeInDocumentation": true,
      "Enabled": true,
      "ReadOnly": false
    },
    {
      "$type": "Models.PMF.CompositeBiomass, Models",
      "Propertys": [
        "[Leaf].Dead",
        "[Stem].Dead",
        "[Root].Dead",
        "[Spike].Dead",
        "[Grain].Dead"
      ],
      "DMDOfStructural": 0.6,
      "Name": "TotalDead",
      "Children": [],
      "IncludeInDocumentation": true,
      "Enabled": true,
      "ReadOnly": false
    },
    {
      "$type": "Models.PMF.CompositeBiomass, Models",
      "Propertys": [
        "[Spike].Live",
        "[Grain].Live",
        "[Spike].Dead",
        "[Grain].Dead"
      ],
      "DMDOfStructural": 0.6,
      "Name": "Ear",
      "Children": [
        {
          "$type": "Models.Memo, Models",
          "Text": "\nThe Ear composite biomass object includes the Live and dead pools of all organs within the Ear to allow output for total dry matter and Nutrient contents, including total structural, non-structural and metabolic pools.\n",
          "Name": "memo",
          "Children": [],
          "IncludeInDocumentation": true,
          "Enabled": true,
          "ReadOnly": false
        }
      ],
      "IncludeInDocumentation": true,
      "Enabled": true,
      "ReadOnly": false
    },
    {
      "$type": "Models.PMF.CompositeBiomass, Models",
      "Propertys": [
        "[Stem].Live",
        "[Spike].Live",
        "[Stem].Dead",
        "[Spike].Dead"
      ],
      "DMDOfStructural": 0.6,
      "Name": "StemPlusSpike",
      "Children": [],
      "IncludeInDocumentation": true,
      "Enabled": true,
      "ReadOnly": false
    },
    {
      "$type": "Models.PMF.CultivarFolder, Models",
      "Name": "Cultivars",
      "Children": [
        {
          "$type": "Models.PMF.CultivarFolder, Models",
          "Name": "New Zealand",
          "Children": [
            {
              "$type": "Models.PMF.Cultivar, Models",
              "Command": [
                "[Phenology].MinimumLeafNumber.FixedValue = 9",
                "[Phenology].VrnSensitivity.FixedValue = 7",
                "[Phenology].PpSensitivity.FixedValue = 3"
              ],
              "Name": "Alberic",
              "Children": [],
              "IncludeInDocumentation": true,
              "Enabled": true,
              "ReadOnly": false
            },
            {
              "$type": "Models.PMF.Cultivar, Models",
              "Command": [
                "[Phenology].MinimumLeafNumber.FixedValue = 9",
                "[Phenology].VrnSensitivity.FixedValue = 10",
                "[Phenology].PpSensitivity.FixedValue = 6",
                "[Phenology].HeadEmergencePpSensitivity.FixedValue = 5",
                "[Structure].Phyllochron.BasePhyllochron.FixedValue = 80"
              ],
              "Name": "Amarok",
              "Children": [],
              "IncludeInDocumentation": true,
              "Enabled": true,
              "ReadOnly": false
            },
            {
              "$type": "Models.PMF.Cultivar, Models",
              "Command": [
                "[Phenology].MinimumLeafNumber.FixedValue = 9",
                "[Phenology].VrnSensitivity.FixedValue = 7",
                "[Phenology].PpSensitivity.FixedValue = 3"
              ],
              "Name": "Aspiring",
              "Children": [],
              "IncludeInDocumentation": true,
              "Enabled": true,
              "ReadOnly": false
            },
            {
              "$type": "Models.PMF.Cultivar, Models",
              "Command": [
                "[Phenology].MinimumLeafNumber.FixedValue = 8",
                "[Phenology].VrnSensitivity.FixedValue = 8",
                "[Phenology].PpSensitivity.FixedValue = 5",
                "[Phenology].HeadEmergencePpSensitivity.FixedValue = 3",
                "[Structure].Phyllochron.BasePhyllochron.FixedValue = 100",
                "[Leaf].ExtinctionCoeff.VegetativePhase.FixedValue = 0.7",
                "[Grain].NumberFunction.GrainNumber.GrainsPerGramOfStem.FixedValue = 22"
              ],
              "Name": "BattenWinter",
              "Children": [],
              "IncludeInDocumentation": true,
              "Enabled": true,
              "ReadOnly": false
            },
            {
              "$type": "Models.PMF.Cultivar, Models",
              "Command": [
                "[Phenology].MinimumLeafNumber.FixedValue = 7",
                "[Phenology].VrnSensitivity.FixedValue = 0",
                "[Phenology].PpSensitivity.FixedValue = 5",
                "[Phenology].HeadEmergencePpSensitivity.FixedValue = 3",
                "[Structure].Phyllochron.BasePhyllochron.FixedValue = 100",
                "[Leaf].ExtinctionCoeff.VegetativePhase.FixedValue = 0.7",
                "[Grain].NumberFunction.GrainNumber.GrainsPerGramOfStem.FixedValue = 22"
              ],
              "Name": "BattenSpring",
              "Children": [],
              "IncludeInDocumentation": true,
              "Enabled": true,
              "ReadOnly": false
            },
            {
              "$type": "Models.PMF.Cultivar, Models",
              "Command": [
                "[Phenology].MinimumLeafNumber.FixedValue = 9",
                "[Phenology].VrnSensitivity.FixedValue = 7",
                "[Phenology].PpSensitivity.FixedValue = 3"
              ],
              "Name": "Centaur",
              "Children": [],
              "IncludeInDocumentation": true,
              "Enabled": true,
              "ReadOnly": false
            },
            {
              "$type": "Models.PMF.Cultivar, Models",
              "Command": [
                "[Phenology].MinimumLeafNumber.FixedValue = 8",
                "[Phenology].VrnSensitivity.FixedValue = 8",
                "[Phenology].PpSensitivity.FixedValue = 8",
                "[Phenology].HeadEmergencePpSensitivity.FixedValue = 3",
                "[Structure].Phyllochron.BasePhyllochron.FixedValue = 100"
              ],
              "Name": "Claire",
              "Children": [],
              "IncludeInDocumentation": true,
              "Enabled": true,
              "ReadOnly": false
            },
            {
              "$type": "Models.PMF.Cultivar, Models",
              "Command": [
                "[Phenology].MinimumLeafNumber.FixedValue = 7",
                "[Phenology].VrnSensitivity.FixedValue = 0",
                "[Phenology].PpSensitivity.FixedValue = 3",
                "[Structure].Phyllochron.BasePhyllochron.FixedValue = 100"
              ],
              "Name": "Conquest",
              "Children": [],
              "IncludeInDocumentation": true,
              "Enabled": true,
              "ReadOnly": false
            },
            {
              "$type": "Models.PMF.Cultivar, Models",
              "Command": [
                "[Phenology].MinimumLeafNumber.FixedValue = 14",
                "[Phenology].VrnSensitivity.FixedValue = 1",
                "[Phenology].PpSensitivity.FixedValue = 2"
              ],
              "Name": "CRWT153",
              "Children": [],
              "IncludeInDocumentation": true,
              "Enabled": true,
              "ReadOnly": false
            },
            {
              "$type": "Models.PMF.Cultivar, Models",
              "Command": [
                "[Phenology].MinimumLeafNumber.FixedValue = 8.5",
                "[Phenology].VrnSensitivity.FixedValue = 0",
                "[Phenology].PpSensitivity.FixedValue = 0",
                "[Structure].Phyllochron.BasePhyllochron.FixedValue = 80",
                "[Leaf].CohortParameters.MaxArea.AreaLargestLeaves.FixedValue = 1600",
                "[Grain].MaximumPotentialGrainSize.FixedValue = 0.051",
                "[Grain].NumberFunction.GrainNumber.GrainsPerGramOfStem.FixedValue = 35",
                "[Leaf].ExtinctionCoeff.VegetativePhase.FixedValue = 0.5",
                "[Structure].BranchingRate.PotentialBranchingRate.Vegetative.PotentialBranchingRate.XYPairs.Y = 0,0,0,0,4,7,12,20",
                "[Grain].MaximumNConc.FixedValue = 0.025",
                "[Grain].MaxNConcDailyGrowth.FixedValue = 0.025",
                "[Leaf].ExtinctionCoeff.DevelopmentFactor.XYPairs.Y = 1,1,1,1,1.4",
                "[Leaf].CohortParameters.MinimumNConc.XYPairs.Y = 0.01,0.008, 0.008,0.008, 0.008, 0.008",
                "[Stem].MinimumNConc.FixedValue = 0.006",
                "[Spike].DMRetranslocationFactor.ReproductiveGrowth.DMRetranslocationFactor.FixedValue = 0.05"
              ],
              "Name": "Discovery",
              "Children": [
                {
                  "$type": "Models.Memo, Models",
                  "Text": "This is a spring wheat with a high grain number and later tillering\n",
                  "Name": "Memo",
                  "Children": [],
                  "IncludeInDocumentation": true,
                  "Enabled": true,
                  "ReadOnly": false
                }
              ],
              "IncludeInDocumentation": true,
              "Enabled": true,
              "ReadOnly": false
            },
            {
              "$type": "Models.PMF.Cultivar, Models",
              "Command": [
                "[Phenology].MinimumLeafNumber.FixedValue = 9",
                "[Phenology].VrnSensitivity.FixedValue = 7",
                "[Phenology].PpSensitivity.FixedValue = 3"
              ],
              "Name": "Einstein",
              "Children": [],
              "IncludeInDocumentation": true,
              "Enabled": true,
              "ReadOnly": false
            },
            {
              "$type": "Models.PMF.Cultivar, Models",
              "Command": [
                "[Phenology].MinimumLeafNumber.FixedValue = 9",
                "[Phenology].VrnSensitivity.FixedValue = 7",
                "[Phenology].PpSensitivity.FixedValue = 3"
              ],
              "Name": "Exceed",
              "Children": [],
              "IncludeInDocumentation": true,
              "Enabled": true,
              "ReadOnly": false
            },
            {
              "$type": "Models.PMF.Cultivar, Models",
              "Command": [
                "[Phenology].MinimumLeafNumber.FixedValue = 9",
                "[Phenology].VrnSensitivity.FixedValue = 7",
                "[Phenology].PpSensitivity.FixedValue = 3"
              ],
              "Name": "Majestic",
              "Children": [],
              "IncludeInDocumentation": true,
              "Enabled": true,
              "ReadOnly": false
            },
            {
              "$type": "Models.PMF.Cultivar, Models",
              "Command": [
                "[Phenology].MinimumLeafNumber.FixedValue = 9",
                "[Phenology].VrnSensitivity.FixedValue = 7",
                "[Phenology].PpSensitivity.FixedValue = 3"
              ],
              "Name": "Option",
              "Children": [],
              "IncludeInDocumentation": true,
              "Enabled": true,
              "ReadOnly": false
            },
            {
              "$type": "Models.PMF.Cultivar, Models",
              "Command": [
                "[Phenology].MinimumLeafNumber.FixedValue = 6",
                "[Phenology].VrnSensitivity.FixedValue = 0",
                "[Phenology].PpSensitivity.FixedValue = 4",
                "[Phenology].HeadEmergencePpSensitivity.FixedValue = 2",
                "[Structure].Phyllochron.BasePhyllochron.FixedValue = 100"
              ],
              "Name": "Otane",
              "Children": [],
              "IncludeInDocumentation": true,
              "Enabled": true,
              "ReadOnly": false
            },
            {
              "$type": "Models.PMF.Cultivar, Models",
              "Command": [
                "[Phenology].MinimumLeafNumber.FixedValue = 9",
                "[Phenology].VrnSensitivity.FixedValue = 7",
                "[Phenology].PpSensitivity.FixedValue = 3"
              ],
              "Name": "Pennant",
              "Children": [],
              "IncludeInDocumentation": true,
              "Enabled": true,
              "ReadOnly": false
            },
            {
              "$type": "Models.PMF.Cultivar, Models",
              "Command": [
                "[Phenology].MinimumLeafNumber.FixedValue = 9",
                "[Phenology].VrnSensitivity.FixedValue = 7",
                "[Phenology].PpSensitivity.FixedValue = 3"
              ],
              "Name": "Regency",
              "Children": [],
              "IncludeInDocumentation": true,
              "Enabled": true,
              "ReadOnly": false
            },
            {
              "$type": "Models.PMF.Cultivar, Models",
              "Command": [
                "[Phenology].MinimumLeafNumber.FixedValue = 9",
                "[Phenology].VrnSensitivity.FixedValue = 7",
                "[Phenology].PpSensitivity.FixedValue = 3"
              ],
              "Name": "Richmond",
              "Children": [],
              "IncludeInDocumentation": true,
              "Enabled": true,
              "ReadOnly": false
            },
            {
              "$type": "Models.PMF.Cultivar, Models",
              "Command": [
                "[Phenology].MinimumLeafNumber.FixedValue = 9",
                "[Phenology].VrnSensitivity.FixedValue = 7",
                "[Phenology].PpSensitivity.FixedValue = 3"
              ],
              "Name": "Robigus",
              "Children": [],
              "IncludeInDocumentation": true,
              "Enabled": true,
              "ReadOnly": false
            },
            {
              "$type": "Models.PMF.Cultivar, Models",
              "Command": [
                "[Phenology].MinimumLeafNumber.FixedValue = 7",
                "[Phenology].VrnSensitivity.FixedValue = 0",
                "[Phenology].PpSensitivity.FixedValue = 2",
                "[Phenology].HeadEmergencePpSensitivity.FixedValue = 3",
                "[Structure].Phyllochron.BasePhyllochron.FixedValue = 100"
              ],
              "Name": "Rongotea",
              "Children": [],
              "IncludeInDocumentation": true,
              "Enabled": true,
              "ReadOnly": false
            },
            {
              "$type": "Models.PMF.Cultivar, Models",
              "Command": [
                "[Phenology].MinimumLeafNumber.FixedValue = 9",
                "[Phenology].VrnSensitivity.FixedValue = 7",
                "[Phenology].PpSensitivity.FixedValue = 3"
              ],
              "Name": "Rubric",
              "Children": [],
              "IncludeInDocumentation": true,
              "Enabled": true,
              "ReadOnly": false
            },
            {
              "$type": "Models.PMF.Cultivar, Models",
              "Command": [
                "[Phenology].MinimumLeafNumber.FixedValue = 9",
                "[Phenology].VrnSensitivity.FixedValue = 7",
                "[Phenology].PpSensitivity.FixedValue = 3"
              ],
              "Name": "Sage",
              "Children": [],
              "IncludeInDocumentation": true,
              "Enabled": true,
              "ReadOnly": false
            },
            {
              "$type": "Models.PMF.Cultivar, Models",
              "Command": [
                "[Phenology].MinimumLeafNumber.FixedValue = 9",
                "[Phenology].VrnSensitivity.FixedValue = 7",
                "[Phenology].PpSensitivity.FixedValue = 3"
              ],
              "Name": "Saracen",
              "Children": [],
              "IncludeInDocumentation": true,
              "Enabled": true,
              "ReadOnly": false
            },
            {
              "$type": "Models.PMF.Cultivar, Models",
              "Command": [
                "[Phenology].MinimumLeafNumber.FixedValue = 9",
                "[Phenology].VrnSensitivity.FixedValue = 7",
                "[Phenology].PpSensitivity.FixedValue = 3"
              ],
              "Name": "Savannah",
              "Children": [],
              "IncludeInDocumentation": true,
              "Enabled": true,
              "ReadOnly": false
            },
            {
              "$type": "Models.PMF.Cultivar, Models",
              "Command": [
                "[Phenology].MinimumLeafNumber.FixedValue = 9",
                "[Phenology].VrnSensitivity.FixedValue = 7",
                "[Phenology].PpSensitivity.FixedValue = 3"
              ],
              "Name": "Solstice",
              "Children": [],
              "IncludeInDocumentation": true,
              "Enabled": true,
              "ReadOnly": false
            },
            {
              "$type": "Models.PMF.Cultivar, Models",
              "Command": [
                "[Phenology].MinimumLeafNumber.FixedValue = 9",
                "[Phenology].VrnSensitivity.FixedValue = 7",
                "[Phenology].PpSensitivity.FixedValue = 3"
              ],
              "Name": "Tanker",
              "Children": [],
              "IncludeInDocumentation": true,
              "Enabled": true,
              "ReadOnly": false
            },
            {
              "$type": "Models.PMF.Cultivar, Models",
              "Command": [
                "[Phenology].MinimumLeafNumber.FixedValue = 9",
                "[Phenology].VrnSensitivity.FixedValue = 7",
                "[Phenology].PpSensitivity.FixedValue = 3"
              ],
              "Name": "Tribute",
              "Children": [],
              "IncludeInDocumentation": true,
              "Enabled": true,
              "ReadOnly": false
            },
            {
              "$type": "Models.PMF.Cultivar, Models",
              "Command": [
                "[Phenology].MinimumLeafNumber.FixedValue = 8",
                "[Phenology].VrnSensitivity.FixedValue = 10",
                "[Phenology].PpSensitivity.FixedValue = 0",
                "[Phenology].HeadEmergenceLongDayBase.FixedValue = 4",
                "[Structure].Phyllochron.BasePhyllochron.FixedValue = 100",
                "[Phenology].DailyVernalisation.TempResponseProfile.XYPairs.X = 0,1,8",
                "[Phenology].DailyVernalisation.TempResponseProfile.XYPairs.Y = 0,1.204,0",
                "[Leaf].ExtinctionCoeff.VegetativePhase.FixedValue = 0.7",
                "[Grain].NumberFunction.GrainNumber.GrainsPerGramOfStem.FixedValue = 22",
                "[Grain].MaximumPotentialGrainSize.FixedValue = 0.035",
                "[Leaf].CohortParameters.MaxArea.AreaLargestLeaves.FixedValue = 3000"
              ],
              "Name": "Wakanui",
              "Children": [],
              "IncludeInDocumentation": true,
              "Enabled": true,
              "ReadOnly": false
            },
            {
              "$type": "Models.PMF.Cultivar, Models",
              "Command": [
                "[Phenology].MinimumLeafNumber.FixedValue = 9",
                "[Phenology].VrnSensitivity.FixedValue = 7",
                "[Phenology].PpSensitivity.FixedValue = 3"
              ],
              "Name": "Weston",
              "Children": [],
              "IncludeInDocumentation": true,
              "Enabled": true,
              "ReadOnly": false
            }
          ],
          "IncludeInDocumentation": true,
          "Enabled": true,
          "ReadOnly": false
        },
        {
          "$type": "Models.PMF.CultivarFolder, Models",
          "Name": "Australia",
          "Children": [
            {
              "$type": "Models.PMF.Cultivar, Models",
              "Command": [
                "[Phenology].MinimumLeafNumber.FixedValue = 5",
                "[Phenology].VrnSensitivity.FixedValue = 0",
                "[Phenology].PpSensitivity.FixedValue = 4",
                "[Phenology].HeadEmergencePpSensitivity.FixedValue = 0",
                "[Structure].Phyllochron.BasePhyllochron.FixedValue = 100"
              ],
              "Name": "Axe",
              "Children": [],
              "IncludeInDocumentation": true,
              "Enabled": true,
              "ReadOnly": false
            },
            {
              "$type": "Models.PMF.Cultivar, Models",
              "Command": [
                "[Phenology].MinimumLeafNumber.FixedValue = 6",
                "[Phenology].VrnSensitivity.FixedValue = 0",
                "[Phenology].PpSensitivity.FixedValue = 4",
                "[Structure].Phyllochron.BasePhyllochron.FixedValue = 100"
              ],
              "Name": "Bolac",
              "Children": [],
              "IncludeInDocumentation": true,
              "Enabled": true,
              "ReadOnly": false
            },
            {
              "$type": "Models.PMF.Cultivar, Models",
              "Command": [
                "[Phenology].MinimumLeafNumber.FixedValue = 6",
                "[Phenology].VrnSensitivity.FixedValue = 0",
                "[Phenology].PpSensitivity.FixedValue = 4",
                "[Structure].Phyllochron.BasePhyllochron.FixedValue = 100"
              ],
              "Name": "Cunningham",
              "Children": [
                {
                  "$type": "Models.Core.Alias, Models",
                  "Name": "Anlace",
                  "Children": [],
                  "IncludeInDocumentation": true,
                  "Enabled": true,
                  "ReadOnly": false
                },
                {
                  "$type": "Models.Core.Alias, Models",
                  "Name": "Arrivato",
                  "Children": [],
                  "IncludeInDocumentation": true,
                  "Enabled": true,
                  "ReadOnly": false
                },
                {
                  "$type": "Models.Core.Alias, Models",
                  "Name": "Babbler",
                  "Children": [],
                  "IncludeInDocumentation": true,
                  "Enabled": true,
                  "ReadOnly": false
                },
                {
                  "$type": "Models.Core.Alias, Models",
                  "Name": "Barham",
                  "Children": [],
                  "IncludeInDocumentation": true,
                  "Enabled": true,
                  "ReadOnly": false
                },
                {
                  "$type": "Models.Core.Alias, Models",
                  "Name": "Baxter",
                  "Children": [],
                  "IncludeInDocumentation": true,
                  "Enabled": true,
                  "ReadOnly": false
                },
                {
                  "$type": "Models.Core.Alias, Models",
                  "Name": "Bowie",
                  "Children": [],
                  "IncludeInDocumentation": true,
                  "Enabled": true,
                  "ReadOnly": false
                },
                {
                  "$type": "Models.Core.Alias, Models",
                  "Name": "Buckley",
                  "Children": [],
                  "IncludeInDocumentation": true,
                  "Enabled": true,
                  "ReadOnly": false
                },
                {
                  "$type": "Models.Core.Alias, Models",
                  "Name": "Buckly",
                  "Children": [],
                  "IncludeInDocumentation": true,
                  "Enabled": true,
                  "ReadOnly": false
                },
                {
                  "$type": "Models.Core.Alias, Models",
                  "Name": "Burunga",
                  "Children": [],
                  "IncludeInDocumentation": true,
                  "Enabled": true,
                  "ReadOnly": false
                },
                {
                  "$type": "Models.Core.Alias, Models",
                  "Name": "Camm",
                  "Children": [],
                  "IncludeInDocumentation": true,
                  "Enabled": true,
                  "ReadOnly": false
                },
                {
                  "$type": "Models.Core.Alias, Models",
                  "Name": "Carinya",
                  "Children": [],
                  "IncludeInDocumentation": true,
                  "Enabled": true,
                  "ReadOnly": false
                },
                {
                  "$type": "Models.Core.Alias, Models",
                  "Name": "ChiefCLPlus",
                  "Children": [],
                  "IncludeInDocumentation": true,
                  "Enabled": true,
                  "ReadOnly": false
                },
                {
                  "$type": "Models.Core.Alias, Models",
                  "Name": "CLF_Janz",
                  "Children": [],
                  "IncludeInDocumentation": true,
                  "Enabled": true,
                  "ReadOnly": false
                },
                {
                  "$type": "Models.Core.Alias, Models",
                  "Name": "Dagger",
                  "Children": [],
                  "IncludeInDocumentation": true,
                  "Enabled": true,
                  "ReadOnly": false
                },
                {
                  "$type": "Models.Core.Alias, Models",
                  "Name": "DBAAurora",
                  "Children": [],
                  "IncludeInDocumentation": true,
                  "Enabled": true,
                  "ReadOnly": false
                },
                {
                  "$type": "Models.Core.Alias, Models",
                  "Name": "ElmoreCLPlus",
                  "Children": [],
                  "IncludeInDocumentation": true,
                  "Enabled": true,
                  "ReadOnly": false
                },
                {
                  "$type": "Models.Core.Alias, Models",
                  "Name": "Espada",
                  "Children": [],
                  "IncludeInDocumentation": true,
                  "Enabled": true,
                  "ReadOnly": false
                },
                {
                  "$type": "Models.Core.Alias, Models",
                  "Name": "Frame",
                  "Children": [],
                  "IncludeInDocumentation": true,
                  "Enabled": true,
                  "ReadOnly": false
                },
                {
                  "$type": "Models.Core.Alias, Models",
                  "Name": "Gazelle",
                  "Children": [],
                  "IncludeInDocumentation": true,
                  "Enabled": true,
                  "ReadOnly": false
                },
                {
                  "$type": "Models.Core.Alias, Models",
                  "Name": "Halberd",
                  "Children": [],
                  "IncludeInDocumentation": true,
                  "Enabled": true,
                  "ReadOnly": false
                },
                {
                  "$type": "Models.Core.Alias, Models",
                  "Name": "Hybrid_Meteor",
                  "Children": [],
                  "IncludeInDocumentation": true,
                  "Enabled": true,
                  "ReadOnly": false
                },
                {
                  "$type": "Models.Core.Alias, Models",
                  "Name": "JusticaCLPlus",
                  "Children": [],
                  "IncludeInDocumentation": true,
                  "Enabled": true,
                  "ReadOnly": false
                },
                {
                  "$type": "Models.Core.Alias, Models",
                  "Name": "Preston",
                  "Children": [],
                  "IncludeInDocumentation": true,
                  "Enabled": true,
                  "ReadOnly": false
                },
                {
                  "$type": "Models.Core.Alias, Models",
                  "Name": "Saphire",
                  "Children": [],
                  "IncludeInDocumentation": true,
                  "Enabled": true,
                  "ReadOnly": false
                },
                {
                  "$type": "Models.Core.Alias, Models",
                  "Name": "Scout",
                  "Children": [],
                  "IncludeInDocumentation": true,
                  "Enabled": true,
                  "ReadOnly": false
                },
                {
                  "$type": "Models.Core.Alias, Models",
                  "Name": "Stiletto",
                  "Children": [],
                  "IncludeInDocumentation": true,
                  "Enabled": true,
                  "ReadOnly": false
                },
                {
                  "$type": "Models.Core.Alias, Models",
                  "Name": "Ventura",
                  "Children": [],
                  "IncludeInDocumentation": true,
                  "Enabled": true,
                  "ReadOnly": false
                },
                {
                  "$type": "Models.Core.Alias, Models",
                  "Name": "Wallup",
                  "Children": [],
                  "IncludeInDocumentation": true,
                  "Enabled": true,
                  "ReadOnly": false
                }
              ],
              "IncludeInDocumentation": true,
              "Enabled": true,
              "ReadOnly": false
            },
            {
              "$type": "Models.PMF.Cultivar, Models",
              "Command": [
                "[Phenology].MinimumLeafNumber.FixedValue = 6",
                "[Phenology].VrnSensitivity.FixedValue = 0",
                "[Phenology].PpSensitivity.FixedValue = 4",
                "[Structure].Phyllochron.BasePhyllochron.FixedValue = 100"
              ],
              "Name": "Derrimut",
              "Children": [],
              "IncludeInDocumentation": true,
              "Enabled": true,
              "ReadOnly": false
            },
            {
              "$type": "Models.PMF.Cultivar, Models",
              "Command": [
                "[Phenology].MinimumLeafNumber.FixedValue = 6",
                "[Phenology].VrnSensitivity.FixedValue = 1",
                "[Phenology].PpSensitivity.FixedValue = 4",
                "[Structure].Phyllochron.BasePhyllochron.FixedValue = 100"
              ],
              "Name": "EGAGregory",
              "Children": [
                {
                  "$type": "Models.Core.Alias, Models",
                  "Name": "Gregory",
                  "Children": [],
                  "IncludeInDocumentation": true,
                  "Enabled": true,
                  "ReadOnly": false
                },
                {
                  "$type": "Models.Core.Alias, Models",
                  "Name": "Lancer",
                  "Children": [],
                  "IncludeInDocumentation": true,
                  "Enabled": true,
                  "ReadOnly": false
                }
              ],
              "IncludeInDocumentation": true,
              "Enabled": true,
              "ReadOnly": false
            },
            {
              "$type": "Models.PMF.Cultivar, Models",
              "Command": [
                "[Phenology].MinimumLeafNumber.FixedValue = 8",
                "[Phenology].VrnSensitivity.FixedValue = 0",
                "[Phenology].PpSensitivity.FixedValue = 4"
              ],
              "Name": "GattonHartog",
              "Children": [],
              "IncludeInDocumentation": true,
              "Enabled": true,
              "ReadOnly": false
            },
            {
              "$type": "Models.PMF.Cultivar, Models",
              "Command": [
                "[Phenology].MinimumLeafNumber.FixedValue = 5",
                "[Phenology].VrnSensitivity.FixedValue = 0",
                "[Phenology].PpSensitivity.FixedValue = 3.5",
                "[Structure].Phyllochron.BasePhyllochron.FixedValue = 100",
                "[Phenology].HeadEmergencePpSensitivity.FixedValue = 0",
                "[Phenology].HeadEmergenceLongDayBase.FixedValue"
              ],
              "Name": "Gamenya",
              "Children": [],
              "IncludeInDocumentation": true,
              "Enabled": true,
              "ReadOnly": false
            },
            {
              "$type": "Models.PMF.Cultivar, Models",
              "Command": [
                "[Phenology].MinimumLeafNumber.FixedValue = 5",
                "[Phenology].VrnSensitivity.FixedValue = 0",
                "[Phenology].PpSensitivity.FixedValue = 4",
                "[Structure].Phyllochron.BasePhyllochron.FixedValue = 100"
              ],
              "Name": "Gauntlet",
              "Children": [
                {
                  "$type": "Models.Core.Alias, Models",
                  "Name": "Braewood",
                  "Children": [],
                  "IncludeInDocumentation": true,
                  "Enabled": true,
                  "ReadOnly": false
                },
                {
                  "$type": "Models.Core.Alias, Models",
                  "Name": "Chara",
                  "Children": [],
                  "IncludeInDocumentation": true,
                  "Enabled": true,
                  "ReadOnly": false
                },
                {
                  "$type": "Models.Core.Alias, Models",
                  "Name": "Clearfield_stl",
                  "Children": [],
                  "IncludeInDocumentation": true,
                  "Enabled": true,
                  "ReadOnly": false
                },
                {
                  "$type": "Models.Core.Alias, Models",
                  "Name": "Drysdale",
                  "Children": [],
                  "IncludeInDocumentation": true,
                  "Enabled": true,
                  "ReadOnly": false
                },
                {
                  "$type": "Models.Core.Alias, Models",
                  "Name": "Envoy",
                  "Children": [],
                  "IncludeInDocumentation": true,
                  "Enabled": true,
                  "ReadOnly": false
                },
                {
                  "$type": "Models.Core.Alias, Models",
                  "Name": "Estoc",
                  "Children": [],
                  "IncludeInDocumentation": true,
                  "Enabled": true,
                  "ReadOnly": false
                },
                {
                  "$type": "Models.Core.Alias, Models",
                  "Name": "Giles",
                  "Children": [],
                  "IncludeInDocumentation": true,
                  "Enabled": true,
                  "ReadOnly": false
                },
                {
<<<<<<< HEAD
                  "$type": "Models.PMF.Cultivar, Models",
                  "Command": [
                    "[Phenology].MinimumLeafNumber.FixedValue = 6",
                    "[Phenology].VrnSensitivity.FixedValue = 0",
                    "[Phenology].PpSensitivity.FixedValue = 4",
                    "[Structure].Phyllochron.BasePhyllochron.FixedValue = 100"
                  ],
                  "Name": "Cunningham",
                  "Children": [
                    {
                      "$type": "Models.Core.Alias, Models",
                      "Name": "Anlace",
                      "Children": [],
                      "IncludeInDocumentation": true,
                      "Enabled": true,
                      "ReadOnly": false
                    },
                    {
                      "$type": "Models.Core.Alias, Models",
                      "Name": "Arrivato",
                      "Children": [],
                      "IncludeInDocumentation": true,
                      "Enabled": true,
                      "ReadOnly": false
                    },
                    {
                      "$type": "Models.Core.Alias, Models",
                      "Name": "Babbler",
                      "Children": [],
                      "IncludeInDocumentation": true,
                      "Enabled": true,
                      "ReadOnly": false
                    },
                    {
                      "$type": "Models.Core.Alias, Models",
                      "Name": "Barham",
                      "Children": [],
                      "IncludeInDocumentation": true,
                      "Enabled": true,
                      "ReadOnly": false
                    },
                    {
                      "$type": "Models.Core.Alias, Models",
                      "Name": "Baxter",
                      "Children": [],
                      "IncludeInDocumentation": true,
                      "Enabled": true,
                      "ReadOnly": false
                    },
                    {
                      "$type": "Models.Core.Alias, Models",
                      "Name": "Bowie",
                      "Children": [],
                      "IncludeInDocumentation": true,
                      "Enabled": true,
                      "ReadOnly": false
                    },
                    {
                      "$type": "Models.Core.Alias, Models",
                      "Name": "Buckley",
                      "Children": [],
                      "IncludeInDocumentation": true,
                      "Enabled": true,
                      "ReadOnly": false
                    },
                    {
                      "$type": "Models.Core.Alias, Models",
                      "Name": "Burunga",
                      "Children": [],
                      "IncludeInDocumentation": true,
                      "Enabled": true,
                      "ReadOnly": false
                    },
                    {
                      "$type": "Models.Core.Alias, Models",
                      "Name": "Camm",
                      "Children": [],
                      "IncludeInDocumentation": true,
                      "Enabled": true,
                      "ReadOnly": false
                    },
                    {
                      "$type": "Models.Core.Alias, Models",
                      "Name": "Carinya",
                      "Children": [],
                      "IncludeInDocumentation": true,
                      "Enabled": true,
                      "ReadOnly": false
                    },
                    {
                      "$type": "Models.Core.Alias, Models",
                      "Name": "ChiefCLPlus",
                      "Children": [],
                      "IncludeInDocumentation": true,
                      "Enabled": true,
                      "ReadOnly": false
                    },
                    {
                      "$type": "Models.Core.Alias, Models",
                      "Name": "CLF_Janz",
                      "Children": [],
                      "IncludeInDocumentation": true,
                      "Enabled": true,
                      "ReadOnly": false
                    },
                    {
                      "$type": "Models.Core.Alias, Models",
                      "Name": "Dagger",
                      "Children": [],
                      "IncludeInDocumentation": true,
                      "Enabled": true,
                      "ReadOnly": false
                    },
                    {
                      "$type": "Models.Core.Alias, Models",
                      "Name": "DBAAurora",
                      "Children": [],
                      "IncludeInDocumentation": true,
                      "Enabled": true,
                      "ReadOnly": false
                    },
                    {
                      "$type": "Models.Core.Alias, Models",
                      "Name": "ElmoreCLPlus",
                      "Children": [],
                      "IncludeInDocumentation": true,
                      "Enabled": true,
                      "ReadOnly": false
                    },
                    {
                      "$type": "Models.Core.Alias, Models",
                      "Name": "Espada",
                      "Children": [],
                      "IncludeInDocumentation": true,
                      "Enabled": true,
                      "ReadOnly": false
                    },
                    {
                      "$type": "Models.Core.Alias, Models",
                      "Name": "Frame",
                      "Children": [],
                      "IncludeInDocumentation": true,
                      "Enabled": true,
                      "ReadOnly": false
                    },
                    {
                      "$type": "Models.Core.Alias, Models",
                      "Name": "Gazelle",
                      "Children": [],
                      "IncludeInDocumentation": true,
                      "Enabled": true,
                      "ReadOnly": false
                    },
                    {
                      "$type": "Models.Core.Alias, Models",
                      "Name": "Halberd",
                      "Children": [],
                      "IncludeInDocumentation": true,
                      "Enabled": true,
                      "ReadOnly": false
                    },
                    {
                      "$type": "Models.Core.Alias, Models",
                      "Name": "Hybrid_Meteor",
                      "Children": [],
                      "IncludeInDocumentation": true,
                      "Enabled": true,
                      "ReadOnly": false
                    },
                    {
                      "$type": "Models.Core.Alias, Models",
                      "Name": "JusticaCLPlus",
                      "Children": [],
                      "IncludeInDocumentation": true,
                      "Enabled": true,
                      "ReadOnly": false
                    },
                    {
                      "$type": "Models.Core.Alias, Models",
                      "Name": "Preston",
                      "Children": [],
                      "IncludeInDocumentation": true,
                      "Enabled": true,
                      "ReadOnly": false
                    },
                    {
                      "$type": "Models.Core.Alias, Models",
                      "Name": "Saphire",
                      "Children": [],
                      "IncludeInDocumentation": true,
                      "Enabled": true,
                      "ReadOnly": false
                    },
                    {
                      "$type": "Models.Core.Alias, Models",
                      "Name": "Scout",
                      "Children": [],
                      "IncludeInDocumentation": true,
                      "Enabled": true,
                      "ReadOnly": false
                    },
                    {
                      "$type": "Models.Core.Alias, Models",
                      "Name": "Stiletto",
                      "Children": [],
                      "IncludeInDocumentation": true,
                      "Enabled": true,
                      "ReadOnly": false
                    },
                    {
                      "$type": "Models.Core.Alias, Models",
                      "Name": "Wallup",
                      "Children": [],
                      "IncludeInDocumentation": true,
                      "Enabled": true,
                      "ReadOnly": false
                    }
                  ],
=======
                  "$type": "Models.Core.Alias, Models",
                  "Name": "Harper",
                  "Children": [],
                  "IncludeInDocumentation": true,
                  "Enabled": true,
                  "ReadOnly": false
                },
                {
                  "$type": "Models.Core.Alias, Models",
                  "Name": "Krichauff",
                  "Children": [],
>>>>>>> 85cf473c
                  "IncludeInDocumentation": true,
                  "Enabled": true,
                  "ReadOnly": false
                },
                {
                  "$type": "Models.Core.Alias, Models",
                  "Name": "Magenta",
                  "Children": [],
                  "IncludeInDocumentation": true,
                  "Enabled": true,
                  "ReadOnly": false
                },
                {
                  "$type": "Models.Core.Alias, Models",
                  "Name": "Mitch",
                  "Children": [],
                  "IncludeInDocumentation": true,
                  "Enabled": true,
                  "ReadOnly": false
                },
                {
                  "$type": "Models.Core.Alias, Models",
                  "Name": "Phantom",
                  "Children": [],
                  "IncludeInDocumentation": true,
                  "Enabled": true,
                  "ReadOnly": false
                },
                {
                  "$type": "Models.Core.Alias, Models",
                  "Name": "Pugsley",
                  "Children": [],
                  "IncludeInDocumentation": true,
                  "Enabled": true,
                  "ReadOnly": false
                },
                {
                  "$type": "Models.Core.Alias, Models",
                  "Name": "Sentinel",
                  "Children": [],
                  "IncludeInDocumentation": true,
                  "Enabled": true,
                  "ReadOnly": false
                },
                {
                  "$type": "Models.Core.Alias, Models",
                  "Name": "Silverstar",
                  "Children": [],
                  "IncludeInDocumentation": true,
                  "Enabled": true,
                  "ReadOnly": false
                },
                {
                  "$type": "Models.Core.Alias, Models",
                  "Name": "Suneca",
                  "Children": [],
                  "IncludeInDocumentation": true,
                  "Enabled": true,
                  "ReadOnly": false
                },
                {
                  "$type": "Models.Core.Alias, Models",
                  "Name": "Sunlin",
                  "Children": [],
                  "IncludeInDocumentation": true,
                  "Enabled": true,
                  "ReadOnly": false
                },
                {
                  "$type": "Models.Core.Alias, Models",
                  "Name": "Sunvale",
                  "Children": [],
                  "IncludeInDocumentation": true,
                  "Enabled": true,
                  "ReadOnly": false
                },
                {
                  "$type": "Models.Core.Alias, Models",
                  "Name": "Trojan",
                  "Children": [],
                  "IncludeInDocumentation": true,
                  "Enabled": true,
                  "ReadOnly": false
                },
                {
                  "$type": "Models.Core.Alias, Models",
                  "Name": "Strzelecki",
                  "Children": [],
                  "IncludeInDocumentation": true,
                  "Enabled": true,
                  "ReadOnly": false
                }
              ],
              "IncludeInDocumentation": true,
              "Enabled": true,
              "ReadOnly": false
            },
            {
              "$type": "Models.PMF.Cultivar, Models",
              "Command": [
                "[Phenology].MinimumLeafNumber.FixedValue = 6",
                "[Phenology].VrnSensitivity.FixedValue = 0",
                "[Phenology].PpSensitivity.FixedValue = 5",
                "[Structure].Phyllochron.BasePhyllochron.FixedValue = 100"
              ],
              "Name": "Gladius",
              "Children": [],
              "IncludeInDocumentation": true,
              "Enabled": true,
              "ReadOnly": false
            },
            {
              "$type": "Models.PMF.Cultivar, Models",
              "Command": [
                "[Phenology].MinimumLeafNumber.FixedValue = 6",
                "[Phenology].VrnSensitivity.FixedValue = 0",
                "[Phenology].PpSensitivity.FixedValue = 5",
                "[Structure].Phyllochron.BasePhyllochron.FixedValue = 100",
                "[Grain].MaximumPotentialGrainSize.FixedValue = 0.041",
                "[Grain].NumberFunction.GrainNumber.GrainsPerGramOfStem.FixedValue = 17"
              ],
              "Name": "Gutha",
              "Children": [],
              "IncludeInDocumentation": true,
              "Enabled": true,
              "ReadOnly": false
            },
            {
              "$type": "Models.PMF.Cultivar, Models",
              "Command": [
                "[Phenology].MinimumLeafNumber.FixedValue = 6",
                "[Phenology].VrnSensitivity.FixedValue = 0",
                "[Phenology].PpSensitivity.FixedValue = 4",
                "[Structure].Phyllochron.BasePhyllochron.FixedValue = 100",
                "[Grain].NumberFunction.GrainNumber.GrainsPerGramOfStem.FixedValue = 20"
              ],
              "Name": "H45",
              "Children": [
                {
                  "$type": "Models.Core.Alias, Models",
                  "Name": "Saintly",
                  "Children": [],
                  "IncludeInDocumentation": true,
                  "Enabled": true,
                  "ReadOnly": false
                },
                {
                  "$type": "Models.Core.Alias, Models",
                  "Name": "Tamarinrock",
                  "Children": [],
                  "IncludeInDocumentation": true,
                  "Enabled": true,
                  "ReadOnly": false
                },
                {
                  "$type": "Models.Core.Alias, Models",
                  "Name": "Waagin",
                  "Children": [],
                  "IncludeInDocumentation": true,
                  "Enabled": true,
                  "ReadOnly": false
                },
                {
                  "$type": "Models.Core.Alias, Models",
                  "Name": "Wollaroi",
                  "Children": [],
                  "IncludeInDocumentation": true,
                  "Enabled": true,
                  "ReadOnly": false
                },
                {
                  "$type": "Models.Core.Alias, Models",
                  "Name": "Zippy",
                  "Children": [],
                  "IncludeInDocumentation": true,
                  "Enabled": true,
                  "ReadOnly": false
                }
              ],
              "IncludeInDocumentation": true,
              "Enabled": true,
              "ReadOnly": false
            },
            {
              "$type": "Models.PMF.Cultivar, Models",
              "Command": [
                "[Phenology].MinimumLeafNumber.FixedValue = 8",
                "[Phenology].VrnSensitivity.FixedValue = 0",
                "[Phenology].PpSensitivity.FixedValue = 4",
                "[Structure].Phyllochron.BasePhyllochron.FixedValue = 100"
              ],
              "Name": "H46",
              "Children": [],
              "IncludeInDocumentation": true,
              "Enabled": true,
              "ReadOnly": false
            },
            {
              "$type": "Models.PMF.Cultivar, Models",
              "Command": [
                "[Phenology].MinimumLeafNumber.FixedValue = 6",
                "[Phenology].VrnSensitivity.FixedValue = 0",
                "[Phenology].PpSensitivity.FixedValue = 5",
                "[Structure].Phyllochron.BasePhyllochron.FixedValue = 100",
                "[Grain].MaximumPotentialGrainSize.FixedValue = 0.041"
              ],
              "Name": "Hartog",
              "Children": [
                {
                  "$type": "Models.Core.Alias, Models",
                  "Name": "Annuello",
                  "Children": [],
                  "IncludeInDocumentation": true,
                  "Enabled": true,
                  "ReadOnly": false
                },
                {
                  "$type": "Models.Core.Alias, Models",
                  "Name": "Carnamah",
                  "Children": [],
                  "IncludeInDocumentation": true,
                  "Enabled": true,
                  "ReadOnly": false
                },
                {
                  "$type": "Models.Core.Alias, Models",
                  "Name": "Catalina",
                  "Children": [],
                  "IncludeInDocumentation": true,
                  "Enabled": true,
                  "ReadOnly": false
                },
                {
                  "$type": "Models.Core.Alias, Models",
                  "Name": "CLF_Stiletto",
                  "Children": [],
                  "IncludeInDocumentation": true,
                  "Enabled": true,
                  "ReadOnly": false
                },
                {
                  "$type": "Models.Core.Alias, Models",
                  "Name": "Cobra",
                  "Children": [],
                  "IncludeInDocumentation": true,
                  "Enabled": true,
                  "ReadOnly": false
                },
                {
                  "$type": "Models.Core.Alias, Models",
                  "Name": "Corack",
                  "Children": [],
                  "IncludeInDocumentation": true,
                  "Enabled": true,
                  "ReadOnly": false
                },
                {
                  "$type": "Models.Core.Alias, Models",
                  "Name": "Correll",
                  "Children": [],
                  "IncludeInDocumentation": true,
                  "Enabled": true,
                  "ReadOnly": false
                },
                {
                  "$type": "Models.Core.Alias, Models",
                  "Name": "Diamondbird",
                  "Children": [],
                  "IncludeInDocumentation": true,
                  "Enabled": true,
                  "ReadOnly": false
                },
                {
                  "$type": "Models.Core.Alias, Models",
                  "Name": "Gladius",
                  "Children": [],
                  "IncludeInDocumentation": true,
                  "Enabled": true,
                  "ReadOnly": false
                },
                {
                  "$type": "Models.Core.Alias, Models",
                  "Name": "Goroke",
                  "Children": [],
                  "IncludeInDocumentation": true,
                  "Enabled": true,
                  "ReadOnly": false
                },
                {
                  "$type": "Models.Core.Alias, Models",
                  "Name": "GrenadeCLPlus",
                  "Children": [],
                  "IncludeInDocumentation": true,
                  "Enabled": true,
                  "ReadOnly": false
                },
                {
                  "$type": "Models.Core.Alias, Models",
                  "Name": "Guardian",
                  "Children": [],
                  "IncludeInDocumentation": true,
                  "Enabled": true,
                  "ReadOnly": false
                },
                {
<<<<<<< HEAD
                  "$type": "Models.PMF.Cultivar, Models",
                  "Command": [
                    "[Phenology].MinimumLeafNumber.FixedValue = 6",
                    "[Phenology].VrnSensitivity.FixedValue = 0",
                    "[Phenology].PpSensitivity.FixedValue = 5",
                    "[Structure].Phyllochron.BasePhyllochron.FixedValue = 100",
                    "[Grain].MaximumPotentialGrainSize.FixedValue = 0.041"
                  ],
                  "Name": "Hartog",
                  "Children": [
                    {
                      "$type": "Models.Core.Alias, Models",
                      "Name": "Annuello",
                      "Children": [],
                      "IncludeInDocumentation": true,
                      "Enabled": true,
                      "ReadOnly": false
                    },
                    {
                      "$type": "Models.Core.Alias, Models",
                      "Name": "Carnamah",
                      "Children": [],
                      "IncludeInDocumentation": true,
                      "Enabled": true,
                      "ReadOnly": false
                    },
                    {
                      "$type": "Models.Core.Alias, Models",
                      "Name": "Catalina",
                      "Children": [],
                      "IncludeInDocumentation": true,
                      "Enabled": true,
                      "ReadOnly": false
                    },
                    {
                      "$type": "Models.Core.Alias, Models",
                      "Name": "CLF_Stiletto",
                      "Children": [],
                      "IncludeInDocumentation": true,
                      "Enabled": true,
                      "ReadOnly": false
                    },
                    {
                      "$type": "Models.Core.Alias, Models",
                      "Name": "Cobra",
                      "Children": [],
                      "IncludeInDocumentation": true,
                      "Enabled": true,
                      "ReadOnly": false
                    },
                    {
                      "$type": "Models.Core.Alias, Models",
                      "Name": "Corack",
                      "Children": [],
                      "IncludeInDocumentation": true,
                      "Enabled": true,
                      "ReadOnly": false
                    },
                    {
                      "$type": "Models.Core.Alias, Models",
                      "Name": "Correll",
                      "Children": [],
                      "IncludeInDocumentation": true,
                      "Enabled": true,
                      "ReadOnly": false
                    },
                    {
                      "$type": "Models.Core.Alias, Models",
                      "Name": "Diamondbird",
                      "Children": [],
                      "IncludeInDocumentation": true,
                      "Enabled": true,
                      "ReadOnly": false
                    },
                    {
                      "$type": "Models.Core.Alias, Models",
                      "Name": "Goroke",
                      "Children": [],
                      "IncludeInDocumentation": true,
                      "Enabled": true,
                      "ReadOnly": false
                    },
                    {
                      "$type": "Models.Core.Alias, Models",
                      "Name": "GrenadeCLPlus",
                      "Children": [],
                      "IncludeInDocumentation": true,
                      "Enabled": true,
                      "ReadOnly": false
                    },
                    {
                      "$type": "Models.Core.Alias, Models",
                      "Name": "Guardian",
                      "Children": [],
                      "IncludeInDocumentation": true,
                      "Enabled": true,
                      "ReadOnly": false
                    },
                    {
                      "$type": "Models.Core.Alias, Models",
                      "Name": "Impala",
                      "Children": [],
                      "IncludeInDocumentation": true,
                      "Enabled": true,
                      "ReadOnly": false
                    },
                    {
                      "$type": "Models.Core.Alias, Models",
                      "Name": "Justica",
                      "Children": [],
                      "IncludeInDocumentation": true,
                      "Enabled": true,
                      "ReadOnly": false
                    },
                    {
                      "$type": "Models.Core.Alias, Models",
                      "Name": "Kord",
                      "Children": [],
                      "IncludeInDocumentation": true,
                      "Enabled": true,
                      "ReadOnly": false
                    },
                    {
                      "$type": "Models.Core.Alias, Models",
                      "Name": "Merlin",
                      "Children": [],
                      "IncludeInDocumentation": true,
                      "Enabled": true,
                      "ReadOnly": false
                    },
                    {
                      "$type": "Models.Core.Alias, Models",
                      "Name": "Mitre",
                      "Children": [],
                      "IncludeInDocumentation": true,
                      "Enabled": true,
                      "ReadOnly": false
                    },
                    {
                      "$type": "Models.Core.Alias, Models",
                      "Name": "Peake",
                      "Children": [],
                      "IncludeInDocumentation": true,
                      "Enabled": true,
                      "ReadOnly": false
                    },
                    {
                      "$type": "Models.Core.Alias, Models",
                      "Name": "Shield",
                      "Children": [],
                      "IncludeInDocumentation": true,
                      "Enabled": true,
                      "ReadOnly": false
                    },
                    {
                      "$type": "Models.Core.Alias, Models",
                      "Name": "Spitfire",
                      "Children": [],
                      "IncludeInDocumentation": true,
                      "Enabled": true,
                      "ReadOnly": false
                    },
                    {
                      "$type": "Models.Core.Alias, Models",
                      "Name": "Sunguard",
                      "Children": [],
                      "IncludeInDocumentation": true,
                      "Enabled": true,
                      "ReadOnly": false
                    },
                    {
                      "$type": "Models.Core.Alias, Models",
                      "Name": "Sunstate",
                      "Children": [],
                      "IncludeInDocumentation": true,
                      "Enabled": true,
                      "ReadOnly": false
                    },
                    {
                      "$type": "Models.Core.Alias, Models",
                      "Name": "Yallaroi",
                      "Children": [],
                      "IncludeInDocumentation": true,
                      "Enabled": true,
                      "ReadOnly": false
                    },
                    {
                      "$type": "Models.Core.Alias, Models",
                      "Name": "Yawa",
                      "Children": [],
                      "IncludeInDocumentation": true,
                      "Enabled": true,
                      "ReadOnly": false
                    }
                  ],
=======
                  "$type": "Models.Core.Alias, Models",
                  "Name": "Halbred",
                  "Children": [],
                  "IncludeInDocumentation": true,
                  "Enabled": true,
                  "ReadOnly": false
                },
                {
                  "$type": "Models.Core.Alias, Models",
                  "Name": "Impala",
                  "Children": [],
                  "IncludeInDocumentation": true,
                  "Enabled": true,
                  "ReadOnly": false
                },
                {
                  "$type": "Models.Core.Alias, Models",
                  "Name": "Justica",
                  "Children": [],
                  "IncludeInDocumentation": true,
                  "Enabled": true,
                  "ReadOnly": false
                },
                {
                  "$type": "Models.Core.Alias, Models",
                  "Name": "Kord",
                  "Children": [],
>>>>>>> 85cf473c
                  "IncludeInDocumentation": true,
                  "Enabled": true,
                  "ReadOnly": false
                },
                {
<<<<<<< HEAD
                  "$type": "Models.PMF.Cultivar, Models",
                  "Command": [
                    "[Phenology].MinimumLeafNumber.FixedValue = 6",
                    "[Phenology].VrnSensitivity.FixedValue = 0",
                    "[Phenology].PpSensitivity.FixedValue = 4",
                    "[Structure].Phyllochron.BasePhyllochron.FixedValue = 100"
                  ],
                  "Name": "Hibred_Mercury",
                  "Children": [
                    {
                      "$type": "Models.Core.Alias, Models",
                      "Name": "Scythe",
                      "Children": [],
                      "IncludeInDocumentation": true,
                      "Enabled": true,
                      "ReadOnly": false
                    },
                    {
                      "$type": "Models.Core.Alias, Models",
                      "Name": "Arrino",
                      "Children": [],
                      "IncludeInDocumentation": true,
                      "Enabled": true,
                      "ReadOnly": false
                    },
                    {
                      "$type": "Models.Core.Alias, Models",
                      "Name": "Bonnie_rock",
                      "Children": [],
                      "IncludeInDocumentation": true,
                      "Enabled": true,
                      "ReadOnly": false
                    },
                    {
                      "$type": "Models.Core.Alias, Models",
                      "Name": "Bowerbird",
                      "Children": [],
                      "IncludeInDocumentation": true,
                      "Enabled": true,
                      "ReadOnly": false
                    },
                    {
                      "$type": "Models.Core.Alias, Models",
                      "Name": "Condo",
                      "Children": [],
                      "IncludeInDocumentation": true,
                      "Enabled": true,
                      "ReadOnly": false
                    },
                    {
                      "$type": "Models.Core.Alias, Models",
                      "Name": "Dart",
                      "Children": [],
                      "IncludeInDocumentation": true,
                      "Enabled": true,
                      "ReadOnly": false
                    },
                    {
                      "$type": "Models.Core.Alias, Models",
                      "Name": "Dollarbird",
                      "Children": [],
                      "IncludeInDocumentation": true,
                      "Enabled": true,
                      "ReadOnly": false
                    },
                    {
                      "$type": "Models.Core.Alias, Models",
                      "Name": "Emurock",
                      "Children": [],
                      "IncludeInDocumentation": true,
                      "Enabled": true,
                      "ReadOnly": false
                    },
                    {
                      "$type": "Models.Core.Alias, Models",
                      "Name": "Hyperno",
                      "Children": [],
                      "IncludeInDocumentation": true,
                      "Enabled": true,
                      "ReadOnly": false
                    },
                    {
                      "$type": "Models.Core.Alias, Models",
                      "Name": "ImposeCLPlus",
                      "Children": [],
                      "IncludeInDocumentation": true,
                      "Enabled": true,
                      "ReadOnly": false
                    },
                    {
                      "$type": "Models.Core.Alias, Models",
                      "Name": "Kalka",
                      "Children": [],
                      "IncludeInDocumentation": true,
                      "Enabled": true,
                      "ReadOnly": false
                    },
                    {
                      "$type": "Models.Core.Alias, Models",
                      "Name": "Kukri",
                      "Children": [],
                      "IncludeInDocumentation": true,
                      "Enabled": true,
                      "ReadOnly": false
                    },
                    {
                      "$type": "Models.Core.Alias, Models",
                      "Name": "Hunter",
                      "Children": [],
                      "IncludeInDocumentation": true,
                      "Enabled": true,
                      "ReadOnly": false
                    },
                    {
                      "$type": "Models.Core.Alias, Models",
                      "Name": "LRPBArrow",
                      "Children": [],
                      "IncludeInDocumentation": true,
                      "Enabled": true,
                      "ReadOnly": false
                    },
                    {
                      "$type": "Models.Core.Alias, Models",
                      "Name": "Ouyen",
                      "Children": [],
                      "IncludeInDocumentation": true,
                      "Enabled": true,
                      "ReadOnly": false
                    },
                    {
                      "$type": "Models.Core.Alias, Models",
                      "Name": "Tamaroi",
                      "Children": [],
                      "IncludeInDocumentation": true,
                      "Enabled": true,
                      "ReadOnly": false
                    },
                    {
                      "$type": "Models.Core.Alias, Models",
                      "Name": "Katana",
                      "Children": [],
                      "IncludeInDocumentation": true,
                      "Enabled": true,
                      "ReadOnly": false
                    },
                    {
                      "$type": "Models.Core.Alias, Models",
                      "Name": "Hume",
                      "Children": [],
                      "IncludeInDocumentation": true,
                      "Enabled": true,
                      "ReadOnly": false
                    },
                    {
                      "$type": "Models.Core.Alias, Models",
                      "Name": "Merinda",
                      "Children": [],
                      "IncludeInDocumentation": true,
                      "Enabled": true,
                      "ReadOnly": false
                    },
                    {
                      "$type": "Models.Core.Alias, Models",
                      "Name": "Wills",
                      "Children": [],
                      "IncludeInDocumentation": true,
                      "Enabled": true,
                      "ReadOnly": false
                    }
                  ],
=======
                  "$type": "Models.Core.Alias, Models",
                  "Name": "Merlin",
                  "Children": [],
>>>>>>> 85cf473c
                  "IncludeInDocumentation": true,
                  "Enabled": true,
                  "ReadOnly": false
                },
                {
                  "$type": "Models.Core.Alias, Models",
                  "Name": "Mitre",
                  "Children": [],
                  "IncludeInDocumentation": true,
                  "Enabled": true,
                  "ReadOnly": false
                },
                {
                  "$type": "Models.Core.Alias, Models",
                  "Name": "Peake",
                  "Children": [],
                  "IncludeInDocumentation": true,
                  "Enabled": true,
                  "ReadOnly": false
                },
                {
                  "$type": "Models.Core.Alias, Models",
                  "Name": "Shield",
                  "Children": [],
                  "IncludeInDocumentation": true,
                  "Enabled": true,
                  "ReadOnly": false
                },
                {
                  "$type": "Models.Core.Alias, Models",
                  "Name": "Spitfire",
                  "Children": [],
                  "IncludeInDocumentation": true,
                  "Enabled": true,
                  "ReadOnly": false
                },
                {
                  "$type": "Models.Core.Alias, Models",
                  "Name": "Sunguard",
                  "Children": [],
                  "IncludeInDocumentation": true,
                  "Enabled": true,
                  "ReadOnly": false
                },
                {
                  "$type": "Models.Core.Alias, Models",
                  "Name": "Sunstate",
                  "Children": [],
                  "IncludeInDocumentation": true,
                  "Enabled": true,
                  "ReadOnly": false
                },
                {
                  "$type": "Models.Core.Alias, Models",
                  "Name": "Yallaroi",
                  "Children": [],
                  "IncludeInDocumentation": true,
                  "Enabled": true,
                  "ReadOnly": false
                },
                {
                  "$type": "Models.Core.Alias, Models",
                  "Name": "Yawa",
                  "Children": [],
                  "IncludeInDocumentation": true,
                  "Enabled": true,
                  "ReadOnly": false
                },
                {
                  "$type": "Models.Core.Alias, Models",
                  "Name": "Yitpi",
                  "Children": [],
                  "IncludeInDocumentation": true,
                  "Enabled": true,
                  "ReadOnly": false
                }
              ],
              "IncludeInDocumentation": true,
              "Enabled": true,
              "ReadOnly": false
            },
            {
              "$type": "Models.PMF.Cultivar, Models",
              "Command": [
                "[Phenology].MinimumLeafNumber.FixedValue = 6",
                "[Phenology].VrnSensitivity.FixedValue = 0",
                "[Phenology].PpSensitivity.FixedValue = 4",
                "[Structure].Phyllochron.BasePhyllochron.FixedValue = 100"
              ],
              "Name": "Hibred_Mercury",
              "Children": [
                {
                  "$type": "Models.Core.Alias, Models",
                  "Name": "Scythe",
                  "Children": [],
                  "IncludeInDocumentation": true,
                  "Enabled": true,
                  "ReadOnly": false
                },
                {
                  "$type": "Models.Core.Alias, Models",
                  "Name": "Arrino",
                  "Children": [],
                  "IncludeInDocumentation": true,
                  "Enabled": true,
                  "ReadOnly": false
                },
                {
                  "$type": "Models.Core.Alias, Models",
                  "Name": "Bonnie_rock",
                  "Children": [],
                  "IncludeInDocumentation": true,
                  "Enabled": true,
                  "ReadOnly": false
                },
                {
                  "$type": "Models.Core.Alias, Models",
                  "Name": "Bowerbird",
                  "Children": [],
                  "IncludeInDocumentation": true,
                  "Enabled": true,
                  "ReadOnly": false
                },
                {
                  "$type": "Models.Core.Alias, Models",
                  "Name": "Condo",
                  "Children": [],
                  "IncludeInDocumentation": true,
                  "Enabled": true,
                  "ReadOnly": false
                },
                {
                  "$type": "Models.Core.Alias, Models",
                  "Name": "Dart",
                  "Children": [],
                  "IncludeInDocumentation": true,
                  "Enabled": true,
                  "ReadOnly": false
                },
                {
                  "$type": "Models.Core.Alias, Models",
                  "Name": "Dollarbird",
                  "Children": [],
                  "IncludeInDocumentation": true,
                  "Enabled": true,
                  "ReadOnly": false
                },
                {
                  "$type": "Models.Core.Alias, Models",
                  "Name": "Emurock",
                  "Children": [],
                  "IncludeInDocumentation": true,
                  "Enabled": true,
                  "ReadOnly": false
                },
                {
                  "$type": "Models.Core.Alias, Models",
                  "Name": "Hyperno",
                  "Children": [],
                  "IncludeInDocumentation": true,
                  "Enabled": true,
                  "ReadOnly": false
                },
                {
                  "$type": "Models.Core.Alias, Models",
                  "Name": "ImposeCLPlus",
                  "Children": [],
                  "IncludeInDocumentation": true,
                  "Enabled": true,
                  "ReadOnly": false
                },
                {
                  "$type": "Models.Core.Alias, Models",
                  "Name": "Kalka",
                  "Children": [],
                  "IncludeInDocumentation": true,
                  "Enabled": true,
                  "ReadOnly": false
                },
                {
                  "$type": "Models.Core.Alias, Models",
                  "Name": "Kirchauff",
                  "Children": [],
                  "IncludeInDocumentation": true,
                  "Enabled": true,
                  "ReadOnly": false
                },
                {
                  "$type": "Models.Core.Alias, Models",
                  "Name": "Kukri",
                  "Children": [],
                  "IncludeInDocumentation": true,
                  "Enabled": true,
                  "ReadOnly": false
                },
                {
                  "$type": "Models.Core.Alias, Models",
                  "Name": "Hunter",
                  "Children": [],
                  "IncludeInDocumentation": true,
                  "Enabled": true,
                  "ReadOnly": false
                },
                {
                  "$type": "Models.Core.Alias, Models",
                  "Name": "LRPBArrow",
                  "Children": [],
                  "IncludeInDocumentation": true,
                  "Enabled": true,
                  "ReadOnly": false
                },
                {
                  "$type": "Models.Core.Alias, Models",
                  "Name": "Mace",
                  "Children": [],
                  "IncludeInDocumentation": true,
                  "Enabled": true,
                  "ReadOnly": false
                },
                {
                  "$type": "Models.Core.Alias, Models",
                  "Name": "Ouyen",
                  "Children": [],
                  "IncludeInDocumentation": true,
                  "Enabled": true,
                  "ReadOnly": false
                },
                {
                  "$type": "Models.Core.Alias, Models",
                  "Name": "Ruby",
                  "Children": [],
                  "IncludeInDocumentation": true,
                  "Enabled": true,
                  "ReadOnly": false
                },
                {
                  "$type": "Models.Core.Alias, Models",
                  "Name": "Tamaroi",
                  "Children": [],
                  "IncludeInDocumentation": true,
                  "Enabled": true,
                  "ReadOnly": false
                },
                {
                  "$type": "Models.Core.Alias, Models",
                  "Name": "Young",
                  "Children": [],
                  "IncludeInDocumentation": true,
                  "Enabled": true,
                  "ReadOnly": false
                },
                {
                  "$type": "Models.Core.Alias, Models",
                  "Name": "Katana",
                  "Children": [],
                  "IncludeInDocumentation": true,
                  "Enabled": true,
                  "ReadOnly": false
                },
                {
                  "$type": "Models.Core.Alias, Models",
                  "Name": "Hume",
                  "Children": [],
                  "IncludeInDocumentation": true,
                  "Enabled": true,
                  "ReadOnly": false
                },
                {
                  "$type": "Models.Core.Alias, Models",
                  "Name": "Merinda",
                  "Children": [],
                  "IncludeInDocumentation": true,
                  "Enabled": true,
                  "ReadOnly": false
                },
                {
                  "$type": "Models.Core.Alias, Models",
                  "Name": "Wills",
                  "Children": [],
                  "IncludeInDocumentation": true,
                  "Enabled": true,
                  "ReadOnly": false
                }
              ],
              "IncludeInDocumentation": true,
              "Enabled": true,
              "ReadOnly": false
            },
            {
              "$type": "Models.PMF.Cultivar, Models",
              "Command": [
                "[Phenology].MinimumLeafNumber.FixedValue = 6",
                "[Phenology].VrnSensitivity.FixedValue = 1",
                "[Phenology].PpSensitivity.FixedValue = 4",
                "[Structure].Phyllochron.BasePhyllochron.FixedValue = 100"
              ],
              "Name": "Janz",
              "Children": [],
              "IncludeInDocumentation": true,
              "Enabled": true,
              "ReadOnly": false
            },
            {
              "$type": "Models.PMF.Cultivar, Models",
              "Command": [
                "[Phenology].MinimumLeafNumber.FixedValue = 8",
                "[Phenology].VrnSensitivity.FixedValue = 0",
                "[Phenology].PpSensitivity.FixedValue = 4",
                "[Structure].Phyllochron.BasePhyllochron.FixedValue = 100"
              ],
              "Name": "Kellalac",
              "Children": [
                {
                  "$type": "Models.Core.Alias, Models",
                  "Name": "Beaufort",
                  "Children": [],
                  "IncludeInDocumentation": true,
                  "Enabled": true,
                  "ReadOnly": false
                },
                {
                  "$type": "Models.Core.Alias, Models",
                  "Name": "Calingiri",
                  "Children": [],
                  "IncludeInDocumentation": true,
                  "Enabled": true,
                  "ReadOnly": false
                },
                {
                  "$type": "Models.Core.Alias, Models",
                  "Name": "Endure",
                  "Children": [],
                  "IncludeInDocumentation": true,
                  "Enabled": true,
                  "ReadOnly": false
                },
                {
                  "$type": "Models.Core.Alias, Models",
                  "Name": "Forrest",
                  "Children": [],
                  "IncludeInDocumentation": true,
                  "Enabled": true,
                  "ReadOnly": false
                },
                {
                  "$type": "Models.Core.Alias, Models",
                  "Name": "Scenario",
                  "Children": [],
                  "IncludeInDocumentation": true,
                  "Enabled": true,
                  "ReadOnly": false
                },
                {
                  "$type": "Models.Core.Alias, Models",
                  "Name": "Zen",
                  "Children": [],
                  "IncludeInDocumentation": true,
                  "Enabled": true,
                  "ReadOnly": false
                }
              ],
              "IncludeInDocumentation": true,
              "Enabled": true,
              "ReadOnly": false
            },
            {
              "$type": "Models.PMF.Cultivar, Models",
              "Command": [
                "[Phenology].MinimumLeafNumber.FixedValue = 8",
                "[Phenology].VrnSensitivity.FixedValue = 0",
                "[Phenology].PpSensitivity.FixedValue = 4",
                "[Structure].Phyllochron.BasePhyllochron.FixedValue = 100"
              ],
              "Name": "Kennedy",
              "Children": [],
              "IncludeInDocumentation": true,
              "Enabled": true,
              "ReadOnly": false
            },
            {
              "$type": "Models.PMF.Cultivar, Models",
              "Command": [
                "[Phenology].MinimumLeafNumber.FixedValue = 6",
                "[Phenology].VrnSensitivity.FixedValue = 0",
                "[Phenology].PpSensitivity.FixedValue = 5",
                "[Structure].Phyllochron.BasePhyllochron.FixedValue = 100"
              ],
              "Name": "Lang",
              "Children": [],
              "IncludeInDocumentation": true,
              "Enabled": true,
              "ReadOnly": false
            },
            {
              "$type": "Models.PMF.Cultivar, Models",
              "Command": [
                "[Phenology].MinimumLeafNumber.FixedValue = 5",
                "[Phenology].VrnSensitivity.FixedValue = 0",
                "[Phenology].PpSensitivity.FixedValue = 4",
                "[Structure].Phyllochron.BasePhyllochron.FixedValue = 100"
              ],
              "Name": "Livingston",
              "Children": [],
              "IncludeInDocumentation": true,
              "Enabled": true,
              "ReadOnly": false
            },
            {
              "$type": "Models.PMF.Cultivar, Models",
              "Command": [
                "[Phenology].MinimumLeafNumber.FixedValue = 6",
                "[Phenology].VrnSensitivity.FixedValue = 0",
                "[Phenology].PpSensitivity.FixedValue = 4",
                "[Structure].Phyllochron.BasePhyllochron.FixedValue = 100"
              ],
              "Name": "Lincoln",
              "Children": [
                {
                  "$type": "Models.Core.Alias, Models",
                  "Name": "Crusader",
                  "Children": [],
                  "IncludeInDocumentation": true,
                  "Enabled": true,
                  "ReadOnly": false
                }
              ],
              "IncludeInDocumentation": true,
              "Enabled": true,
              "ReadOnly": false
            },
            {
              "$type": "Models.PMF.Cultivar, Models",
              "Command": [
                "[Phenology].MinimumLeafNumber.FixedValue = 6",
                "[Phenology].VrnSensitivity.FixedValue = 0",
                "[Phenology].PpSensitivity.FixedValue = 4",
                "[Structure].Phyllochron.BasePhyllochron.FixedValue = 100"
              ],
              "Name": "Mace",
              "Children": [],
              "IncludeInDocumentation": true,
              "Enabled": true,
              "ReadOnly": false
            },
            {
              "$type": "Models.PMF.Cultivar, Models",
              "Command": [
                "[Phenology].MinimumLeafNumber.FixedValue = 7",
                "[Phenology].VrnSensitivity.FixedValue = 5",
                "[Phenology].PpSensitivity.FixedValue = 5",
                "[Phenology].HeadEmergenceLongDayBase.FixedValue = 3.5 ",
                "[Structure].Phyllochron.BasePhyllochron.FixedValue = 100"
              ],
              "Name": "MacKellar",
              "Children": [
                {
                  "$type": "Models.Core.Alias, Models",
                  "Name": "Adagio",
                  "Children": [],
                  "IncludeInDocumentation": true,
                  "Enabled": true,
                  "ReadOnly": false
                },
                {
                  "$type": "Models.Core.Alias, Models",
                  "Name": "Brennan",
                  "Children": [],
                  "IncludeInDocumentation": true,
                  "Enabled": true,
                  "ReadOnly": false
                },
                {
                  "$type": "Models.Core.Alias, Models",
                  "Name": "Declic",
                  "Children": [],
                  "IncludeInDocumentation": true,
                  "Enabled": true,
                  "ReadOnly": false
                },
                {
                  "$type": "Models.Core.Alias, Models",
                  "Name": "Revenue",
                  "Children": [],
                  "IncludeInDocumentation": true,
                  "Enabled": true,
                  "ReadOnly": false
                }
              ],
              "IncludeInDocumentation": true,
              "Enabled": true,
              "ReadOnly": false
            },
            {
              "$type": "Models.PMF.Cultivar, Models",
              "Command": [
                "[Phenology].MinimumLeafNumber.FixedValue = 7",
                "[Phenology].VrnSensitivity.FixedValue = 1",
                "[Phenology].PpSensitivity.FixedValue = 4",
                "[Structure].Phyllochron.BasePhyllochron.FixedValue = 100",
                "[Grain].NumberFunction.GrainNumber.GrainsPerGramOfStem.FixedValue = 22"
              ],
              "Name": "Matong",
              "Children": [],
              "IncludeInDocumentation": true,
              "Enabled": true,
              "ReadOnly": false
            },
            {
              "$type": "Models.PMF.Cultivar, Models",
              "Command": [
                "[Phenology].MinimumLeafNumber.FixedValue = 8",
                "[Phenology].VrnSensitivity.FixedValue = 0",
                "[Phenology].PpSensitivity.FixedValue = 5",
                "[Structure].Phyllochron.BasePhyllochron.FixedValue = 90"
              ],
              "Name": "McCubbin",
              "Children": [],
              "IncludeInDocumentation": true,
              "Enabled": true,
              "ReadOnly": false
            },
            {
              "$type": "Models.PMF.Cultivar, Models",
              "Command": [
                "[Phenology].MinimumLeafNumber.FixedValue = 7",
                "[Phenology].VrnSensitivity.FixedValue = 0",
                "[Phenology].PpSensitivity.FixedValue = 4",
                "[Phenology].HeadEmergenceLongDayBase.FixedValue = 3.5",
                "[Structure].Phyllochron.BasePhyllochron.FixedValue = 80"
              ],
              "Name": "Mercury",
              "Children": [],
              "IncludeInDocumentation": true,
              "Enabled": true,
              "ReadOnly": false
            },
            {
              "$type": "Models.PMF.Cultivar, Models",
              "Command": [
                "[Phenology].MinimumLeafNumber.FixedValue = 8",
                "[Phenology].VrnSensitivity.FixedValue = 0",
                "[Phenology].PpSensitivity.FixedValue = 4",
                "[Structure].Phyllochron.BasePhyllochron.FixedValue = 100"
              ],
              "Name": "Ruby",
              "Children": [],
              "IncludeInDocumentation": true,
              "Enabled": true,
              "ReadOnly": false
            },
            {
              "$type": "Models.PMF.Cultivar, Models",
              "Command": [
                "[Phenology].MinimumLeafNumber.FixedValue = 7",
                "[Phenology].VrnSensitivity.FixedValue = 0",
                "[Phenology].PpSensitivity.FixedValue = 4",
                "[Structure].Phyllochron.BasePhyllochron.FixedValue = 100",
                "[Grain].MaximumPotentialGrainSize.FixedValue = 0.045"
              ],
              "Name": "Spear",
              "Children": [],
              "IncludeInDocumentation": true,
              "Enabled": true,
              "ReadOnly": false
            },
            {
              "$type": "Models.PMF.Cultivar, Models",
              "Command": [
                "[Phenology].MinimumLeafNumber.FixedValue = 7",
                "[Phenology].VrnSensitivity.FixedValue = 0",
                "[Phenology].PpSensitivity.FixedValue = 5",
                "[Structure].Phyllochron.BasePhyllochron.FixedValue = 100"
              ],
              "Name": "Sunbri",
              "Children": [],
              "IncludeInDocumentation": true,
              "Enabled": true,
              "ReadOnly": false
            },
            {
              "$type": "Models.PMF.Cultivar, Models",
              "Command": [
                "[Phenology].MinimumLeafNumber.FixedValue = 6.5",
                "[Phenology].VrnSensitivity.FixedValue = 0",
                "[Phenology].PpSensitivity.FixedValue = 3.5",
                "[Phenology].HeadEmergencePpSensitivity.FixedValue = 4",
                "[Structure].Phyllochron.BasePhyllochron.FixedValue = 100"
              ],
              "Name": "Sunco",
              "Children": [
                {
                  "$type": "Models.Core.Alias, Models",
                  "Name": "Advantage",
                  "Children": [],
                  "IncludeInDocumentation": true,
                  "Enabled": true,
                  "ReadOnly": false
                },
                {
                  "$type": "Models.Core.Alias, Models",
                  "Name": "Bellaroi",
                  "Children": [],
                  "IncludeInDocumentation": true,
                  "Enabled": true,
                  "ReadOnly": false
                },
                {
                  "$type": "Models.Core.Alias, Models",
                  "Name": "Caparoi",
                  "Children": [],
                  "IncludeInDocumentation": true,
                  "Enabled": true,
                  "ReadOnly": false
                },
                {
                  "$type": "Models.Core.Alias, Models",
                  "Name": "Ellison",
                  "Children": [],
                  "IncludeInDocumentation": true,
                  "Enabled": true,
                  "ReadOnly": false
                },
                {
                  "$type": "Models.Core.Alias, Models",
                  "Name": "Suntop",
                  "Children": [],
                  "IncludeInDocumentation": true,
                  "Enabled": true,
                  "ReadOnly": false
                }
              ],
              "IncludeInDocumentation": true,
              "Enabled": true,
              "ReadOnly": false
            },
            {
              "$type": "Models.PMF.Cultivar, Models",
              "Command": [
                "[Phenology].MinimumLeafNumber.FixedValue = 8",
                "[Phenology].VrnSensitivity.FixedValue = 0",
                "[Phenology].PpSensitivity.FixedValue = 4",
                "[Structure].Phyllochron.BasePhyllochron.FixedValue = 100"
              ],
              "Name": "Ventura",
              "Children": [],
              "IncludeInDocumentation": true,
              "Enabled": true,
              "ReadOnly": false
            },
            {
              "$type": "Models.PMF.Cultivar, Models",
              "Command": [
                "[Phenology].MinimumLeafNumber.FixedValue = 8",
                "[Phenology].VrnSensitivity.FixedValue = 0",
                "[Phenology].PpSensitivity.FixedValue = 4",
                "[Structure].Phyllochron.BasePhyllochron.FixedValue = 100"
              ],
              "Name": "Wedgetail",
              "Children": [
                {
                  "$type": "Models.Core.Alias, Models",
                  "Name": "Lorikeet",
                  "Children": [],
                  "IncludeInDocumentation": true,
                  "Enabled": true,
                  "ReadOnly": false
                },
                {
                  "$type": "Models.Core.Alias, Models",
                  "Name": "Rosella",
                  "Children": [],
                  "IncludeInDocumentation": true,
                  "Enabled": true,
                  "ReadOnly": false
                },
                {
                  "$type": "Models.Core.Alias, Models",
                  "Name": "Whistler",
                  "Children": [],
                  "IncludeInDocumentation": true,
                  "Enabled": true,
                  "ReadOnly": false
                },
                {
                  "$type": "Models.Core.Alias, Models",
                  "Name": "Wylah",
                  "Children": [],
                  "IncludeInDocumentation": true,
                  "Enabled": true,
                  "ReadOnly": false
                },
                {
                  "$type": "Models.Core.Alias, Models",
                  "Name": "Eaglehawk",
                  "Children": [],
                  "IncludeInDocumentation": true,
                  "Enabled": true,
                  "ReadOnly": false
                }
              ],
              "IncludeInDocumentation": true,
              "Enabled": true,
              "ReadOnly": false
            },
            {
              "$type": "Models.PMF.Cultivar, Models",
              "Command": [
                "[Phenology].MinimumLeafNumber.FixedValue = 5",
                "[Phenology].VrnSensitivity.FixedValue = 0",
                "[Phenology].PpSensitivity.FixedValue = 4",
                "[Structure].Phyllochron.BasePhyllochron.FixedValue = 100"
              ],
              "Name": "Westonia",
              "Children": [],
              "IncludeInDocumentation": true,
              "Enabled": true,
              "ReadOnly": false
            },
            {
              "$type": "Models.PMF.Cultivar, Models",
              "Command": [
                "[Phenology].MinimumLeafNumber.FixedValue = 6",
                "[Phenology].VrnSensitivity.FixedValue = 0",
                "[Phenology].PpSensitivity.FixedValue = 4",
                "[Structure].Phyllochron.BasePhyllochron.FixedValue = 100",
                "[Grain].NumberFunction.GrainNumber.GrainsPerGramOfStem.FixedValue = 20",
                "[Grain].MaximumPotentialGrainSize.FixedValue = 0.045"
              ],
              "Name": "Wilgoyne",
              "Children": [],
              "IncludeInDocumentation": true,
              "Enabled": true,
              "ReadOnly": false
            },
            {
              "$type": "Models.PMF.Cultivar, Models",
              "Command": [
                "[Phenology].MinimumLeafNumber.FixedValue = 8",
                "[Phenology].VrnSensitivity.FixedValue = 0",
                "[Phenology].PpSensitivity.FixedValue = 4",
                "[Structure].Phyllochron.BasePhyllochron.FixedValue = 100"
              ],
              "Name": "Wyalkatchem",
              "Children": [],
              "IncludeInDocumentation": true,
              "Enabled": true,
              "ReadOnly": false
            },
            {
              "$type": "Models.PMF.Cultivar, Models",
              "Command": [
                "[Phenology].MinimumLeafNumber.FixedValue = 8",
                "[Phenology].VrnSensitivity.FixedValue = 0",
                "[Phenology].PpSensitivity.FixedValue = 5",
                "[Phenology].HeadEmergenceLongDayBase.FixedValue = 2.5",
                "[Phenology].HeadEmergencePpSensitivity.FixedValue = 5",
                "[Structure].Phyllochron.BasePhyllochron.FixedValue = 80"
              ],
              "Name": "Yitpi",
              "Children": [],
              "IncludeInDocumentation": true,
              "Enabled": true,
              "ReadOnly": false
            },
            {
              "$type": "Models.PMF.Cultivar, Models",
              "Command": [
                "[Phenology].MinimumLeafNumber.FixedValue = 8",
                "[Phenology].VrnSensitivity.FixedValue = 0",
                "[Phenology].PpSensitivity.FixedValue = 4",
                "[Structure].Phyllochron.BasePhyllochron.FixedValue = 100"
              ],
              "Name": "Young",
              "Children": [],
              "IncludeInDocumentation": true,
              "Enabled": true,
              "ReadOnly": false
            },
            {
              "$type": "Models.PMF.Cultivar, Models",
              "Command": [
                "[Phenology].MinimumLeafNumber.FixedValue = 6.3",
                "[Phenology].PpSensitivity.FixedValue = 1.7",
                "[Phenology].VrnSensitivity.FixedValue = 5.0"
              ],
              "Name": "Scepter",
              "Children": [],
              "IncludeInDocumentation": true,
              "Enabled": true,
              "ReadOnly": false
            },
            {
              "$type": "Models.PMF.Cultivar, Models",
              "Command": [
                "[Phenology].MinimumLeafNumber.FixedValue = 5.7",
                "[Phenology].PpSensitivity.FixedValue = 5.3",
                "[Phenology].VrnSensitivity.FixedValue = 2.3"
              ],
              "Name": "Cutlass",
              "Children": [],
              "IncludeInDocumentation": true,
              "Enabled": true,
              "ReadOnly": false
            },
            {
              "$type": "Models.PMF.Cultivar, Models",
              "Command": [
                "[Phenology].MinimumLeafNumber.FixedValue = 8.0",
                "[Phenology].PpSensitivity.FixedValue = 1.7",
                "[Phenology].VrnSensitivity.FixedValue = 8.0"
              ],
              "Name": "Longsword",
              "Children": [],
              "IncludeInDocumentation": true,
              "Enabled": true,
              "ReadOnly": false
            },
            {
              "$type": "Models.PMF.Cultivar, Models",
              "Command": [
                "[Phenology].MinimumLeafNumber.FixedValue = 7.3",
                "[Phenology].PpSensitivity.FixedValue = 0.0",
                "[Phenology].VrnSensitivity.FixedValue = 6.3"
              ],
              "Name": "CSIROW007",
              "Children": [],
              "IncludeInDocumentation": true,
              "Enabled": true,
              "ReadOnly": false
            },
            {
              "$type": "Models.PMF.Cultivar, Models",
              "Command": [
                "[Phenology].MinimumLeafNumber.FixedValue = 7.0",
                "[Phenology].PpSensitivity.FixedValue = 1.7",
                "[Phenology].VrnSensitivity.FixedValue = 5.3"
              ],
              "Name": "CSIROW023",
              "Children": [],
              "IncludeInDocumentation": true,
              "Enabled": true,
              "ReadOnly": false
            },
            {
              "$type": "Models.PMF.Cultivar, Models",
              "Command": [
                "[Phenology].MinimumLeafNumber.FixedValue = 7.7",
                "[Phenology].PpSensitivity.FixedValue = 1.3",
                "[Phenology].VrnSensitivity.FixedValue = 6.3"
              ],
              "Name": "CSIROW073",
              "Children": [],
              "IncludeInDocumentation": true,
              "Enabled": true,
              "ReadOnly": false
            }
          ],
          "IncludeInDocumentation": true,
          "Enabled": true,
          "ReadOnly": false
        },
        {
          "$type": "Models.PMF.CultivarFolder, Models",
          "Name": "Turkey",
          "Children": [
            {
              "$type": "Models.PMF.Cultivar, Models",
              "Command": [
                "[Phenology].MinimumLeafNumber.FixedValue = 7",
                "[Phenology].VrnSensitivity.FixedValue = 4",
                "[Phenology].PpSensitivity.FixedValue = 4",
                "[Structure].Phyllochron.BasePhyllochron.FixedValue = 100",
                "[Grain].NumberFunction.GrainNumber.GrainsPerGramOfStem.FixedValue = 16",
                "[Grain].MaximumPotentialGrainSize.FixedValue = 0.050",
                "[Grain].MaximumNConc.FixedValue = 0.026",
                "[Phenology].GrainFilling.Target.FixedValue = 450",
                "[Stem].DMRetranslocationFactor.ReproductiveGrowth.DMRetranslocationFactor.FixedValue = 0.2",
                "[Stem].DMDemands.Structural.StructuralFraction.VegetativeGrowth.Fraction.FixedValue = 0.6",
                "[Leaf].ExtinctionCoeff.VegetativePhase.FixedValue = 0.8"
              ],
              "Name": "Konya",
              "Children": [],
              "IncludeInDocumentation": true,
              "Enabled": true,
              "ReadOnly": false
            }
          ],
          "IncludeInDocumentation": true,
          "Enabled": true,
          "ReadOnly": false
        },
        {
          "$type": "Models.PMF.CultivarFolder, Models",
          "Name": "China",
          "Children": [
            {
              "$type": "Models.PMF.Cultivar, Models",
              "Command": [
                "[Phenology].MinimumLeafNumber.FixedValue = 7",
                "[Phenology].VrnSensitivity.FixedValue = 5",
                "[Phenology].PpSensitivity.FixedValue = 3",
                "[Structure].Phyllochron.BasePhyllochron.FixedValue = 100"
              ],
              "Name": "Keyu13",
              "Children": [],
              "IncludeInDocumentation": true,
              "Enabled": true,
              "ReadOnly": false
            }
          ],
          "IncludeInDocumentation": true,
          "Enabled": true,
          "ReadOnly": false
        },
        {
          "$type": "Models.PMF.CultivarFolder, Models",
          "Name": "USA",
          "Children": [
            {
              "$type": "Models.PMF.Cultivar, Models",
              "Command": [
                "[Phenology].MinimumLeafNumber.FixedValue = 6",
                "[Phenology].VrnSensitivity.FixedValue = 0",
                "[Phenology].PpSensitivity.FixedValue = 4",
                "[Structure].Phyllochron.BasePhyllochron.FixedValue = 90",
                "[Leaf].CohortParameters.MaxArea.AreaLargestLeaves.FixedValue = 4000"
              ],
              "Name": "Yecora",
              "Children": [],
              "IncludeInDocumentation": true,
              "Enabled": true,
              "ReadOnly": false
            },
            {
              "$type": "Models.PMF.Cultivar, Models",
              "Command": [
                "[Phenology].MinimumLeafNumber.FixedValue = 7",
                "[Phenology].VrnSensitivity.FixedValue = 6",
                "[Phenology].PpSensitivity.FixedValue = 4",
                "[Grain].NumberFunction.GrainNumber.GrainsPerGramOfStem.FixedValue = 18",
                "[Grain].MaximumNConc.FixedValue = 0.02"
              ],
              "Name": "Rex",
              "Children": [],
              "IncludeInDocumentation": true,
              "Enabled": true,
              "ReadOnly": false
            },
            {
              "$type": "Models.PMF.Cultivar, Models",
              "Command": [
                "[Phenology].MinimumLeafNumber.FixedValue = 7",
                "[Phenology].VrnSensitivity.FixedValue = 6",
                "[Phenology].PpSensitivity.FixedValue = 4",
                "[Grain].NumberFunction.GrainNumber.GrainsPerGramOfStem.FixedValue = 20",
                "[Grain].MaximumNConc.FixedValue = 0.02"
              ],
              "Name": "Nugaines",
              "Children": [],
              "IncludeInDocumentation": true,
              "Enabled": true,
              "ReadOnly": false
            },
            {
              "$type": "Models.PMF.Cultivar, Models",
              "Command": [
                "[Phenology].MinimumLeafNumber.FixedValue = 7",
                "[Phenology].VrnSensitivity.FixedValue = 6",
                "[Phenology].PpSensitivity.FixedValue = 4",
                "[Grain].NumberFunction.GrainNumber.GrainsPerGramOfStem.FixedValue = 22",
                "[Grain].MaximumNConc.FixedValue = 0.02"
              ],
              "Name": "Hyslop",
              "Children": [],
              "IncludeInDocumentation": true,
              "Enabled": true,
              "ReadOnly": false
            },
            {
              "$type": "Models.PMF.Cultivar, Models",
              "Command": [
                "[Phenology].MinimumLeafNumber.FixedValue = 7",
                "[Phenology].VrnSensitivity.FixedValue = 6",
                "[Phenology].PpSensitivity.FixedValue = 4",
                "[Grain].NumberFunction.GrainNumber.GrainsPerGramOfStem.FixedValue = 25",
                "[Grain].MaximumNConc.FixedValue = 0.02"
              ],
              "Name": "Stephens",
              "Children": [],
              "IncludeInDocumentation": true,
              "Enabled": true,
              "ReadOnly": false
            }
          ],
          "IncludeInDocumentation": true,
          "Enabled": true,
          "ReadOnly": false
        },
        {
          "$type": "Models.PMF.CultivarFolder, Models",
          "Name": "Europe",
          "Children": [
            {
              "$type": "Models.PMF.Cultivar, Models",
              "Command": [
                "[Phenology].MinimumLeafNumber.FixedValue = 9",
                "[Phenology].VrnSensitivity.FixedValue = 7",
                "[Phenology].PpSensitivity.FixedValue = 3",
                "[Phenology].HeadEmergencePpSensitivity.FixedValue = 3",
                "[Structure].Phyllochron.BasePhyllochron.FixedValue = 100",
                "[Leaf].ExtinctionCoeff.VegetativePhase.FixedValue = 0.8"
              ],
              "Name": "Dekan",
              "Children": [],
              "IncludeInDocumentation": true,
              "Enabled": true,
              "ReadOnly": false
            },
            {
              "$type": "Models.PMF.Cultivar, Models",
              "Command": [
                "[Phenology].MinimumLeafNumber.FixedValue = 9",
                "[Phenology].VrnSensitivity.FixedValue = 7",
                "[Phenology].PpSensitivity.FixedValue = 3",
                "[Phenology].HeadEmergencePpSensitivity.FixedValue = 3",
                "[Structure].Phyllochron.BasePhyllochron.FixedValue = 100",
                "[Leaf].ExtinctionCoeff.VegetativePhase.FixedValue = 0.8"
              ],
              "Name": "Rosario",
              "Children": [],
              "IncludeInDocumentation": true,
              "Enabled": true,
              "ReadOnly": false
            },
            {
              "$type": "Models.PMF.Cultivar, Models",
              "Command": [
                "[Phenology].MinimumLeafNumber.FixedValue = 9",
                "[Phenology].VrnSensitivity.FixedValue = 7",
                "[Phenology].PpSensitivity.FixedValue = 3",
                "[Phenology].HeadEmergencePpSensitivity.FixedValue = 3",
                "[Structure].Phyllochron.BasePhyllochron.FixedValue = 100",
                "[Leaf].ExtinctionCoeff.VegetativePhase.FixedValue = 0.8"
              ],
              "Name": "Ararat",
              "Children": [],
              "IncludeInDocumentation": true,
              "Enabled": true,
              "ReadOnly": false
            },
            {
              "$type": "Models.PMF.Cultivar, Models",
              "Command": [
                "[Phenology].MinimumLeafNumber.FixedValue = 9",
                "[Phenology].VrnSensitivity.FixedValue = 0",
                "[Phenology].PpSensitivity.FixedValue = 0",
                "[Structure].Phyllochron.BasePhyllochron.FixedValue = 90"
              ],
              "Name": "Tybalt",
              "Children": [],
              "IncludeInDocumentation": true,
              "Enabled": true,
              "ReadOnly": false
            }
          ],
          "IncludeInDocumentation": true,
          "Enabled": true,
          "ReadOnly": false
        },
        {
          "$type": "Models.PMF.CultivarFolder, Models",
          "Name": "Africa",
          "Children": [
            {
              "$type": "Models.PMF.Cultivar, Models",
              "Command": [
                "[Phenology].MinimumLeafNumber.FixedValue = 7",
                "[Phenology].VrnSensitivity.FixedValue = 0",
                "[Phenology].PpSensitivity.FixedValue = 3",
                "[Structure].Phyllochron.BasePhyllochron.FixedValue = 100",
                "[Grain].NumberFunction.GrainNumber.GrainsPerGramOfStem.FixedValue = 17",
                "[Phenology].GrainFilling.Target.FixedValue = 350"
              ],
              "Name": "HAR1685",
              "Children": [],
              "IncludeInDocumentation": true,
              "Enabled": true,
              "ReadOnly": false
            }
          ],
          "IncludeInDocumentation": true,
          "Enabled": true,
          "ReadOnly": false
        },
        {
          "$type": "Models.PMF.CultivarFolder, Models",
          "Name": "Iran",
          "Children": [
            {
              "$type": "Models.PMF.Cultivar, Models",
              "Command": [
                "[Phenology].MinimumLeafNumber.FixedValue = 7",
                "[Phenology].VrnSensitivity.FixedValue = 0",
                "[Phenology].PpSensitivity.FixedValue = 4",
                "[Structure].Phyllochron.BasePhyllochron.FixedValue = 100"
              ],
              "Name": "Gorgan",
              "Children": [],
              "IncludeInDocumentation": true,
              "Enabled": true,
              "ReadOnly": false
            }
          ],
          "IncludeInDocumentation": true,
          "Enabled": true,
          "ReadOnly": false
        }
      ],
      "IncludeInDocumentation": true,
      "Enabled": true,
      "ReadOnly": false
    }
  ],
  "IncludeInDocumentation": true,
  "Enabled": true,
  "ReadOnly": false
}  ],
  "IncludeInDocumentation": true,
  "Enabled": true,
  "ReadOnly": false
}<|MERGE_RESOLUTION|>--- conflicted
+++ resolved
@@ -7299,226 +7299,6 @@
                   "ReadOnly": false
                 },
                 {
-<<<<<<< HEAD
-                  "$type": "Models.PMF.Cultivar, Models",
-                  "Command": [
-                    "[Phenology].MinimumLeafNumber.FixedValue = 6",
-                    "[Phenology].VrnSensitivity.FixedValue = 0",
-                    "[Phenology].PpSensitivity.FixedValue = 4",
-                    "[Structure].Phyllochron.BasePhyllochron.FixedValue = 100"
-                  ],
-                  "Name": "Cunningham",
-                  "Children": [
-                    {
-                      "$type": "Models.Core.Alias, Models",
-                      "Name": "Anlace",
-                      "Children": [],
-                      "IncludeInDocumentation": true,
-                      "Enabled": true,
-                      "ReadOnly": false
-                    },
-                    {
-                      "$type": "Models.Core.Alias, Models",
-                      "Name": "Arrivato",
-                      "Children": [],
-                      "IncludeInDocumentation": true,
-                      "Enabled": true,
-                      "ReadOnly": false
-                    },
-                    {
-                      "$type": "Models.Core.Alias, Models",
-                      "Name": "Babbler",
-                      "Children": [],
-                      "IncludeInDocumentation": true,
-                      "Enabled": true,
-                      "ReadOnly": false
-                    },
-                    {
-                      "$type": "Models.Core.Alias, Models",
-                      "Name": "Barham",
-                      "Children": [],
-                      "IncludeInDocumentation": true,
-                      "Enabled": true,
-                      "ReadOnly": false
-                    },
-                    {
-                      "$type": "Models.Core.Alias, Models",
-                      "Name": "Baxter",
-                      "Children": [],
-                      "IncludeInDocumentation": true,
-                      "Enabled": true,
-                      "ReadOnly": false
-                    },
-                    {
-                      "$type": "Models.Core.Alias, Models",
-                      "Name": "Bowie",
-                      "Children": [],
-                      "IncludeInDocumentation": true,
-                      "Enabled": true,
-                      "ReadOnly": false
-                    },
-                    {
-                      "$type": "Models.Core.Alias, Models",
-                      "Name": "Buckley",
-                      "Children": [],
-                      "IncludeInDocumentation": true,
-                      "Enabled": true,
-                      "ReadOnly": false
-                    },
-                    {
-                      "$type": "Models.Core.Alias, Models",
-                      "Name": "Burunga",
-                      "Children": [],
-                      "IncludeInDocumentation": true,
-                      "Enabled": true,
-                      "ReadOnly": false
-                    },
-                    {
-                      "$type": "Models.Core.Alias, Models",
-                      "Name": "Camm",
-                      "Children": [],
-                      "IncludeInDocumentation": true,
-                      "Enabled": true,
-                      "ReadOnly": false
-                    },
-                    {
-                      "$type": "Models.Core.Alias, Models",
-                      "Name": "Carinya",
-                      "Children": [],
-                      "IncludeInDocumentation": true,
-                      "Enabled": true,
-                      "ReadOnly": false
-                    },
-                    {
-                      "$type": "Models.Core.Alias, Models",
-                      "Name": "ChiefCLPlus",
-                      "Children": [],
-                      "IncludeInDocumentation": true,
-                      "Enabled": true,
-                      "ReadOnly": false
-                    },
-                    {
-                      "$type": "Models.Core.Alias, Models",
-                      "Name": "CLF_Janz",
-                      "Children": [],
-                      "IncludeInDocumentation": true,
-                      "Enabled": true,
-                      "ReadOnly": false
-                    },
-                    {
-                      "$type": "Models.Core.Alias, Models",
-                      "Name": "Dagger",
-                      "Children": [],
-                      "IncludeInDocumentation": true,
-                      "Enabled": true,
-                      "ReadOnly": false
-                    },
-                    {
-                      "$type": "Models.Core.Alias, Models",
-                      "Name": "DBAAurora",
-                      "Children": [],
-                      "IncludeInDocumentation": true,
-                      "Enabled": true,
-                      "ReadOnly": false
-                    },
-                    {
-                      "$type": "Models.Core.Alias, Models",
-                      "Name": "ElmoreCLPlus",
-                      "Children": [],
-                      "IncludeInDocumentation": true,
-                      "Enabled": true,
-                      "ReadOnly": false
-                    },
-                    {
-                      "$type": "Models.Core.Alias, Models",
-                      "Name": "Espada",
-                      "Children": [],
-                      "IncludeInDocumentation": true,
-                      "Enabled": true,
-                      "ReadOnly": false
-                    },
-                    {
-                      "$type": "Models.Core.Alias, Models",
-                      "Name": "Frame",
-                      "Children": [],
-                      "IncludeInDocumentation": true,
-                      "Enabled": true,
-                      "ReadOnly": false
-                    },
-                    {
-                      "$type": "Models.Core.Alias, Models",
-                      "Name": "Gazelle",
-                      "Children": [],
-                      "IncludeInDocumentation": true,
-                      "Enabled": true,
-                      "ReadOnly": false
-                    },
-                    {
-                      "$type": "Models.Core.Alias, Models",
-                      "Name": "Halberd",
-                      "Children": [],
-                      "IncludeInDocumentation": true,
-                      "Enabled": true,
-                      "ReadOnly": false
-                    },
-                    {
-                      "$type": "Models.Core.Alias, Models",
-                      "Name": "Hybrid_Meteor",
-                      "Children": [],
-                      "IncludeInDocumentation": true,
-                      "Enabled": true,
-                      "ReadOnly": false
-                    },
-                    {
-                      "$type": "Models.Core.Alias, Models",
-                      "Name": "JusticaCLPlus",
-                      "Children": [],
-                      "IncludeInDocumentation": true,
-                      "Enabled": true,
-                      "ReadOnly": false
-                    },
-                    {
-                      "$type": "Models.Core.Alias, Models",
-                      "Name": "Preston",
-                      "Children": [],
-                      "IncludeInDocumentation": true,
-                      "Enabled": true,
-                      "ReadOnly": false
-                    },
-                    {
-                      "$type": "Models.Core.Alias, Models",
-                      "Name": "Saphire",
-                      "Children": [],
-                      "IncludeInDocumentation": true,
-                      "Enabled": true,
-                      "ReadOnly": false
-                    },
-                    {
-                      "$type": "Models.Core.Alias, Models",
-                      "Name": "Scout",
-                      "Children": [],
-                      "IncludeInDocumentation": true,
-                      "Enabled": true,
-                      "ReadOnly": false
-                    },
-                    {
-                      "$type": "Models.Core.Alias, Models",
-                      "Name": "Stiletto",
-                      "Children": [],
-                      "IncludeInDocumentation": true,
-                      "Enabled": true,
-                      "ReadOnly": false
-                    },
-                    {
-                      "$type": "Models.Core.Alias, Models",
-                      "Name": "Wallup",
-                      "Children": [],
-                      "IncludeInDocumentation": true,
-                      "Enabled": true,
-                      "ReadOnly": false
-                    }
-                  ],
-=======
                   "$type": "Models.Core.Alias, Models",
                   "Name": "Harper",
                   "Children": [],
@@ -7530,7 +7310,6 @@
                   "$type": "Models.Core.Alias, Models",
                   "Name": "Krichauff",
                   "Children": [],
->>>>>>> 85cf473c
                   "IncludeInDocumentation": true,
                   "Enabled": true,
                   "ReadOnly": false
@@ -7836,203 +7615,6 @@
                   "ReadOnly": false
                 },
                 {
-<<<<<<< HEAD
-                  "$type": "Models.PMF.Cultivar, Models",
-                  "Command": [
-                    "[Phenology].MinimumLeafNumber.FixedValue = 6",
-                    "[Phenology].VrnSensitivity.FixedValue = 0",
-                    "[Phenology].PpSensitivity.FixedValue = 5",
-                    "[Structure].Phyllochron.BasePhyllochron.FixedValue = 100",
-                    "[Grain].MaximumPotentialGrainSize.FixedValue = 0.041"
-                  ],
-                  "Name": "Hartog",
-                  "Children": [
-                    {
-                      "$type": "Models.Core.Alias, Models",
-                      "Name": "Annuello",
-                      "Children": [],
-                      "IncludeInDocumentation": true,
-                      "Enabled": true,
-                      "ReadOnly": false
-                    },
-                    {
-                      "$type": "Models.Core.Alias, Models",
-                      "Name": "Carnamah",
-                      "Children": [],
-                      "IncludeInDocumentation": true,
-                      "Enabled": true,
-                      "ReadOnly": false
-                    },
-                    {
-                      "$type": "Models.Core.Alias, Models",
-                      "Name": "Catalina",
-                      "Children": [],
-                      "IncludeInDocumentation": true,
-                      "Enabled": true,
-                      "ReadOnly": false
-                    },
-                    {
-                      "$type": "Models.Core.Alias, Models",
-                      "Name": "CLF_Stiletto",
-                      "Children": [],
-                      "IncludeInDocumentation": true,
-                      "Enabled": true,
-                      "ReadOnly": false
-                    },
-                    {
-                      "$type": "Models.Core.Alias, Models",
-                      "Name": "Cobra",
-                      "Children": [],
-                      "IncludeInDocumentation": true,
-                      "Enabled": true,
-                      "ReadOnly": false
-                    },
-                    {
-                      "$type": "Models.Core.Alias, Models",
-                      "Name": "Corack",
-                      "Children": [],
-                      "IncludeInDocumentation": true,
-                      "Enabled": true,
-                      "ReadOnly": false
-                    },
-                    {
-                      "$type": "Models.Core.Alias, Models",
-                      "Name": "Correll",
-                      "Children": [],
-                      "IncludeInDocumentation": true,
-                      "Enabled": true,
-                      "ReadOnly": false
-                    },
-                    {
-                      "$type": "Models.Core.Alias, Models",
-                      "Name": "Diamondbird",
-                      "Children": [],
-                      "IncludeInDocumentation": true,
-                      "Enabled": true,
-                      "ReadOnly": false
-                    },
-                    {
-                      "$type": "Models.Core.Alias, Models",
-                      "Name": "Goroke",
-                      "Children": [],
-                      "IncludeInDocumentation": true,
-                      "Enabled": true,
-                      "ReadOnly": false
-                    },
-                    {
-                      "$type": "Models.Core.Alias, Models",
-                      "Name": "GrenadeCLPlus",
-                      "Children": [],
-                      "IncludeInDocumentation": true,
-                      "Enabled": true,
-                      "ReadOnly": false
-                    },
-                    {
-                      "$type": "Models.Core.Alias, Models",
-                      "Name": "Guardian",
-                      "Children": [],
-                      "IncludeInDocumentation": true,
-                      "Enabled": true,
-                      "ReadOnly": false
-                    },
-                    {
-                      "$type": "Models.Core.Alias, Models",
-                      "Name": "Impala",
-                      "Children": [],
-                      "IncludeInDocumentation": true,
-                      "Enabled": true,
-                      "ReadOnly": false
-                    },
-                    {
-                      "$type": "Models.Core.Alias, Models",
-                      "Name": "Justica",
-                      "Children": [],
-                      "IncludeInDocumentation": true,
-                      "Enabled": true,
-                      "ReadOnly": false
-                    },
-                    {
-                      "$type": "Models.Core.Alias, Models",
-                      "Name": "Kord",
-                      "Children": [],
-                      "IncludeInDocumentation": true,
-                      "Enabled": true,
-                      "ReadOnly": false
-                    },
-                    {
-                      "$type": "Models.Core.Alias, Models",
-                      "Name": "Merlin",
-                      "Children": [],
-                      "IncludeInDocumentation": true,
-                      "Enabled": true,
-                      "ReadOnly": false
-                    },
-                    {
-                      "$type": "Models.Core.Alias, Models",
-                      "Name": "Mitre",
-                      "Children": [],
-                      "IncludeInDocumentation": true,
-                      "Enabled": true,
-                      "ReadOnly": false
-                    },
-                    {
-                      "$type": "Models.Core.Alias, Models",
-                      "Name": "Peake",
-                      "Children": [],
-                      "IncludeInDocumentation": true,
-                      "Enabled": true,
-                      "ReadOnly": false
-                    },
-                    {
-                      "$type": "Models.Core.Alias, Models",
-                      "Name": "Shield",
-                      "Children": [],
-                      "IncludeInDocumentation": true,
-                      "Enabled": true,
-                      "ReadOnly": false
-                    },
-                    {
-                      "$type": "Models.Core.Alias, Models",
-                      "Name": "Spitfire",
-                      "Children": [],
-                      "IncludeInDocumentation": true,
-                      "Enabled": true,
-                      "ReadOnly": false
-                    },
-                    {
-                      "$type": "Models.Core.Alias, Models",
-                      "Name": "Sunguard",
-                      "Children": [],
-                      "IncludeInDocumentation": true,
-                      "Enabled": true,
-                      "ReadOnly": false
-                    },
-                    {
-                      "$type": "Models.Core.Alias, Models",
-                      "Name": "Sunstate",
-                      "Children": [],
-                      "IncludeInDocumentation": true,
-                      "Enabled": true,
-                      "ReadOnly": false
-                    },
-                    {
-                      "$type": "Models.Core.Alias, Models",
-                      "Name": "Yallaroi",
-                      "Children": [],
-                      "IncludeInDocumentation": true,
-                      "Enabled": true,
-                      "ReadOnly": false
-                    },
-                    {
-                      "$type": "Models.Core.Alias, Models",
-                      "Name": "Yawa",
-                      "Children": [],
-                      "IncludeInDocumentation": true,
-                      "Enabled": true,
-                      "ReadOnly": false
-                    }
-                  ],
-=======
                   "$type": "Models.Core.Alias, Models",
                   "Name": "Halbred",
                   "Children": [],
@@ -8060,188 +7642,14 @@
                   "$type": "Models.Core.Alias, Models",
                   "Name": "Kord",
                   "Children": [],
->>>>>>> 85cf473c
-                  "IncludeInDocumentation": true,
-                  "Enabled": true,
-                  "ReadOnly": false
-                },
-                {
-<<<<<<< HEAD
-                  "$type": "Models.PMF.Cultivar, Models",
-                  "Command": [
-                    "[Phenology].MinimumLeafNumber.FixedValue = 6",
-                    "[Phenology].VrnSensitivity.FixedValue = 0",
-                    "[Phenology].PpSensitivity.FixedValue = 4",
-                    "[Structure].Phyllochron.BasePhyllochron.FixedValue = 100"
-                  ],
-                  "Name": "Hibred_Mercury",
-                  "Children": [
-                    {
-                      "$type": "Models.Core.Alias, Models",
-                      "Name": "Scythe",
-                      "Children": [],
-                      "IncludeInDocumentation": true,
-                      "Enabled": true,
-                      "ReadOnly": false
-                    },
-                    {
-                      "$type": "Models.Core.Alias, Models",
-                      "Name": "Arrino",
-                      "Children": [],
-                      "IncludeInDocumentation": true,
-                      "Enabled": true,
-                      "ReadOnly": false
-                    },
-                    {
-                      "$type": "Models.Core.Alias, Models",
-                      "Name": "Bonnie_rock",
-                      "Children": [],
-                      "IncludeInDocumentation": true,
-                      "Enabled": true,
-                      "ReadOnly": false
-                    },
-                    {
-                      "$type": "Models.Core.Alias, Models",
-                      "Name": "Bowerbird",
-                      "Children": [],
-                      "IncludeInDocumentation": true,
-                      "Enabled": true,
-                      "ReadOnly": false
-                    },
-                    {
-                      "$type": "Models.Core.Alias, Models",
-                      "Name": "Condo",
-                      "Children": [],
-                      "IncludeInDocumentation": true,
-                      "Enabled": true,
-                      "ReadOnly": false
-                    },
-                    {
-                      "$type": "Models.Core.Alias, Models",
-                      "Name": "Dart",
-                      "Children": [],
-                      "IncludeInDocumentation": true,
-                      "Enabled": true,
-                      "ReadOnly": false
-                    },
-                    {
-                      "$type": "Models.Core.Alias, Models",
-                      "Name": "Dollarbird",
-                      "Children": [],
-                      "IncludeInDocumentation": true,
-                      "Enabled": true,
-                      "ReadOnly": false
-                    },
-                    {
-                      "$type": "Models.Core.Alias, Models",
-                      "Name": "Emurock",
-                      "Children": [],
-                      "IncludeInDocumentation": true,
-                      "Enabled": true,
-                      "ReadOnly": false
-                    },
-                    {
-                      "$type": "Models.Core.Alias, Models",
-                      "Name": "Hyperno",
-                      "Children": [],
-                      "IncludeInDocumentation": true,
-                      "Enabled": true,
-                      "ReadOnly": false
-                    },
-                    {
-                      "$type": "Models.Core.Alias, Models",
-                      "Name": "ImposeCLPlus",
-                      "Children": [],
-                      "IncludeInDocumentation": true,
-                      "Enabled": true,
-                      "ReadOnly": false
-                    },
-                    {
-                      "$type": "Models.Core.Alias, Models",
-                      "Name": "Kalka",
-                      "Children": [],
-                      "IncludeInDocumentation": true,
-                      "Enabled": true,
-                      "ReadOnly": false
-                    },
-                    {
-                      "$type": "Models.Core.Alias, Models",
-                      "Name": "Kukri",
-                      "Children": [],
-                      "IncludeInDocumentation": true,
-                      "Enabled": true,
-                      "ReadOnly": false
-                    },
-                    {
-                      "$type": "Models.Core.Alias, Models",
-                      "Name": "Hunter",
-                      "Children": [],
-                      "IncludeInDocumentation": true,
-                      "Enabled": true,
-                      "ReadOnly": false
-                    },
-                    {
-                      "$type": "Models.Core.Alias, Models",
-                      "Name": "LRPBArrow",
-                      "Children": [],
-                      "IncludeInDocumentation": true,
-                      "Enabled": true,
-                      "ReadOnly": false
-                    },
-                    {
-                      "$type": "Models.Core.Alias, Models",
-                      "Name": "Ouyen",
-                      "Children": [],
-                      "IncludeInDocumentation": true,
-                      "Enabled": true,
-                      "ReadOnly": false
-                    },
-                    {
-                      "$type": "Models.Core.Alias, Models",
-                      "Name": "Tamaroi",
-                      "Children": [],
-                      "IncludeInDocumentation": true,
-                      "Enabled": true,
-                      "ReadOnly": false
-                    },
-                    {
-                      "$type": "Models.Core.Alias, Models",
-                      "Name": "Katana",
-                      "Children": [],
-                      "IncludeInDocumentation": true,
-                      "Enabled": true,
-                      "ReadOnly": false
-                    },
-                    {
-                      "$type": "Models.Core.Alias, Models",
-                      "Name": "Hume",
-                      "Children": [],
-                      "IncludeInDocumentation": true,
-                      "Enabled": true,
-                      "ReadOnly": false
-                    },
-                    {
-                      "$type": "Models.Core.Alias, Models",
-                      "Name": "Merinda",
-                      "Children": [],
-                      "IncludeInDocumentation": true,
-                      "Enabled": true,
-                      "ReadOnly": false
-                    },
-                    {
-                      "$type": "Models.Core.Alias, Models",
-                      "Name": "Wills",
-                      "Children": [],
-                      "IncludeInDocumentation": true,
-                      "Enabled": true,
-                      "ReadOnly": false
-                    }
-                  ],
-=======
+                  "IncludeInDocumentation": true,
+                  "Enabled": true,
+                  "ReadOnly": false
+                },
+                {
                   "$type": "Models.Core.Alias, Models",
                   "Name": "Merlin",
                   "Children": [],
->>>>>>> 85cf473c
                   "IncludeInDocumentation": true,
                   "Enabled": true,
                   "ReadOnly": false
