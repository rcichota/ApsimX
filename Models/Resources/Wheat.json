{
  "$type": "Models.Core.Simulations, Models",
  "ExplorerWidth": 0,
<<<<<<< HEAD
  "Version": 143,
=======
  "Version": 142,
>>>>>>> 1a507928
  "Name": "Simulations",
  "Children": [
    {
      "$type": "Models.PMF.Plant, Models",
      "CropType": "Wheat",
      "IsAlive": false,
      "IsEnding": false,
      "DaysAfterEnding": 0,
      "ResourceName": null,
      "Name": "Wheat",
      "Children": [
        {
          "$type": "Models.Memo, Models",
          "Text": "_Brown, H.E., Huth, N.I. and Holzworth, D.P._\n\nThe APSIM wheat model has been developed using the Plant Modelling Framework (PMF) of [brown_plant_2014]. This new framework provides a library of plant organ and process submodels that can be coupled, at runtime, to construct a model in much the same way that models can be coupled to construct a simulation. This means that dynamic composition of lower level process and organ classes (e.g. photosynthesis, leaf) into larger constructions (e.g. maize, wheat, sorghum) can be achieved by the model developer without additional coding.\r\n\r\nThe wheat model consists of:\r\n\r\n* a phenology model to simulate development through sequential developmental phases  \r\n* a structure model to simulate plant morphology \r\n* a collection of organs to simulate the various plant parts  \r\n* an arbitrator to allocate resources (N, biomass) to the various plant organs  \r\n\r\nThis work builds upon earlier APSIM Wheat models such as NWheat ([Asseng200225], [KeatingNWheat]), NWheatS ([Asseng1998163]), Cropmod-Wheat ([Wang2002GenericCropModel]), and the earlier versions developed in Plant (<a href=\\\"http://www.apsim.info/Documentation/Model,CropandSoil/CropModuleDocumentation/Wheat.aspx\">APSIM Wheat 7.5</a>\") and then within the Plant Modelling Framework ([brown_plant_2014]).",
          "Name": "Introduction",
          "Children": [],
          "Enabled": true,
          "ReadOnly": false
        },
        {
          "$type": "Models.PMF.OrganArbitrator, Models",
          "Name": "Arbitrator",
          "Children": [
            {
              "$type": "Models.PMF.BiomassTypeArbitrator, Models",
              "Name": "DMArbitration",
              "Children": [
                {
                  "$type": "Models.Core.Folder, Models",
                  "ShowPageOfGraphs": true,
                  "Name": "PotentialPartitioningMethods",
                  "Children": [
                    {
                      "$type": "Models.PMF.Arbitrator.ReallocationMethod, Models",
                      "Name": "ReallocationMethod",
                      "Children": [],
                      "IncludeInDocumentation": true,
                      "Enabled": true,
                      "ReadOnly": false
                    },
                    {
                      "$type": "Models.PMF.Arbitrator.AllocateFixationMethod, Models",
                      "Name": "AllocateFixationMethod",
                      "Children": [],
                      "IncludeInDocumentation": true,
                      "Enabled": true,
                      "ReadOnly": false
                    },
                    {
                      "$type": "Models.PMF.Arbitrator.RetranslocationMethod, Models",
                      "Name": "RetranslocationMethod",
                      "Children": [],
                      "IncludeInDocumentation": true,
                      "Enabled": true,
                      "ReadOnly": false
                    },
                    {
                      "$type": "Models.PMF.Arbitrator.SendPotentialDMAllocationsMethod, Models",
                      "Name": "SendPotentialDMAllocationsMethod",
                      "Children": [],
                      "IncludeInDocumentation": true,
                      "Enabled": true,
                      "ReadOnly": false
                    }
                  ],
                  "IncludeInDocumentation": true,
                  "Enabled": true,
                  "ReadOnly": false,
                  "ShowInDocs": true
                },
                {
                  "$type": "Models.Core.Folder, Models",
                  "ShowPageOfGraphs": true,
                  "Name": "AllocationMethods",
                  "Children": [
                    {
                      "$type": "Models.PMF.Arbitrator.NutrientConstrainedAllocationMethod, Models",
                      "Name": "NutrientConstrainedAllocationMethod",
                      "Children": [],
                      "IncludeInDocumentation": true,
                      "Enabled": true,
                      "ReadOnly": false
                    },
                    {
                      "$type": "Models.PMF.Arbitrator.DryMatterAllocationsMethod, Models",
                      "Name": "DryMatterAllocationsMethod",
                      "Children": [],
                      "IncludeInDocumentation": true,
                      "Enabled": true,
                      "ReadOnly": false
                    }
                  ],
                  "IncludeInDocumentation": true,
                  "Enabled": true,
                  "ReadOnly": false,
                  "ShowInDocs": true
                },
                {
                  "$type": "Models.PMF.RelativeAllocation, Models",
                  "Name": "ArbitrationMethod",
                  "Children": [],
                  "IncludeInDocumentation": true,
                  "Enabled": true,
                  "ReadOnly": false
                }
              ],
              "IncludeInDocumentation": true,
              "Enabled": true,
              "ReadOnly": false
            },
            {
              "$type": "Models.PMF.BiomassTypeArbitrator, Models",
              "Name": "NArbitration",
              "Children": [
                {
                  "$type": "Models.Core.Folder, Models",
                  "ShowPageOfGraphs": true,
                  "Name": "PotentialPartitioningMethods",
                  "Children": [
                    {
                      "$type": "Models.PMF.Arbitrator.ReallocationMethod, Models",
                      "Name": "ReallocationMethod",
                      "Children": [],
                      "IncludeInDocumentation": true,
                      "Enabled": true,
                      "ReadOnly": false
                    }
                  ],
                  "IncludeInDocumentation": true,
                  "Enabled": true,
                  "ReadOnly": false,
                  "ShowInDocs": true
                },
                {
                  "$type": "Models.Core.Folder, Models",
                  "ShowPageOfGraphs": true,
                  "Name": "ActualPartitioningMethods",
                  "Children": [
                    {
                      "$type": "Models.PMF.Arbitrator.AllocateFixationMethod, Models",
                      "Name": "AllocateFixationMethod",
                      "Children": [],
                      "IncludeInDocumentation": true,
                      "Enabled": true,
                      "ReadOnly": false
                    },
                    {
                      "$type": "Models.PMF.Arbitrator.RetranslocationMethod, Models",
                      "Name": "RetranslocationMethod",
                      "Children": [],
                      "IncludeInDocumentation": true,
                      "Enabled": true,
                      "ReadOnly": false
                    }
                  ],
                  "IncludeInDocumentation": true,
                  "Enabled": true,
                  "ReadOnly": false,
                  "ShowInDocs": true
                },
                {
                  "$type": "Models.Core.Folder, Models",
                  "ShowPageOfGraphs": true,
                  "Name": "AllocationMethods",
                  "Children": [
                    {
                      "$type": "Models.PMF.Arbitrator.NitrogenAllocationsMethod, Models",
                      "Name": "NitrogenAllocationsMethod",
                      "Children": [],
                      "IncludeInDocumentation": true,
                      "Enabled": true,
                      "ReadOnly": false
                    }
                  ],
                  "IncludeInDocumentation": true,
                  "Enabled": true,
                  "ReadOnly": false,
                  "ShowInDocs": true
                },
                {
                  "$type": "Models.PMF.RelativeAllocation, Models",
                  "Name": "ArbitrationMethod",
                  "Children": [],
                  "IncludeInDocumentation": true,
                  "Enabled": true,
                  "ReadOnly": false
                },
                {
                  "$type": "Models.PMF.Arbitrator.AllocateUptakesMethod, Models",
                  "Name": "AllocateUptakesMethod",
                  "Children": [],
                  "IncludeInDocumentation": true,
                  "Enabled": true,
                  "ReadOnly": false
                }
              ],
              "IncludeInDocumentation": true,
              "Enabled": true,
              "ReadOnly": false
            },
            {
              "$type": "Models.PMF.Arbitrator.WaterUptakeMethod, Models",
              "Name": "WaterUptakeMethod",
              "Children": [],
              "IncludeInDocumentation": true,
              "Enabled": true,
              "ReadOnly": false
            },
            {
              "$type": "Models.PMF.Arbitrator.NitrogenUptakeMethod, Models",
              "Name": "NitrogenUptakeMethod",
              "Children": [],
              "IncludeInDocumentation": true,
              "Enabled": true,
              "ReadOnly": false
            }
          ],
          "IncludeInDocumentation": true,
          "Enabled": true,
          "ReadOnly": false
        },
        {
          "$type": "Models.PMF.Phen.Phenology, Models",
          "Name": "Phenology",
          "Children": [
            {
              "$type": "Models.Memo, Models",
              "Text": "Wheat exhibits a range of developmental responses to environment and these are strongly influences by genotype characteristics.\nTemperature effects development increasing development rates and decreasing phase durations as temperatures increase.  Theset affects are captured by thermal time, .  However, wheat also exhibits vernalisation and photoperiod sensitivities in its Vegetative phase and further photoperiod sensitivity in the EarlyReproducivePhase.  Photoperiod responses are seen as a reduction in the length of a phase for a photoperiod sensitive genotype in response to a longer photoperiod.  Vernalisation responses are more complicated as they are driven by temperature but interact with photoperiod.  For vernalisation sensitive varieties (Winter types) exposure to cool temperatures or short photoperiods during the Vegetative phase will reduce the thermal time duration of the vegetative phase.  \n\nWe draw on the Kirby Framework to capture these vernalisation and photoperiod responses.  This framework assumes that the timing of anthesis is a result of the timing of flag leaf and an additional thermal time passage from there to anthesis.  It also assumes the timing of flag leaf is a result of the Final Leaf Number which sets a target, and leaf appearance rate, which sets the rate of progress toward this target.  Leaf appearance rate is a function of Thermal time and a genotype specific Phyllochron which changes with Haun stage as described by [Jamieson_LeafAppearance_1995].    \n\nFinal Leaf Number (FLN) is modeled as the sum of three numbers:\n\nFLN = MinLeafNumber + VernalLeaves + PhotoLeaves\n\nWhere MinLeafNumber is the number of leaves that a wheat crop will produce when vernalisation is satisified early in the crops duration (before 2nd true leaf) and it is grown in a long photoperiod..  VernalLeaves are the number of leaves that are added due to vernalisation effects.  For insensitive varieties this will always be zero but this is potentially a larger number for sensitivie varieties and the number progresively decreases as the crop encounters more vernalisation.  PhotoLeaves are the number of leaves that are added to the minimum leaf number as a result of short day exposure.  For insensitive varieties this will be zero but is potential larger for more sensitivie varieties and decreases as day length increases.  More detailed explinations of the components of phenology are provided below.",
              "Name": "Memo",
              "Children": [],
              "IncludeInDocumentation": true,
              "Enabled": true,
              "ReadOnly": false
            },
            {
              "$type": "Models.Functions.HourlyInterpolation, Models",
              "agregationMethod": 0,
              "Name": "ThermalTime",
              "Children": [
                {
                  "$type": "Models.Functions.XYPairs, Models",
                  "X": [
                    0.0,
                    26.0,
                    37.0
                  ],
                  "Y": [
                    0.0,
                    26.0,
                    0.0
                  ],
                  "Name": "Response",
                  "Children": [],
                  "IncludeInDocumentation": true,
                  "Enabled": true,
                  "ReadOnly": false
                },
                {
                  "$type": "Models.Memo, Models",
                  "Text": "Thermal time determines the rate of developmental progress through many of the crops phases and is used by organs to determing potential growth rates.",
                  "Name": "Memo",
                  "Children": [],
                  "IncludeInDocumentation": true,
                  "Enabled": true,
                  "ReadOnly": false
                },
                {
                  "$type": "Models.Functions.ThreeHourSin, Models",
                  "TempRangeFactors": null,
                  "Name": "InterpolationMethod",
                  "Children": [],
                  "IncludeInDocumentation": true,
                  "Enabled": true,
                  "ReadOnly": false
                }
              ],
              "IncludeInDocumentation": true,
              "Enabled": true,
              "ReadOnly": false
            },
            {
              "$type": "Models.Functions.MultiplyFunction, Models",
              "Name": "DailyVernalisation",
              "Children": [
                {
                  "$type": "Models.Memo, Models",
                  "Text": "Vernalisation responses are based on those described by [Brown_Anthesis_2013].   Vernalisation is assumed to be related to the expression of the Vrn1 Gene.  Its experssion is accumulated daily and daily upregulation as a function of development (DeltaHaunStage) and a TempResponseProfile that declines exponentially from a maximum at 1^o^C to zero at 0^o^C and at 18^o^C.",
                  "Name": "Memo",
                  "Children": [],
                  "IncludeInDocumentation": true,
                  "Enabled": true,
                  "ReadOnly": false
                },
                {
                  "$type": "Models.Functions.VariableReference, Models",
                  "VariableName": "[Phenology].HaunStage.Delta",
                  "Name": "DeltaHaunStage",
                  "Children": [],
                  "IncludeInDocumentation": true,
                  "Enabled": true,
                  "ReadOnly": false
                },
                {
                  "$type": "Models.Functions.HourlyInterpolation, Models",
                  "agregationMethod": 0,
                  "Name": "TempResponseProfile",
                  "Children": [
                    {
                      "$type": "Models.Functions.XYPairs, Models",
                      "X": [
                        0.0,
                        1.0,
                        2.0,
                        3.0,
                        4.0,
                        5.0,
                        6.0,
                        7.0,
                        8.0,
                        9.0,
                        10.0,
                        11.0,
                        12.0,
                        13.0,
                        14.0,
                        15.0,
                        16.0,
                        17.0,
                        18.0,
                        19.0,
                        20.0,
                        30.0,
                        32.0
                      ],
                      "Y": [
                        0.0,
                        1.205,
                        1.037,
                        0.893,
                        0.768,
                        0.661,
                        0.569,
                        0.49,
                        0.422,
                        0.363,
                        0.312,
                        0.269,
                        0.231,
                        0.199,
                        0.171,
                        0.148,
                        0.127,
                        0.109,
                        0.094,
                        0.081,
                        0.0,
                        0.0,
                        -0.5
                      ],
                      "Name": "Response",
                      "Children": [],
                      "IncludeInDocumentation": true,
                      "Enabled": true,
                      "ReadOnly": false
                    },
                    {
                      "$type": "Models.Functions.ThreeHourSin, Models",
                      "TempRangeFactors": null,
                      "Name": "InterpolationMethod",
                      "Children": [],
                      "IncludeInDocumentation": true,
                      "Enabled": true,
                      "ReadOnly": false
                    }
                  ],
                  "IncludeInDocumentation": true,
                  "Enabled": true,
                  "ReadOnly": false
                }
              ],
              "IncludeInDocumentation": true,
              "Enabled": true,
              "ReadOnly": false
            },
            {
              "$type": "Models.Functions.PhotoperiodFunction, Models",
              "Twilight": -6.0,
              "DayLength": 0.0,
              "Name": "Photoperiod",
              "Children": [],
              "IncludeInDocumentation": true,
              "Enabled": true,
              "ReadOnly": false
            },
            {
              "$type": "Models.Functions.PhaseLookup, Models",
              "Name": "PerceivedPhotoPeriod",
              "Children": [
                {
                  "$type": "Models.Functions.PhaseLookupValue, Models",
                  "Start": "Germination",
                  "End": "Emergence",
                  "Name": "ApexBelowGround",
                  "Children": [
                    {
                      "$type": "Models.Functions.Constant, Models",
                      "FixedValue": 0.0,
                      "Units": "h",
                      "Name": "Photoperiod",
                      "Children": [],
                      "IncludeInDocumentation": true,
                      "Enabled": true,
                      "ReadOnly": false
                    }
                  ],
                  "IncludeInDocumentation": true,
                  "Enabled": true,
                  "ReadOnly": false
                },
                {
                  "$type": "Models.Functions.PhaseLookupValue, Models",
                  "Start": "Emergence",
                  "End": "HarvestRipe",
                  "Name": "ApexAboveGround",
                  "Children": [
                    {
                      "$type": "Models.Functions.VariableReference, Models",
                      "VariableName": "[Phenology].Photoperiod",
                      "Name": "Photoperiod",
                      "Children": [],
                      "IncludeInDocumentation": true,
                      "Enabled": true,
                      "ReadOnly": false
                    }
                  ],
                  "IncludeInDocumentation": true,
                  "Enabled": true,
                  "ReadOnly": false
                }
              ],
              "IncludeInDocumentation": true,
              "Enabled": true,
              "ReadOnly": false
            },
            {
              "$type": "Models.Functions.MinimumFunction, Models",
              "Name": "Vrn1",
              "Children": [
                {
                  "$type": "Models.Memo, Models",
                  "Text": "Vrn1 accumulation begins when Vrn4 experssion is down regulated to zero and stops, assuming vernalisation saturation, at a value of 1",
                  "Name": "Memo",
                  "Children": [],
                  "IncludeInDocumentation": true,
                  "Enabled": true,
                  "ReadOnly": false
                },
                {
                  "$type": "Models.Functions.Constant, Models",
                  "FixedValue": 1.0,
                  "Units": "Relative Experssion",
                  "Name": "Saturation",
                  "Children": [],
                  "IncludeInDocumentation": true,
                  "Enabled": true,
                  "ReadOnly": false
                },
                {
                  "$type": "Models.Functions.AccumulateFunction, Models",
                  "StartStageName": "Germination",
                  "EndStageName": "TerminalSpikelet",
                  "ResetStageName": null,
                  "FractionRemovedOnCut": 0.0,
                  "FractionRemovedOnHarvest": 0.0,
                  "FractionRemovedOnGraze": 0.0,
                  "FractionRemovedOnPrune": 0.0,
                  "Name": "CurrentExpression",
                  "Children": [
                    {
                      "$type": "Models.Functions.LessThanFunction, Models",
                      "Name": "Vernalisation",
                      "Children": [
                        {
                          "$type": "Models.Functions.VariableReference, Models",
                          "VariableName": "[Phenology].Vrn4",
                          "Name": "If_Vrn4",
                          "Children": [],
                          "IncludeInDocumentation": true,
                          "Enabled": true,
                          "ReadOnly": false
                        },
                        {
                          "$type": "Models.Functions.VariableReference, Models",
                          "VariableName": "[Phenology].VernLag",
                          "Name": "IsLessThanLag",
                          "Children": [],
                          "IncludeInDocumentation": true,
                          "Enabled": true,
                          "ReadOnly": false
                        },
                        {
                          "$type": "Models.Functions.Constant, Models",
                          "FixedValue": 0.0,
                          "Units": null,
                          "Name": "Return_Zero",
                          "Children": [],
                          "IncludeInDocumentation": true,
                          "Enabled": true,
                          "ReadOnly": false
                        },
                        {
                          "$type": "Models.Functions.VariableReference, Models",
                          "VariableName": "[Phenology].DailyVernalisation",
                          "Name": "elseReturn_Vernalisation",
                          "Children": [],
                          "IncludeInDocumentation": true,
                          "Enabled": true,
                          "ReadOnly": false
                        }
                      ],
                      "IncludeInDocumentation": true,
                      "Enabled": true,
                      "ReadOnly": false
                    }
                  ],
                  "IncludeInDocumentation": true,
                  "Enabled": true,
                  "ReadOnly": false
                }
              ],
              "IncludeInDocumentation": true,
              "Enabled": true,
              "ReadOnly": false
            },
            {
              "$type": "Models.Functions.MinimumFunction, Models",
              "Name": "Vrn4",
              "Children": [
                {
                  "$type": "Models.Functions.VariableReference, Models",
                  "VariableName": "[Phenology].VernLag",
                  "Name": "MaxExpression",
                  "Children": [],
                  "IncludeInDocumentation": true,
                  "Enabled": true,
                  "ReadOnly": false
                },
                {
                  "$type": "Models.Functions.AccumulateFunction, Models",
                  "StartStageName": "Germination",
                  "EndStageName": "TerminalSpikelet",
                  "ResetStageName": null,
                  "FractionRemovedOnCut": 0.0,
                  "FractionRemovedOnHarvest": 0.0,
                  "FractionRemovedOnGraze": 0.0,
                  "FractionRemovedOnPrune": 0.0,
                  "Name": "CurrentExpression",
                  "Children": [
                    {
                      "$type": "Models.Functions.VariableReference, Models",
                      "VariableName": "[Phenology].DailyVernalisation",
                      "Name": "VernalisationConditioning",
                      "Children": [],
                      "IncludeInDocumentation": true,
                      "Enabled": true,
                      "ReadOnly": false
                    }
                  ],
                  "IncludeInDocumentation": true,
                  "Enabled": true,
                  "ReadOnly": false
                }
              ],
              "IncludeInDocumentation": true,
              "Enabled": true,
              "ReadOnly": false
            },
            {
              "$type": "Models.Functions.Constant, Models",
              "FixedValue": 7.0,
              "Units": "Leaves",
              "Name": "MinimumLeafNumber",
              "Children": [
                {
                  "$type": "Models.Memo, Models",
                  "Text": "Number of leaves the plant will produce when fully vernalised early and grown in long photoperiod\n",
                  "Name": "Memo",
                  "Children": [],
                  "IncludeInDocumentation": true,
                  "Enabled": true,
                  "ReadOnly": false
                }
              ],
              "IncludeInDocumentation": true,
              "Enabled": true,
              "ReadOnly": false
            },
            {
              "$type": "Models.Functions.AccumulateFunction, Models",
              "StartStageName": "Emergence",
              "EndStageName": "FlagLeaf",
              "ResetStageName": null,
              "FractionRemovedOnCut": 0.0,
              "FractionRemovedOnHarvest": 0.0,
              "FractionRemovedOnGraze": 0.0,
              "FractionRemovedOnPrune": 0.0,
              "Name": "HaunStage",
              "Children": [
                {
                  "$type": "Models.Functions.PhaseLookup, Models",
                  "Name": "Delta",
                  "Children": [
                    {
                      "$type": "Models.Functions.PhaseLookupValue, Models",
                      "Start": "Germination",
                      "End": "HarvestRipe",
                      "Name": "Growing",
                      "Children": [
                        {
                          "$type": "Models.Functions.DivideFunction, Models",
                          "Name": "Value",
                          "Children": [
                            {
                              "$type": "Models.Functions.VariableReference, Models",
                              "VariableName": "[Phenology].ThermalTime",
                              "Name": "ThermalTime",
                              "Children": [],
                              "IncludeInDocumentation": false,
                              "Enabled": true,
                              "ReadOnly": false
                            },
                            {
                              "$type": "Models.Functions.VariableReference, Models",
                              "VariableName": "[Phenology].Phyllochron",
                              "Name": "Phyllochron",
                              "Children": [],
                              "IncludeInDocumentation": false,
                              "Enabled": true,
                              "ReadOnly": false
                            }
                          ],
                          "IncludeInDocumentation": false,
                          "Enabled": true,
                          "ReadOnly": false
                        }
                      ],
                      "IncludeInDocumentation": true,
                      "Enabled": true,
                      "ReadOnly": false
                    }
                  ],
                  "IncludeInDocumentation": true,
                  "Enabled": true,
                  "ReadOnly": false
                }
              ],
              "IncludeInDocumentation": false,
              "Enabled": true,
              "ReadOnly": false
            },
            {
              "$type": "Models.Functions.MultiplyFunction, Models",
              "Name": "Phyllochron",
              "Children": [
                {
                  "$type": "Models.Memo, Models",
                  "Text": "This is the thermal time between the emergence of leaf tips.  The model used here is based on [Jamieson_SIRIUS_1998] where leaf appearace could be described by a base phyllochron determined between leaves 2 and 7 and a phyllochron that was 70% of base phyllochron for leaves < 2 and 130% of base phyllochron for leaves > 7",
                  "Name": "Rational",
                  "Children": [],
                  "IncludeInDocumentation": true,
                  "Enabled": true,
                  "ReadOnly": false
                },
                {
                  "$type": "Models.Functions.LinearInterpolationFunction, Models",
                  "Name": "LeafStageFactor",
                  "Children": [
                    {
                      "$type": "Models.Functions.XYPairs, Models",
                      "X": [
                        0.0,
                        2.0,
                        3.0,
                        7.0,
                        8.0,
                        11.0,
                        12.0
                      ],
                      "Y": [
                        0.75,
                        0.75,
                        1.0,
                        1.0,
                        1.4,
                        1.4,
                        1.4
                      ],
                      "Name": "XYPairs",
                      "Children": [],
                      "IncludeInDocumentation": true,
                      "Enabled": true,
                      "ReadOnly": false
                    },
                    {
                      "$type": "Models.Functions.VariableReference, Models",
                      "VariableName": "[Leaf].AppearedCohortNo",
                      "Name": "XValue",
                      "Children": [],
                      "IncludeInDocumentation": true,
                      "Enabled": true,
                      "ReadOnly": false
                    }
                  ],
                  "IncludeInDocumentation": true,
                  "Enabled": true,
                  "ReadOnly": false
                },
                {
                  "$type": "Models.Functions.Constant, Models",
                  "FixedValue": 120.0,
                  "Units": "oC.d",
                  "Name": "BasePhyllochron",
                  "Children": [],
                  "IncludeInDocumentation": true,
                  "Enabled": true,
                  "ReadOnly": false
                },
                {
                  "$type": "Models.Functions.LinearInterpolationFunction, Models",
                  "Name": "PhotoPeriodEffect",
                  "Children": [
                    {
                      "$type": "Models.Functions.XYPairs, Models",
                      "X": [
                        8.0,
                        12.0,
                        14.0
                      ],
                      "Y": [
                        1.6,
                        1.0,
                        1.0
                      ],
                      "Name": "XYPairs",
                      "Children": [],
                      "IncludeInDocumentation": true,
                      "Enabled": true,
                      "ReadOnly": false
                    },
                    {
                      "$type": "Models.Functions.VariableReference, Models",
                      "VariableName": "[Phenology].Photoperiod",
                      "Name": "XValue",
                      "Children": [],
                      "IncludeInDocumentation": true,
                      "Enabled": true,
                      "ReadOnly": false
                    }
                  ],
                  "IncludeInDocumentation": true,
                  "Enabled": true,
                  "ReadOnly": false
                }
              ],
              "IncludeInDocumentation": true,
              "Enabled": true,
              "ReadOnly": false
            },
            {
              "$type": "Models.Functions.ExpressionFunction, Models",
              "Expression": "([Structure].FinalLeafNumber - 2.85)/1.1",
              "Name": "HaunStageTerminalSpikelet",
              "Children": [
                {
                  "$type": "Models.Memo, Models",
                  "Text": "The Haun stage at which Terminal Spikelet occurs is determined from final leaf number using the approach described in [Brown_Anthesis_2013].",
                  "Name": "Memo",
                  "Children": [],
                  "IncludeInDocumentation": true,
                  "Enabled": true,
                  "ReadOnly": false
                }
              ],
              "IncludeInDocumentation": true,
              "Enabled": true,
              "ReadOnly": false
            },
            {
              "$type": "Models.Functions.HoldFunction, Models",
              "WhenToHold": "TerminalSpikelet",
              "Name": "FinalLeafNumber",
              "Children": [
                {
                  "$type": "Models.Functions.AddFunction, Models",
                  "Name": "FinalNodeNumber",
                  "Children": [
                    {
                      "$type": "Models.Functions.VariableReference, Models",
                      "VariableName": "[Phenology].MinimumLeafNumber",
                      "Name": "MinLeafNumber",
                      "Children": [],
                      "IncludeInDocumentation": true,
                      "Enabled": true,
                      "ReadOnly": false
                    },
                    {
                      "$type": "Models.Functions.MultiplyFunction, Models",
                      "Name": "VernalLeaves",
                      "Children": [
                        {
                          "$type": "Models.Functions.VariableReference, Models",
                          "VariableName": "[Phenology].VrnSensitivity",
                          "Name": "UnVernalisedLeaves",
                          "Children": [],
                          "IncludeInDocumentation": true,
                          "Enabled": true,
                          "ReadOnly": false
                        },
                        {
                          "$type": "Models.Functions.SubtractFunction, Models",
                          "Name": "VernalisationReductionFactor",
                          "Children": [
                            {
                              "$type": "Models.Functions.Constant, Models",
                              "FixedValue": 1.0,
                              "Units": null,
                              "Name": "One",
                              "Children": [],
                              "IncludeInDocumentation": true,
                              "Enabled": true,
                              "ReadOnly": false
                            },
                            {
                              "$type": "Models.Functions.VariableReference, Models",
                              "VariableName": "[Phenology].Vrn1",
                              "Name": "RelativeVrn1Expression",
                              "Children": [],
                              "IncludeInDocumentation": true,
                              "Enabled": true,
                              "ReadOnly": false
                            }
                          ],
                          "IncludeInDocumentation": true,
                          "Enabled": true,
                          "ReadOnly": false
                        }
                      ],
                      "IncludeInDocumentation": true,
                      "Enabled": true,
                      "ReadOnly": false
                    },
                    {
                      "$type": "Models.Functions.MultiplyFunction, Models",
                      "Name": "PhotoPLeaves",
                      "Children": [
                        {
                          "$type": "Models.Functions.VariableReference, Models",
                          "VariableName": "[Phenology].PpSensitivity",
                          "Name": "ShortPpLeaves",
                          "Children": [],
                          "IncludeInDocumentation": true,
                          "Enabled": true,
                          "ReadOnly": false
                        },
                        {
                          "$type": "Models.Functions.LinearInterpolationFunction, Models",
                          "Name": "PhotoPeriodReductionFactor",
                          "Children": [
                            {
                              "$type": "Models.Functions.XYPairs, Models",
                              "X": [
                                10.0,
                                16.0
                              ],
                              "Y": [
                                1.0,
                                0.0
                              ],
                              "Name": "XYPairs",
                              "Children": [],
                              "IncludeInDocumentation": true,
                              "Enabled": true,
                              "ReadOnly": false
                            },
                            {
                              "$type": "Models.Functions.VariableReference, Models",
                              "VariableName": "[Phenology].Photoperiod",
                              "Name": "XValue",
                              "Children": [],
                              "IncludeInDocumentation": true,
                              "Enabled": true,
                              "ReadOnly": false
                            }
                          ],
                          "IncludeInDocumentation": true,
                          "Enabled": true,
                          "ReadOnly": false
                        }
                      ],
                      "IncludeInDocumentation": true,
                      "Enabled": true,
                      "ReadOnly": false
                    }
                  ],
                  "IncludeInDocumentation": true,
                  "Enabled": true,
                  "ReadOnly": false
                }
              ],
              "IncludeInDocumentation": true,
              "Enabled": true,
              "ReadOnly": false
            },
            {
              "$type": "Models.Functions.Constant, Models",
              "FixedValue": 0.0,
              "Units": "Leaves",
              "Name": "VrnSensitivity",
              "Children": [
                {
                  "$type": "Models.Memo, Models",
                  "Text": "The difference between Inherent earlyness leaf number and the number of leaves produced when the plant is unvernalised and grown in long photoperiod",
                  "Name": "Memo",
                  "Children": [],
                  "IncludeInDocumentation": true,
                  "Enabled": true,
                  "ReadOnly": false
                }
              ],
              "IncludeInDocumentation": true,
              "Enabled": true,
              "ReadOnly": false
            },
            {
              "$type": "Models.Functions.Constant, Models",
              "FixedValue": 1.0,
              "Units": "Unitless",
              "Name": "VernLag",
              "Children": [
                {
                  "$type": "Models.Memo, Models",
                  "Text": "The amount of vernalising temperature required before vernalisation response will be evident.  Value of relative to the amount offl vernalisation temperature required from the end of the lag until vernalisation saturation.  A value of 0 means there is no lag, a value of 1 means the lag is the same (in vernal time) as the vernalisation requirement and a value of 2 means the lag is twice as long as the vernalisation response phase",
                  "Name": "Memo",
                  "Children": [],
                  "IncludeInDocumentation": true,
                  "Enabled": true,
                  "ReadOnly": false
                }
              ],
              "IncludeInDocumentation": true,
              "Enabled": true,
              "ReadOnly": false
            },
            {
              "$type": "Models.Functions.Constant, Models",
              "FixedValue": 3.0,
              "Units": "Leaves",
              "Name": "PpSensitivity",
              "Children": [
                {
                  "$type": "Models.Memo, Models",
                  "Text": "The reduction in leaf number going from 8 to 16 h Pp",
                  "Name": "Memo",
                  "Children": [],
                  "IncludeInDocumentation": true,
                  "Enabled": true,
                  "ReadOnly": false
                }
              ],
              "IncludeInDocumentation": true,
              "Enabled": true,
              "ReadOnly": false
            },
            {
              "$type": "Models.Functions.Constant, Models",
              "FixedValue": 0.0,
              "Units": null,
              "Name": "HeadEmergencePpSensitivity",
              "Children": [
                {
                  "$type": "Models.Memo, Models",
                  "Text": "The phyllochrons duration for the plant to go from flag leaf ligual appearance at 16 h Pp compared to the phyllochron duration for the same phase at 8 h Pp.  ",
                  "Name": "Memo",
                  "Children": [],
                  "IncludeInDocumentation": true,
                  "Enabled": true,
                  "ReadOnly": false
                }
              ],
              "IncludeInDocumentation": true,
              "Enabled": true,
              "ReadOnly": false
            },
            {
              "$type": "Models.Functions.Constant, Models",
              "FixedValue": 2.5,
              "Units": null,
              "Name": "HeadEmergenceLongDayBase",
              "Children": [
                {
                  "$type": "Models.Memo, Models",
                  "Text": "The phyllochrons duration for the plant to go from flag leaf ligual appearance at 16 h Pp.",
                  "Name": "Memo",
                  "Children": [],
                  "IncludeInDocumentation": true,
                  "Enabled": true,
                  "ReadOnly": false
                }
              ],
              "IncludeInDocumentation": true,
              "Enabled": true,
              "ReadOnly": false
            },
            {
              "$type": "Models.PMF.Phen.GerminatingPhase, Models",
              "Start": "Sowing",
              "End": "Germination",
              "Name": "Germinating",
              "Children": [],
              "IncludeInDocumentation": true,
              "Enabled": true,
              "ReadOnly": false
            },
            {
              "$type": "Models.PMF.Phen.EmergingPhase, Models",
              "ShootLag": 40.0,
              "ShootRate": 1.5,
              "Start": "Germination",
              "End": "Emergence",
              "TTForTimeStep": 0.0,
              "Name": "Emerging",
              "Children": [
                {
                  "$type": "Models.Functions.VariableReference, Models",
                  "VariableName": "[Phenology].ThermalTime",
                  "Name": "ThermalTime",
                  "Children": [],
                  "IncludeInDocumentation": true,
                  "Enabled": true,
                  "ReadOnly": false
                }
              ],
              "IncludeInDocumentation": true,
              "Enabled": true,
              "ReadOnly": false
            },
            {
              "$type": "Models.PMF.Phen.NodeNumberPhase, Models",
              "Start": "Emergence",
              "End": "VernalSaturation",
              "Name": "Vernalising",
              "Children": [
                {
                  "$type": "Models.Functions.VariableReference, Models",
                  "VariableName": "[Phenology].ThermalTime",
                  "Name": "ThermalTime",
                  "Children": [],
                  "IncludeInDocumentation": true,
                  "Enabled": true,
                  "ReadOnly": false
                },
                {
                  "$type": "Models.Functions.VariableReference, Models",
                  "VariableName": "[Phenology].HaunStageTerminalSpikelet",
                  "Name": "CompletionNodeNumber",
                  "Children": [],
                  "IncludeInDocumentation": true,
                  "Enabled": true,
                  "ReadOnly": false
                },
                {
                  "$type": "Models.Functions.VariableReference, Models",
                  "VariableName": "[Structure].LeafTipsAppeared",
                  "Name": "LeafTipNumber",
                  "Children": [],
                  "IncludeInDocumentation": true,
                  "Enabled": true,
                  "ReadOnly": false
                }
              ],
              "IncludeInDocumentation": true,
              "Enabled": true,
              "ReadOnly": false
            },
            {
              "$type": "Models.PMF.Phen.GenericPhase, Models",
              "Start": "VernalSaturation",
              "End": "TerminalSpikelet",
              "Name": "SpikeletDifferentiation",
              "Children": [
                {
                  "$type": "Models.Functions.VariableReference, Models",
                  "VariableName": "[Phenology].ThermalTime",
                  "Name": "Progression",
                  "Children": [],
                  "IncludeInDocumentation": true,
                  "Enabled": true,
                  "ReadOnly": false
                },
                {
                  "$type": "Models.Functions.Constant, Models",
                  "FixedValue": 0.0,
                  "Units": null,
                  "Name": "Target",
                  "Children": [],
                  "IncludeInDocumentation": true,
                  "Enabled": true,
                  "ReadOnly": false
                }
              ],
              "IncludeInDocumentation": true,
              "Enabled": true,
              "ReadOnly": false
            },
            {
              "$type": "Models.PMF.Phen.LeafAppearancePhase, Models",
              "Start": "TerminalSpikelet",
              "End": "FlagLeaf",
              "Name": "StemElongation",
              "Children": [
                {
                  "$type": "Models.Memo, Models",
                  "Text": "The Final leaf number is fixed at Terminal Spikelet and leaves contune to appear at a rate set by thermal time and phyllochron until flag leaf liguale appears and this phase is completed.",
                  "Name": "Memo",
                  "Children": [],
                  "IncludeInDocumentation": true,
                  "Enabled": true,
                  "ReadOnly": false
                },
                {
                  "$type": "Models.Functions.VariableReference, Models",
                  "VariableName": "[Phenology].ThermalTime",
                  "Name": "ThermalTime",
                  "Children": [],
                  "IncludeInDocumentation": true,
                  "Enabled": true,
                  "ReadOnly": false
                },
                {
                  "$type": "Models.Functions.VariableReference, Models",
                  "VariableName": "[Structure].FinalLeafNumber",
                  "Name": "FinalLeafNumber",
                  "Children": [],
                  "IncludeInDocumentation": true,
                  "Enabled": true,
                  "ReadOnly": false
                },
                {
                  "$type": "Models.Functions.ExpressionFunction, Models",
                  "Expression": "[Leaf].ExpandedCohortNo + [Leaf].NextExpandingLeafProportion",
                  "Name": "LeafNumber",
                  "Children": [],
                  "IncludeInDocumentation": true,
                  "Enabled": true,
                  "ReadOnly": false
                },
                {
                  "$type": "Models.Functions.VariableReference, Models",
                  "VariableName": "[Leaf].ExpandedCohortNo",
                  "Name": "FullyExpandedLeafNo",
                  "Children": [],
                  "IncludeInDocumentation": true,
                  "Enabled": true,
                  "ReadOnly": false
                },
                {
                  "$type": "Models.Functions.VariableReference, Models",
                  "VariableName": "[Leaf].InitialisedCohortNo",
                  "Name": "InitialisedLeafNumber",
                  "Children": [],
                  "IncludeInDocumentation": true,
                  "Enabled": true,
                  "ReadOnly": false
                }
              ],
              "IncludeInDocumentation": true,
              "Enabled": true,
              "ReadOnly": false
            },
            {
              "$type": "Models.PMF.Phen.GenericPhase, Models",
              "Start": "FlagLeaf",
              "End": "Heading",
              "Name": "HeadEmergence",
              "Children": [
                {
                  "$type": "Models.Functions.VariableReference, Models",
                  "VariableName": "[Phenology].ThermalTime",
                  "Name": "Progression",
                  "Children": [],
                  "IncludeInDocumentation": true,
                  "Enabled": true,
                  "ReadOnly": false
                },
                {
                  "$type": "Models.Functions.MultiplyFunction, Models",
                  "Name": "Target",
                  "Children": [
                    {
                      "$type": "Models.Functions.VariableReference, Models",
                      "VariableName": "[Phenology].Phyllochron.BasePhyllochron",
                      "Name": "Phyllochron",
                      "Children": [],
                      "IncludeInDocumentation": true,
                      "Enabled": true,
                      "ReadOnly": false
                    },
                    {
                      "$type": "Models.Functions.AddFunction, Models",
                      "Name": "Phyllochrons",
                      "Children": [
                        {
                          "$type": "Models.Functions.VariableReference, Models",
                          "VariableName": "[Phenology].HeadEmergenceLongDayBase",
                          "Name": "LongDayBase",
                          "Children": [],
                          "IncludeInDocumentation": true,
                          "Enabled": true,
                          "ReadOnly": false
                        },
                        {
                          "$type": "Models.Functions.MultiplyFunction, Models",
                          "Name": "IncreaseDueToShortPhotoPeriod",
                          "Children": [
                            {
                              "$type": "Models.Functions.LinearInterpolationFunction, Models",
                              "Name": "PhotoPeriodResponse",
                              "Children": [
                                {
                                  "$type": "Models.Functions.XYPairs, Models",
                                  "X": [
                                    11.0,
                                    16.0
                                  ],
                                  "Y": [
                                    1.0,
                                    0.0
                                  ],
                                  "Name": "XYPairs",
                                  "Children": [],
                                  "IncludeInDocumentation": true,
                                  "Enabled": true,
                                  "ReadOnly": false
                                },
                                {
                                  "$type": "Models.Functions.VariableReference, Models",
                                  "VariableName": "[Phenology].Photoperiod",
                                  "Name": "XValue",
                                  "Children": [],
                                  "IncludeInDocumentation": true,
                                  "Enabled": true,
                                  "ReadOnly": false
                                }
                              ],
                              "IncludeInDocumentation": true,
                              "Enabled": true,
                              "ReadOnly": false
                            },
                            {
                              "$type": "Models.Functions.VariableReference, Models",
                              "VariableName": "[Phenology].HeadEmergencePpSensitivity",
                              "Name": "PpSensitivity",
                              "Children": [],
                              "IncludeInDocumentation": true,
                              "Enabled": true,
                              "ReadOnly": false
                            }
                          ],
                          "IncludeInDocumentation": true,
                          "Enabled": true,
                          "ReadOnly": false
                        }
                      ],
                      "IncludeInDocumentation": true,
                      "Enabled": true,
                      "ReadOnly": false
                    }
                  ],
                  "IncludeInDocumentation": true,
                  "Enabled": true,
                  "ReadOnly": false
                }
              ],
              "IncludeInDocumentation": true,
              "Enabled": true,
              "ReadOnly": false
            },
            {
              "$type": "Models.PMF.Phen.GenericPhase, Models",
              "Start": "Heading",
              "End": "Flowering",
              "Name": "EarlyFlowering",
              "Children": [
                {
                  "$type": "Models.Functions.VariableReference, Models",
                  "VariableName": "[Phenology].ThermalTime",
                  "Name": "Progression",
                  "Children": [],
                  "IncludeInDocumentation": true,
                  "Enabled": true,
                  "ReadOnly": false
                },
                {
                  "$type": "Models.Functions.Constant, Models",
                  "FixedValue": 0.0,
                  "Units": null,
                  "Name": "Target",
                  "Children": [],
                  "IncludeInDocumentation": true,
                  "Enabled": true,
                  "ReadOnly": false
                }
              ],
              "IncludeInDocumentation": true,
              "Enabled": true,
              "ReadOnly": false
            },
            {
              "$type": "Models.PMF.Phen.GenericPhase, Models",
              "Start": "Flowering",
              "End": "StartGrainFill",
              "Name": "GrainDevelopment",
              "Children": [
                {
                  "$type": "Models.Functions.Constant, Models",
                  "FixedValue": 120.0,
                  "Units": null,
                  "Name": "Target",
                  "Children": [],
                  "IncludeInDocumentation": true,
                  "Enabled": true,
                  "ReadOnly": false
                },
                {
                  "$type": "Models.Functions.VariableReference, Models",
                  "VariableName": "[Phenology].ThermalTime",
                  "Name": "Progression",
                  "Children": [],
                  "IncludeInDocumentation": true,
                  "Enabled": true,
                  "ReadOnly": false
                }
              ],
              "IncludeInDocumentation": true,
              "Enabled": true,
              "ReadOnly": false
            },
            {
              "$type": "Models.PMF.Phen.GenericPhase, Models",
              "Start": "StartGrainFill",
              "End": "EndGrainFill",
              "Name": "GrainFilling",
              "Children": [
                {
                  "$type": "Models.Functions.Constant, Models",
                  "FixedValue": 545.0,
                  "Units": null,
                  "Name": "Target",
                  "Children": [],
                  "IncludeInDocumentation": true,
                  "Enabled": true,
                  "ReadOnly": false
                },
                {
                  "$type": "Models.Functions.VariableReference, Models",
                  "VariableName": "[Phenology].ThermalTime",
                  "Name": "Progression",
                  "Children": [],
                  "IncludeInDocumentation": true,
                  "Enabled": true,
                  "ReadOnly": false
                }
              ],
              "IncludeInDocumentation": true,
              "Enabled": true,
              "ReadOnly": false
            },
            {
              "$type": "Models.PMF.Phen.GenericPhase, Models",
              "Start": "EndGrainFill",
              "End": "Maturity",
              "Name": "Maturing",
              "Children": [
                {
                  "$type": "Models.Functions.Constant, Models",
                  "FixedValue": 35.0,
                  "Units": null,
                  "Name": "Target",
                  "Children": [],
                  "IncludeInDocumentation": true,
                  "Enabled": true,
                  "ReadOnly": false
                },
                {
                  "$type": "Models.Functions.VariableReference, Models",
                  "VariableName": "[Phenology].ThermalTime",
                  "Name": "Progression",
                  "Children": [],
                  "IncludeInDocumentation": true,
                  "Enabled": true,
                  "ReadOnly": false
                }
              ],
              "IncludeInDocumentation": true,
              "Enabled": true,
              "ReadOnly": false
            },
            {
              "$type": "Models.PMF.Phen.GenericPhase, Models",
              "Start": "Maturity",
              "End": "HarvestRipe",
              "Name": "Ripening",
              "Children": [
                {
                  "$type": "Models.Functions.Constant, Models",
                  "FixedValue": 300.0,
                  "Units": null,
                  "Name": "Target",
                  "Children": [],
                  "IncludeInDocumentation": true,
                  "Enabled": true,
                  "ReadOnly": false
                },
                {
                  "$type": "Models.Functions.VariableReference, Models",
                  "VariableName": "[Phenology].ThermalTime",
                  "Name": "Progression",
                  "Children": [],
                  "IncludeInDocumentation": true,
                  "Enabled": true,
                  "ReadOnly": false
                }
              ],
              "IncludeInDocumentation": true,
              "Enabled": true,
              "ReadOnly": false
            },
            {
              "$type": "Models.PMF.Phen.EndPhase, Models",
              "Start": "HarvestRipe",
              "End": "Unused",
              "Name": "ReadyForHarvesting",
              "Children": [
                {
                  "$type": "Models.Functions.VariableReference, Models",
                  "VariableName": "[Phenology].ThermalTime",
                  "Name": "ThermalTime",
                  "Children": [],
                  "IncludeInDocumentation": true,
                  "Enabled": true,
                  "ReadOnly": false
                }
              ],
              "IncludeInDocumentation": true,
              "Enabled": true,
              "ReadOnly": false
            },
            {
              "$type": "Models.PMF.Phen.ZadokPMFWheat, Models",
              "Name": "Zadok",
              "Children": [],
              "IncludeInDocumentation": true,
              "Enabled": true,
              "ReadOnly": false
            },
            {
              "$type": "Models.Functions.OnEventFunction, Models",
              "SetEvent": "TerminalSpikelet",
              "ReSetEvent": "never",
              "Name": "TerminalSpikeletDAS",
              "Children": [
                {
                  "$type": "Models.Memo, Models",
                  "Text": "\nA function is used to provide flowering date as days after sowing(DAS).\n",
                  "Name": "memo",
                  "Children": [],
                  "IncludeInDocumentation": true,
                  "Enabled": true,
                  "ReadOnly": false
                },
                {
                  "$type": "Models.Functions.Constant, Models",
                  "FixedValue": 0.0,
                  "Units": null,
                  "Name": "PreEventValue",
                  "Children": [],
                  "IncludeInDocumentation": true,
                  "Enabled": true,
                  "ReadOnly": false
                },
                {
                  "$type": "Models.Functions.VariableReference, Models",
                  "VariableName": "[Plant].DaysAfterSowing",
                  "Name": "PostEventValue",
                  "Children": [],
                  "IncludeInDocumentation": true,
                  "Enabled": true,
                  "ReadOnly": false
                }
              ],
              "IncludeInDocumentation": true,
              "Enabled": true,
              "ReadOnly": false
            },
            {
              "$type": "Models.Functions.OnEventFunction, Models",
              "SetEvent": "FlagLeaf",
              "ReSetEvent": "never",
              "Name": "FlagLeafDAS",
              "Children": [
                {
                  "$type": "Models.Memo, Models",
                  "Text": "\nA function is used to provide flowering date as days after sowing(DAS).\n",
                  "Name": "memo",
                  "Children": [],
                  "IncludeInDocumentation": true,
                  "Enabled": true,
                  "ReadOnly": false
                },
                {
                  "$type": "Models.Functions.Constant, Models",
                  "FixedValue": 0.0,
                  "Units": null,
                  "Name": "PreEventValue",
                  "Children": [],
                  "IncludeInDocumentation": true,
                  "Enabled": true,
                  "ReadOnly": false
                },
                {
                  "$type": "Models.Functions.VariableReference, Models",
                  "VariableName": "[Plant].DaysAfterSowing",
                  "Name": "PostEventValue",
                  "Children": [],
                  "IncludeInDocumentation": true,
                  "Enabled": true,
                  "ReadOnly": false
                }
              ],
              "IncludeInDocumentation": true,
              "Enabled": true,
              "ReadOnly": false
            },
            {
              "$type": "Models.Functions.OnEventFunction, Models",
              "SetEvent": "Heading",
              "ReSetEvent": "never",
              "Name": "HeadingDAS",
              "Children": [
                {
                  "$type": "Models.Memo, Models",
                  "Text": "\nA function is used to provide heading date as days after sowing(DAS).\n",
                  "Name": "memo",
                  "Children": [],
                  "IncludeInDocumentation": true,
                  "Enabled": true,
                  "ReadOnly": false
                },
                {
                  "$type": "Models.Functions.Constant, Models",
                  "FixedValue": 0.0,
                  "Units": null,
                  "Name": "PreEventValue",
                  "Children": [],
                  "IncludeInDocumentation": true,
                  "Enabled": true,
                  "ReadOnly": false
                },
                {
                  "$type": "Models.Functions.VariableReference, Models",
                  "VariableName": "[Plant].DaysAfterSowing",
                  "Name": "PostEventValue",
                  "Children": [],
                  "IncludeInDocumentation": true,
                  "Enabled": true,
                  "ReadOnly": false
                }
              ],
              "IncludeInDocumentation": true,
              "Enabled": true,
              "ReadOnly": false
            },
            {
              "$type": "Models.Functions.OnEventFunction, Models",
              "SetEvent": "Flowering",
              "ReSetEvent": "Germination",
              "Name": "FloweringDAS",
              "Children": [
                {
                  "$type": "Models.Memo, Models",
                  "Text": "\nA function is used to provide flowering date as days after sowing(DAS).\n",
                  "Name": "memo",
                  "Children": [],
                  "IncludeInDocumentation": true,
                  "Enabled": true,
                  "ReadOnly": false
                },
                {
                  "$type": "Models.Functions.Constant, Models",
                  "FixedValue": 0.0,
                  "Units": null,
                  "Name": "PreEventValue",
                  "Children": [],
                  "IncludeInDocumentation": true,
                  "Enabled": true,
                  "ReadOnly": false
                },
                {
                  "$type": "Models.Functions.VariableReference, Models",
                  "VariableName": "[Plant].DaysAfterSowing",
                  "Name": "PostEventValue",
                  "Children": [],
                  "IncludeInDocumentation": true,
                  "Enabled": true,
                  "ReadOnly": false
                }
              ],
              "IncludeInDocumentation": true,
              "Enabled": true,
              "ReadOnly": false
            },
            {
              "$type": "Models.Functions.OnEventFunction, Models",
              "SetEvent": "Maturity",
              "ReSetEvent": "never",
              "Name": "MaturityDAS",
              "Children": [
                {
                  "$type": "Models.Memo, Models",
                  "Text": "\nA function is used to provide maturity date as days after sowing(DAS).",
                  "Name": "memo",
                  "Children": [],
                  "IncludeInDocumentation": true,
                  "Enabled": true,
                  "ReadOnly": false
                },
                {
                  "$type": "Models.Functions.Constant, Models",
                  "FixedValue": 0.0,
                  "Units": null,
                  "Name": "PreEventValue",
                  "Children": [],
                  "IncludeInDocumentation": true,
                  "Enabled": true,
                  "ReadOnly": false
                },
                {
                  "$type": "Models.Functions.VariableReference, Models",
                  "VariableName": "[Plant].DaysAfterSowing",
                  "Name": "PostEventValue",
                  "Children": [],
                  "IncludeInDocumentation": true,
                  "Enabled": true,
                  "ReadOnly": false
                }
              ],
              "IncludeInDocumentation": true,
              "Enabled": true,
              "ReadOnly": false
            },
            {
              "$type": "Models.Functions.OnEventFunction, Models",
              "SetEvent": "Emergence",
              "ReSetEvent": "never",
              "Name": "EmergenceDAS",
              "Children": [
                {
                  "$type": "Models.Memo, Models",
                  "Text": "\nA function is used to provide flowering date as days after sowing(DAS).\n",
                  "Name": "memo",
                  "Children": [],
                  "IncludeInDocumentation": true,
                  "Enabled": true,
                  "ReadOnly": false
                },
                {
                  "$type": "Models.Functions.Constant, Models",
                  "FixedValue": 0.0,
                  "Units": null,
                  "Name": "PreEventValue",
                  "Children": [],
                  "IncludeInDocumentation": true,
                  "Enabled": true,
                  "ReadOnly": false
                },
                {
                  "$type": "Models.Functions.VariableReference, Models",
                  "VariableName": "[Plant].DaysAfterSowing",
                  "Name": "PostEventValue",
                  "Children": [],
                  "IncludeInDocumentation": true,
                  "Enabled": true,
                  "ReadOnly": false
                }
              ],
              "IncludeInDocumentation": true,
              "Enabled": true,
              "ReadOnly": false
            },
            {
              "$type": "Models.Functions.DivideFunction, Models",
              "Name": "PTQ",
              "Children": [
                {
                  "$type": "Models.Functions.MultiplyFunction, Models",
                  "Name": "Radn_mol_per_m2",
                  "Children": [
                    {
                      "$type": "Models.Functions.VariableReference, Models",
                      "VariableName": "[IWeather].Radn",
                      "Name": "SolarRadiation",
                      "Children": [],
                      "IncludeInDocumentation": true,
                      "Enabled": true,
                      "ReadOnly": false
                    },
                    {
                      "$type": "Models.Functions.Constant, Models",
                      "FixedValue": 2.285,
                      "Units": null,
                      "Name": "Constant",
                      "Children": [],
                      "IncludeInDocumentation": true,
                      "Enabled": true,
                      "ReadOnly": false
                    },
                    {
                      "$type": "Models.Functions.VariableReference, Models",
                      "VariableName": "[Leaf].Photosynthesis.FT",
                      "Name": "RUE Temp factor",
                      "Children": [],
                      "IncludeInDocumentation": true,
                      "Enabled": true,
                      "ReadOnly": true
                    },
                    {
                      "$type": "Models.Memo, Models",
                      "Text": "Multiply Radn (MJ/m2/d) by 4.57 to convert to mol/m2/day and divide by 2 to convert to mol PAR/m2/d",
                      "Name": "Memo",
                      "Children": [],
                      "IncludeInDocumentation": true,
                      "Enabled": true,
                      "ReadOnly": false
                    }
                  ],
                  "IncludeInDocumentation": true,
                  "Enabled": true,
                  "ReadOnly": false
                },
                {
                  "$type": "Models.Functions.VariableReference, Models",
                  "VariableName": "[Phenology].ThermalTime",
                  "Name": "ThermalTime",
                  "Children": [],
                  "IncludeInDocumentation": true,
                  "Enabled": true,
                  "ReadOnly": false
                }
              ],
              "IncludeInDocumentation": true,
              "Enabled": true,
              "ReadOnly": false
            }
          ],
          "IncludeInDocumentation": true,
          "Enabled": true,
          "ReadOnly": false
        },
        {
          "$type": "Models.PMF.Struct.Structure, Models",
          "CohortInitialisationStage": "Germination",
          "LeafInitialisationStage": "Emergence",
          "Name": "Structure",
          "Children": [
            {
              "$type": "Models.Functions.VariableReference, Models",
              "VariableName": "[Phenology].ThermalTime",
              "Name": "ThermalTime",
              "Children": [],
              "IncludeInDocumentation": true,
              "Enabled": true,
              "ReadOnly": false
            },
            {
              "$type": "Models.Functions.MultiplyFunction, Models",
              "Name": "BranchingRate",
              "Children": [
                {
                  "$type": "Models.Memo, Models",
                  "Text": "Potential branching rate is determined by the commonly observed pattern of tillering in wheat, in which each tiller emerges with the third leaf on its parent axis (e.g. first tiller emerges at the same time as the third leaf on the main stem, the first secondary tiller appears with the third leaf on tiller 1).  This is described as a simple function of main stem leaf number.",
                  "Name": "Memo",
                  "Children": [],
                  "IncludeInDocumentation": true,
                  "Enabled": true,
                  "ReadOnly": false
                },
                {
                  "$type": "Models.Functions.PhaseLookup, Models",
                  "Name": "PotentialBranchingRate",
                  "Children": [
                    {
                      "$type": "Models.Functions.PhaseLookupValue, Models",
                      "Start": "Emergence",
                      "End": "TerminalSpikelet",
                      "Name": "Vegetative",
                      "Children": [
                        {
                          "$type": "Models.Functions.LinearInterpolationFunction, Models",
                          "Name": "PotentialBranchingRate",
                          "Children": [
                            {
                              "$type": "Models.Functions.XYPairs, Models",
                              "X": [
                                1.0,
                                2.0,
                                3.0,
                                4.0,
                                5.0,
                                6.0,
                                7.0,
                                8.0
                              ],
                              "Y": [
                                0.0,
                                0.0,
                                1.0,
                                2.0,
                                4.0,
                                7.0,
                                12.0,
                                20.0
                              ],
                              "Name": "XYPairs",
                              "Children": [],
                              "IncludeInDocumentation": true,
                              "Enabled": true,
                              "ReadOnly": false
                            },
                            {
                              "$type": "Models.Functions.VariableReference, Models",
                              "VariableName": "[Structure].LeafTipsAppeared",
                              "Name": "XValue",
                              "Children": [],
                              "IncludeInDocumentation": true,
                              "Enabled": true,
                              "ReadOnly": false
                            }
                          ],
                          "IncludeInDocumentation": true,
                          "Enabled": true,
                          "ReadOnly": false
                        }
                      ],
                      "IncludeInDocumentation": true,
                      "Enabled": true,
                      "ReadOnly": false
                    },
                    {
                      "$type": "Models.Functions.PhaseLookupValue, Models",
                      "Start": "TerminalSpikelet",
                      "End": "HarvestRipe",
                      "Name": "Reproductive",
                      "Children": [
                        {
                          "$type": "Models.Functions.Constant, Models",
                          "FixedValue": 0.0,
                          "Units": null,
                          "Name": "Zero",
                          "Children": [],
                          "IncludeInDocumentation": true,
                          "Enabled": true,
                          "ReadOnly": false
                        }
                      ],
                      "IncludeInDocumentation": true,
                      "Enabled": true,
                      "ReadOnly": false
                    }
                  ],
                  "IncludeInDocumentation": true,
                  "Enabled": true,
                  "ReadOnly": false
                },
                {
                  "$type": "Models.Functions.MinimumFunction, Models",
                  "Name": "StressFactors",
                  "Children": [
                    {
                      "$type": "Models.Functions.LinearInterpolationFunction, Models",
                      "Name": "NitrogenEffect",
                      "Children": [
                        {
                          "$type": "Models.Memo, Models",
                          "Text": "Inadequate Nitrogen supply is assumed to affect tillering prior to any effect on photosynthesis or leaf size.",
                          "Name": "Memo",
                          "Children": [],
                          "IncludeInDocumentation": true,
                          "Enabled": true,
                          "ReadOnly": false
                        },
                        {
                          "$type": "Models.Functions.XYPairs, Models",
                          "X": [
                            0.5,
                            2.0,
                            3.0
                          ],
                          "Y": [
                            0.0,
                            1.0,
                            1.0
                          ],
                          "Name": "XYPairs",
                          "Children": [],
                          "IncludeInDocumentation": true,
                          "Enabled": true,
                          "ReadOnly": false
                        },
                        {
                          "$type": "Models.Functions.VariableReference, Models",
                          "VariableName": "[Arbitrator].FN",
                          "Name": "XValue",
                          "Children": [],
                          "IncludeInDocumentation": true,
                          "Enabled": true,
                          "ReadOnly": false
                        }
                      ],
                      "IncludeInDocumentation": true,
                      "Enabled": true,
                      "ReadOnly": false
                    },
                    {
                      "$type": "Models.Functions.LinearInterpolationFunction, Models",
                      "Name": "CoverEffect",
                      "Children": [
                        {
                          "$type": "Models.Memo, Models",
                          "Text": "Tillering is said to cease once a threshold fraction of incoming radiation has been achieved.  This captures shading effects on tillering described by [evers2006cessation].",
                          "Name": "Memo",
                          "Children": [],
                          "IncludeInDocumentation": true,
                          "Enabled": true,
                          "ReadOnly": false
                        },
                        {
                          "$type": "Models.Functions.XYPairs, Models",
                          "X": [
                            0.0,
                            0.1,
                            0.25
                          ],
                          "Y": [
                            1.0,
                            1.0,
                            0.0
                          ],
                          "Name": "XYPairs",
                          "Children": [],
                          "IncludeInDocumentation": true,
                          "Enabled": true,
                          "ReadOnly": false
                        },
                        {
                          "$type": "Models.Functions.VariableReference, Models",
                          "VariableName": "[Leaf].CoverTotal",
                          "Name": "XValue",
                          "Children": [],
                          "IncludeInDocumentation": true,
                          "Enabled": true,
                          "ReadOnly": false
                        }
                      ],
                      "IncludeInDocumentation": true,
                      "Enabled": true,
                      "ReadOnly": false
                    },
                    {
                      "$type": "Models.Functions.LinearInterpolationFunction, Models",
                      "Name": "WaterStressEffect",
                      "Children": [
                        {
                          "$type": "Models.Functions.XYPairs, Models",
                          "X": [
                            0.0,
                            1.0
                          ],
                          "Y": [
                            0.0,
                            1.0
                          ],
                          "Name": "XYPairs",
                          "Children": [],
                          "IncludeInDocumentation": true,
                          "Enabled": true,
                          "ReadOnly": false
                        },
                        {
                          "$type": "Models.Functions.VariableReference, Models",
                          "VariableName": "[Root].WaterTensionFactor",
                          "Name": "XValue",
                          "Children": [],
                          "IncludeInDocumentation": true,
                          "Enabled": true,
                          "ReadOnly": false
                        }
                      ],
                      "IncludeInDocumentation": true,
                      "Enabled": true,
                      "ReadOnly": false
                    }
                  ],
                  "IncludeInDocumentation": true,
                  "Enabled": true,
                  "ReadOnly": false
                }
              ],
              "IncludeInDocumentation": true,
              "Enabled": true,
              "ReadOnly": false
            },
            {
              "$type": "Models.Functions.PhaseLookup, Models",
              "Name": "BranchMortality",
              "Children": [
                {
                  "$type": "Models.Functions.PhaseLookupValue, Models",
                  "Start": "FlagLeaf",
                  "End": "Flowering",
                  "Name": "MortalityPhase",
                  "Children": [
                    {
                      "$type": "Models.Functions.MultiplyFunction, Models",
                      "Name": "Mortality",
                      "Children": [
                        {
                          "$type": "Models.Functions.LinearInterpolationFunction, Models",
                          "Name": "MortalityPerDegDay",
                          "Children": [
                            {
                              "$type": "Models.Functions.XYPairs, Models",
                              "X": [
                                0.0,
                                0.005
                              ],
                              "Y": [
                                0.002,
                                0.0
                              ],
                              "Name": "XYPairs",
                              "Children": [],
                              "IncludeInDocumentation": true,
                              "Enabled": true,
                              "ReadOnly": false
                            },
                            {
                              "$type": "Models.Functions.VariableReference, Models",
                              "VariableName": "[Structure].MeanTillerGrowthRate",
                              "Name": "XValue",
                              "Children": [],
                              "IncludeInDocumentation": true,
                              "Enabled": true,
                              "ReadOnly": false
                            }
                          ],
                          "IncludeInDocumentation": true,
                          "Enabled": true,
                          "ReadOnly": false
                        },
                        {
                          "$type": "Models.Functions.VariableReference, Models",
                          "VariableName": "[Phenology].ThermalTime",
                          "Name": "ThermalTime",
                          "Children": [],
                          "IncludeInDocumentation": true,
                          "Enabled": true,
                          "ReadOnly": false
                        }
                      ],
                      "IncludeInDocumentation": true,
                      "Enabled": true,
                      "ReadOnly": false
                    }
                  ],
                  "IncludeInDocumentation": true,
                  "Enabled": true,
                  "ReadOnly": false
                }
              ],
              "IncludeInDocumentation": true,
              "Enabled": true,
              "ReadOnly": false
            },
            {
              "$type": "Models.PMF.Struct.HeightFunction, Models",
              "Name": "HeightModel",
              "Children": [
                {
                  "$type": "Models.Functions.LinearInterpolationFunction, Models",
                  "Name": "PotentialHeight",
                  "Children": [
                    {
                      "$type": "Models.Functions.XYPairs, Models",
                      "X": [
                        3.0,
                        4.0,
                        5.0,
                        6.0,
                        7.0,
                        8.0,
                        9.0
                      ],
                      "Y": [
                        10.0,
                        200.0,
                        200.0,
                        1000.0,
                        1000.0,
                        1000.0,
                        1000.0
                      ],
                      "Name": "XYPairs",
                      "Children": [],
                      "IncludeInDocumentation": true,
                      "Enabled": true,
                      "ReadOnly": false
                    },
                    {
                      "$type": "Models.Functions.VariableReference, Models",
                      "VariableName": "[Phenology].Stage",
                      "Name": "XValue",
                      "Children": [],
                      "IncludeInDocumentation": true,
                      "Enabled": true,
                      "ReadOnly": false
                    }
                  ],
                  "IncludeInDocumentation": true,
                  "Enabled": true,
                  "ReadOnly": false
                },
                {
                  "$type": "Models.Functions.LinearInterpolationFunction, Models",
                  "Name": "WaterStress",
                  "Children": [
                    {
                      "$type": "Models.Functions.XYPairs, Models",
                      "X": [
                        0.3,
                        1.0
                      ],
                      "Y": [
                        0.0,
                        1.0
                      ],
                      "Name": "XYPairs",
                      "Children": [],
                      "IncludeInDocumentation": true,
                      "Enabled": true,
                      "ReadOnly": false
                    },
                    {
                      "$type": "Models.Functions.VariableReference, Models",
                      "VariableName": "[Leaf].Fw",
                      "Name": "XValue",
                      "Children": [],
                      "IncludeInDocumentation": true,
                      "Enabled": true,
                      "ReadOnly": false
                    }
                  ],
                  "IncludeInDocumentation": true,
                  "Enabled": true,
                  "ReadOnly": false
                }
              ],
              "IncludeInDocumentation": true,
              "Enabled": true,
              "ReadOnly": false
            },
            {
              "$type": "Models.Functions.MovingAverageFunction, Models",
              "NumberOfDays": 5,
              "StageToStartMovingAverage": "Emergence",
              "Name": "MeanTillerGrowthRate",
              "Children": [
                {
                  "$type": "Models.Memo, Models",
                  "Text": "This is calculated to represent the supply of asslimilate to individual tillers over the past 5 days to use as an index to determine tiller mortality.  When tiller numbers are high or total crop assimilate supply is small there will not be enough assimilate to maintain all of the tillers so the model will senesce some. ",
                  "Name": "Memo",
                  "Children": [],
                  "IncludeInDocumentation": true,
                  "Enabled": true,
                  "ReadOnly": false
                },
                {
                  "$type": "Models.Functions.DivideFunction, Models",
                  "Name": "TillerGrowthRate",
                  "Children": [
                    {
                      "$type": "Models.Functions.VariableReference, Models",
                      "VariableName": "[Arbitrator].DM.TotalFixationSupply",
                      "Name": "DailyGrowth",
                      "Children": [],
                      "IncludeInDocumentation": true,
                      "Enabled": true,
                      "ReadOnly": false
                    },
                    {
                      "$type": "Models.Functions.VariableReference, Models",
                      "VariableName": "[Phenology].ThermalTime",
                      "Name": "ThermalTime",
                      "Children": [],
                      "IncludeInDocumentation": true,
                      "Enabled": true,
                      "ReadOnly": false
                    },
                    {
                      "$type": "Models.Functions.VariableReference, Models",
                      "VariableName": "[Structure].TotalStemPopn",
                      "Name": "StemPopulation",
                      "Children": [],
                      "IncludeInDocumentation": true,
                      "Enabled": true,
                      "ReadOnly": false
                    }
                  ],
                  "IncludeInDocumentation": true,
                  "Enabled": true,
                  "ReadOnly": false
                }
              ],
              "IncludeInDocumentation": true,
              "Enabled": true,
              "ReadOnly": false
            },
            {
              "$type": "Models.Functions.MovingAverageFunction, Models",
              "NumberOfDays": 300,
              "StageToStartMovingAverage": "Emergence",
              "Name": "MeanPhyllochron",
              "Children": [
                {
                  "$type": "Models.Functions.VariableReference, Models",
                  "VariableName": "[Phenology].Phyllochron",
                  "Name": "Phyllochron",
                  "Children": [],
                  "IncludeInDocumentation": true,
                  "Enabled": true,
                  "ReadOnly": false
                }
              ],
              "IncludeInDocumentation": true,
              "Enabled": true,
              "ReadOnly": false
            },
            {
              "$type": "Models.Functions.Constant, Models",
              "FixedValue": 0.0,
              "Units": null,
              "Name": "StemSenescenceAge",
              "Children": [],
              "IncludeInDocumentation": true,
              "Enabled": true,
              "ReadOnly": false
            },
            {
              "$type": "Models.Functions.Constant, Models",
              "FixedValue": 0.021,
              "Units": null,
              "Name": "MaxLAR",
              "Children": [],
              "IncludeInDocumentation": true,
              "Enabled": true,
              "ReadOnly": false
            },
            {
              "$type": "Models.Functions.VariableReference, Models",
              "VariableName": "[Phenology].FinalLeafNumber",
              "Name": "FinalLeafNumber",
              "Children": [],
              "IncludeInDocumentation": true,
              "Enabled": true,
              "ReadOnly": false
            },
            {
              "$type": "Models.Functions.VariableReference, Models",
              "VariableName": "[Phenology].Phyllochron",
              "Name": "Phyllochron",
              "Children": [],
              "IncludeInDocumentation": true,
              "Enabled": true,
              "ReadOnly": false
            }
          ],
          "IncludeInDocumentation": true,
          "Enabled": true,
          "ReadOnly": false
        },
        {
          "$type": "Models.PMF.Organs.ReproductiveOrgan, Models",
          "GrowthRespiration": 0.0,
          "MaintenanceRespiration": 0.0,
          "DMDemand": null,
          "DMDemandPriorityFactor": null,
          "NDemand": null,
          "DMSupply": null,
          "NSupply": null,
          "RipeStage": "Ripe",
          "potentialDMAllocation": null,
          "Live": {
            "$type": "Models.PMF.Biomass, Models",
            "DMDOfStructural": 0.6,
            "Name": "Biomass",
            "Children": [],
            "IncludeInDocumentation": true,
            "Enabled": true,
            "ReadOnly": false
          },
          "Dead": {
            "$type": "Models.PMF.Biomass, Models",
            "DMDOfStructural": 0.6,
            "Name": "Biomass",
            "Children": [],
            "IncludeInDocumentation": true,
            "Enabled": true,
            "ReadOnly": false
          },
          "Name": "Grain",
          "Children": [
            {
              "$type": "Models.Functions.HoldFunction, Models",
              "WhenToHold": "Flowering",
              "Name": "NumberFunction",
              "Children": [
                {
                  "$type": "Models.Functions.MultiplyFunction, Models",
                  "Name": "GrainNumber",
                  "Children": [
                    {
                      "$type": "Models.Functions.Constant, Models",
                      "FixedValue": 26.0,
                      "Units": "grains",
                      "Name": "GrainsPerGramOfStem",
                      "Children": [],
                      "IncludeInDocumentation": true,
                      "Enabled": true,
                      "ReadOnly": false
                    },
                    {
                      "$type": "Models.Functions.VariableReference, Models",
                      "VariableName": "[StemPlusSpike].Wt",
                      "Name": "StemMass",
                      "Children": [],
                      "IncludeInDocumentation": true,
                      "Enabled": true,
                      "ReadOnly": false
                    }
                  ],
                  "IncludeInDocumentation": true,
                  "Enabled": true,
                  "ReadOnly": false
                }
              ],
              "IncludeInDocumentation": true,
              "Enabled": true,
              "ReadOnly": false
            },
            {
              "$type": "Models.Functions.Constant, Models",
              "FixedValue": 1.0,
              "Units": null,
              "Name": "DMConversionEfficiency",
              "Children": [],
              "IncludeInDocumentation": true,
              "Enabled": true,
              "ReadOnly": false
            },
            {
              "$type": "Models.Functions.Constant, Models",
              "FixedValue": 0.0,
              "Units": null,
              "Name": "RemobilisationCost",
              "Children": [],
              "IncludeInDocumentation": true,
              "Enabled": true,
              "ReadOnly": false
            },
            {
              "$type": "Models.Functions.Constant, Models",
              "FixedValue": 0.05,
              "Units": null,
              "Name": "InitialGrainProportion",
              "Children": [],
              "IncludeInDocumentation": true,
              "Enabled": true,
              "ReadOnly": false
            },
            {
              "$type": "Models.Functions.Constant, Models",
              "FixedValue": 0.05,
              "Units": "g",
              "Name": "MaximumPotentialGrainSize",
              "Children": [],
              "IncludeInDocumentation": true,
              "Enabled": true,
              "ReadOnly": false
            },
            {
              "$type": "Models.Functions.PhaseLookup, Models",
              "Name": "DMDemandFunction",
              "Children": [
                {
                  "$type": "Models.Functions.PhaseLookupValue, Models",
                  "Start": "Flowering",
                  "End": "StartGrainFill",
                  "Name": "InitialPhase",
                  "Children": [
                    {
                      "$type": "Models.Functions.DemandFunctions.FillingRateFunction, Models",
                      "Name": "FillingRateFunction",
                      "Children": [
                        {
                          "$type": "Models.Functions.VariableReference, Models",
                          "VariableName": "[Grain].NumberFunction",
                          "Name": "NumberFunction",
                          "Children": [],
                          "IncludeInDocumentation": true,
                          "Enabled": true,
                          "ReadOnly": false
                        },
                        {
                          "$type": "Models.Functions.VariableReference, Models",
                          "VariableName": "[Phenology].GrainDevelopment.Target",
                          "Name": "FillingDuration",
                          "Children": [],
                          "IncludeInDocumentation": true,
                          "Enabled": true,
                          "ReadOnly": false
                        },
                        {
                          "$type": "Models.Functions.VariableReference, Models",
                          "VariableName": "[Phenology].ThermalTime",
                          "Name": "ThermalTime",
                          "Children": [],
                          "IncludeInDocumentation": true,
                          "Enabled": true,
                          "ReadOnly": false
                        },
                        {
                          "$type": "Models.Functions.MultiplyFunction, Models",
                          "Name": "PotentialSizeIncrement",
                          "Children": [
                            {
                              "$type": "Models.Functions.VariableReference, Models",
                              "VariableName": "[Grain].InitialGrainProportion",
                              "Name": "InitialProportion",
                              "Children": [],
                              "IncludeInDocumentation": true,
                              "Enabled": true,
                              "ReadOnly": false
                            },
                            {
                              "$type": "Models.Functions.VariableReference, Models",
                              "VariableName": "[Grain].MaximumPotentialGrainSize",
                              "Name": "MaximumSize",
                              "Children": [],
                              "IncludeInDocumentation": true,
                              "Enabled": true,
                              "ReadOnly": false
                            }
                          ],
                          "IncludeInDocumentation": true,
                          "Enabled": true,
                          "ReadOnly": false
                        }
                      ],
                      "IncludeInDocumentation": true,
                      "Enabled": true,
                      "ReadOnly": false
                    }
                  ],
                  "IncludeInDocumentation": true,
                  "Enabled": true,
                  "ReadOnly": false
                },
                {
                  "$type": "Models.Functions.PhaseLookupValue, Models",
                  "Start": "StartGrainFill",
                  "End": "EndGrainFill",
                  "Name": "LinearPhase",
                  "Children": [
                    {
                      "$type": "Models.Functions.DemandFunctions.FillingRateFunction, Models",
                      "Name": "FillingRateFunction",
                      "Children": [
                        {
                          "$type": "Models.Functions.VariableReference, Models",
                          "VariableName": "[Grain].NumberFunction",
                          "Name": "NumberFunction",
                          "Children": [],
                          "IncludeInDocumentation": true,
                          "Enabled": true,
                          "ReadOnly": false
                        },
                        {
                          "$type": "Models.Functions.VariableReference, Models",
                          "VariableName": "[Phenology].GrainFilling.Target",
                          "Name": "FillingDuration",
                          "Children": [],
                          "IncludeInDocumentation": true,
                          "Enabled": true,
                          "ReadOnly": false
                        },
                        {
                          "$type": "Models.Functions.VariableReference, Models",
                          "VariableName": "[Phenology].ThermalTime",
                          "Name": "ThermalTime",
                          "Children": [],
                          "IncludeInDocumentation": true,
                          "Enabled": true,
                          "ReadOnly": false
                        },
                        {
                          "$type": "Models.Functions.MultiplyFunction, Models",
                          "Name": "PotentialSizeIncrement",
                          "Children": [
                            {
                              "$type": "Models.Functions.SubtractFunction, Models",
                              "Name": "ProportionLinearPhase",
                              "Children": [
                                {
                                  "$type": "Models.Functions.Constant, Models",
                                  "FixedValue": 1.0,
                                  "Units": null,
                                  "Name": "One",
                                  "Children": [],
                                  "IncludeInDocumentation": true,
                                  "Enabled": true,
                                  "ReadOnly": false
                                },
                                {
                                  "$type": "Models.Functions.VariableReference, Models",
                                  "VariableName": "[Grain].InitialGrainProportion",
                                  "Name": "InitialProportion",
                                  "Children": [],
                                  "IncludeInDocumentation": true,
                                  "Enabled": true,
                                  "ReadOnly": false
                                }
                              ],
                              "IncludeInDocumentation": true,
                              "Enabled": true,
                              "ReadOnly": false
                            },
                            {
                              "$type": "Models.Functions.VariableReference, Models",
                              "VariableName": "[Grain].MaximumPotentialGrainSize",
                              "Name": "MaximumSize",
                              "Children": [],
                              "IncludeInDocumentation": true,
                              "Enabled": true,
                              "ReadOnly": false
                            }
                          ],
                          "IncludeInDocumentation": true,
                          "Enabled": true,
                          "ReadOnly": false
                        }
                      ],
                      "IncludeInDocumentation": true,
                      "Enabled": true,
                      "ReadOnly": false
                    }
                  ],
                  "IncludeInDocumentation": true,
                  "Enabled": true,
                  "ReadOnly": false
                }
              ],
              "IncludeInDocumentation": true,
              "Enabled": true,
              "ReadOnly": false
            },
            {
              "$type": "Models.Functions.Constant, Models",
              "FixedValue": 0.0123,
              "Units": null,
              "Name": "MinimumNConc",
              "Children": [],
              "IncludeInDocumentation": true,
              "Enabled": true,
              "ReadOnly": false
            },
            {
              "$type": "Models.Functions.Constant, Models",
              "FixedValue": 0.03,
              "Units": null,
              "Name": "MaxNConcDailyGrowth",
              "Children": [],
              "IncludeInDocumentation": true,
              "Enabled": true,
              "ReadOnly": false
            },
            {
              "$type": "Models.Functions.Constant, Models",
              "FixedValue": 0.03,
              "Units": null,
              "Name": "MaximumNConc",
              "Children": [],
              "IncludeInDocumentation": true,
              "Enabled": true,
              "ReadOnly": false
            },
            {
              "$type": "Models.Functions.PhaseLookup, Models",
              "Name": "NFillingRate",
              "Children": [
                {
                  "$type": "Models.Functions.PhaseLookupValue, Models",
                  "Start": "Flowering",
                  "End": "EndGrainFill",
                  "Name": "GrainFilling",
                  "Children": [
                    {
                      "$type": "Models.Functions.DemandFunctions.FillingRateFunction, Models",
                      "Name": "FillingRateFunction",
                      "Children": [
                        {
                          "$type": "Models.Functions.VariableReference, Models",
                          "VariableName": "[Grain].NumberFunction",
                          "Name": "NumberFunction",
                          "Children": [],
                          "IncludeInDocumentation": true,
                          "Enabled": true,
                          "ReadOnly": false
                        },
                        {
                          "$type": "Models.Functions.AddFunction, Models",
                          "Name": "FillingDuration",
                          "Children": [
                            {
                              "$type": "Models.Functions.VariableReference, Models",
                              "VariableName": "[Phenology].GrainDevelopment.Target",
                              "Name": "FloweringToGrainFilling",
                              "Children": [],
                              "IncludeInDocumentation": true,
                              "Enabled": true,
                              "ReadOnly": false
                            },
                            {
                              "$type": "Models.Functions.VariableReference, Models",
                              "VariableName": "[Phenology].GrainFilling.Target",
                              "Name": "GrainFilling",
                              "Children": [],
                              "IncludeInDocumentation": true,
                              "Enabled": true,
                              "ReadOnly": false
                            }
                          ],
                          "IncludeInDocumentation": true,
                          "Enabled": true,
                          "ReadOnly": false
                        },
                        {
                          "$type": "Models.Functions.VariableReference, Models",
                          "VariableName": "[Phenology].ThermalTime",
                          "Name": "ThermalTime",
                          "Children": [],
                          "IncludeInDocumentation": true,
                          "Enabled": true,
                          "ReadOnly": false
                        },
                        {
                          "$type": "Models.Functions.MultiplyFunction, Models",
                          "Name": "PotentialSizeIncrement",
                          "Children": [
                            {
                              "$type": "Models.Functions.VariableReference, Models",
                              "VariableName": "[Grain].MaximumPotentialGrainSize",
                              "Name": "MaximumSize",
                              "Children": [],
                              "IncludeInDocumentation": true,
                              "Enabled": true,
                              "ReadOnly": false
                            },
                            {
                              "$type": "Models.Functions.VariableReference, Models",
                              "VariableName": "[Grain].MaximumNConc",
                              "Name": "MaximumNConc",
                              "Children": [],
                              "IncludeInDocumentation": true,
                              "Enabled": true,
                              "ReadOnly": false
                            }
                          ],
                          "IncludeInDocumentation": true,
                          "Enabled": true,
                          "ReadOnly": false
                        }
                      ],
                      "IncludeInDocumentation": true,
                      "Enabled": true,
                      "ReadOnly": false
                    }
                  ],
                  "IncludeInDocumentation": true,
                  "Enabled": true,
                  "ReadOnly": false
                }
              ],
              "IncludeInDocumentation": true,
              "Enabled": true,
              "ReadOnly": false
            },
            {
              "$type": "Models.Functions.Constant, Models",
              "FixedValue": 0.12,
              "Units": null,
              "Name": "WaterContent",
              "Children": [],
              "IncludeInDocumentation": true,
              "Enabled": true,
              "ReadOnly": false
            },
            {
              "$type": "Models.Functions.AccumulateFunction, Models",
              "StartStageName": "Flowering",
              "EndStageName": "Maturity",
              "ResetStageName": null,
              "FractionRemovedOnCut": 0.0,
              "FractionRemovedOnHarvest": 0.0,
              "FractionRemovedOnGraze": 0.0,
              "FractionRemovedOnPrune": 0.0,
              "Name": "AccumThermalTime",
              "Children": [
                {
                  "$type": "Models.Functions.VariableReference, Models",
                  "VariableName": "[Phenology].ThermalTime",
                  "Name": "DailyThermalTimeValue",
                  "Children": [],
                  "IncludeInDocumentation": true,
                  "Enabled": true,
                  "ReadOnly": false
                }
              ],
              "IncludeInDocumentation": true,
              "Enabled": true,
              "ReadOnly": false
            },
            {
              "$type": "Models.Functions.ExpressionFunction, Models",
              "Expression": "([Grain].Live.N + [Grain].Dead.N)/([Grain].Live.Wt + [Grain].Dead.Wt) * 100 * 5.71",
              "Name": "Protein",
              "Children": [],
              "IncludeInDocumentation": true,
              "Enabled": true,
              "ReadOnly": false
            },
            {
              "$type": "Models.PMF.Library.BiomassRemoval, Models",
              "Name": "BiomassRemovalDefaults",
              "Children": [
                {
                  "$type": "Models.PMF.OrganBiomassRemovalType, Models",
                  "FractionLiveToRemove": 1.0,
                  "FractionDeadToRemove": 0.0,
                  "FractionLiveToResidue": 0.0,
                  "FractionDeadToResidue": 0.0,
                  "Name": "Harvest",
                  "Children": [],
                  "IncludeInDocumentation": true,
                  "Enabled": true,
                  "ReadOnly": false
                },
                {
                  "$type": "Models.PMF.OrganBiomassRemovalType, Models",
                  "FractionLiveToRemove": 1.0,
                  "FractionDeadToRemove": 0.0,
                  "FractionLiveToResidue": 0.0,
                  "FractionDeadToResidue": 0.0,
                  "Name": "Cut",
                  "Children": [],
                  "IncludeInDocumentation": true,
                  "Enabled": true,
                  "ReadOnly": false
                },
                {
                  "$type": "Models.PMF.OrganBiomassRemovalType, Models",
                  "FractionLiveToRemove": 0.0,
                  "FractionDeadToRemove": 0.0,
                  "FractionLiveToResidue": 0.8,
                  "FractionDeadToResidue": 0.0,
                  "Name": "Prune",
                  "Children": [],
                  "IncludeInDocumentation": true,
                  "Enabled": true,
                  "ReadOnly": false
                },
                {
                  "$type": "Models.PMF.OrganBiomassRemovalType, Models",
                  "FractionLiveToRemove": 0.6,
                  "FractionDeadToRemove": 0.0,
                  "FractionLiveToResidue": 0.2,
                  "FractionDeadToResidue": 0.0,
                  "Name": "Graze",
                  "Children": [],
                  "IncludeInDocumentation": true,
                  "Enabled": true,
                  "ReadOnly": false
                },
                {
                  "$type": "Models.PMF.OrganBiomassRemovalType, Models",
                  "FractionLiveToRemove": 0.0,
                  "FractionDeadToRemove": 0.0,
                  "FractionLiveToResidue": 0.05,
                  "FractionDeadToResidue": 0.0,
                  "Name": "Thin",
                  "Children": [],
                  "IncludeInDocumentation": true,
                  "Enabled": true,
                  "ReadOnly": false
                }
              ],
              "IncludeInDocumentation": true,
              "Enabled": true,
              "ReadOnly": false
            },
            {
              "$type": "Models.Functions.Constant, Models",
              "FixedValue": 0.4,
              "Units": null,
              "Name": "CarbonConcentration",
              "Children": [],
              "IncludeInDocumentation": true,
              "Enabled": true,
              "ReadOnly": false
            },
            {
              "$type": "Models.PMF.BiomassDemand, Models",
              "Name": "DMDemandPriorityFactors",
              "Children": [
                {
                  "$type": "Models.Functions.Constant, Models",
                  "Name": "Structural",
                  "FixedValue": "1"
                },
                {
                  "$type": "Models.Functions.Constant, Models",
                  "Name": "Metabolic",
                  "FixedValue": "1"
                },
                {
                  "$type": "Models.Functions.Constant, Models",
                  "Name": "Storage",
                  "FixedValue": "1"
                }
              ]
            },
            {
              "$type": "Models.PMF.BiomassDemand, Models",
              "Name": "NDemandPriorityFactors",
              "Children": [
                {
                  "$type": "Models.Functions.Constant, Models",
                  "Name": "Structural",
                  "FixedValue": "1"
                },
                {
                  "$type": "Models.Functions.Constant, Models",
                  "Name": "Metabolic",
                  "FixedValue": "1"
                },
                {
                  "$type": "Models.Functions.Constant, Models",
                  "Name": "Storage",
                  "FixedValue": "1"
                }
              ]
            }
          ],
          "IncludeInDocumentation": true,
          "Enabled": true,
          "ReadOnly": false
        },
        {
          "$type": "Models.PMF.Organs.Root, Models",
          "DMSupply": null,
          "NSupply": null,
          "DMDemand": null,
          "DMDemandPriorityFactor": null,
          "NDemand": null,
          "potentialDMAllocation": null,
          "GrowthRespiration": 0.0,
          "MaintenanceRespiration": 0.0,
          "Name": "Root",
          "Children": [
            {
              "$type": "Models.Functions.RootShape.RootShapeCylinder, Models",
              "Name": "RootShape",
              "Children": [],
              "IncludeInDocumentation": true,
              "Enabled": true,
              "ReadOnly": false
            },
            {
              "$type": "Models.Functions.Constant, Models",
              "FixedValue": 1.0,
              "Units": null,
              "Name": "DMConversionEfficiency",
              "Children": [],
              "IncludeInDocumentation": true,
              "Enabled": true,
              "ReadOnly": false
            },
            {
              "$type": "Models.Functions.Constant, Models",
              "FixedValue": 0.0,
              "Units": null,
              "Name": "RemobilisationCost",
              "Children": [],
              "IncludeInDocumentation": true,
              "Enabled": true,
              "ReadOnly": false
            },
            {
              "$type": "Models.Functions.Constant, Models",
              "FixedValue": 1.0,
              "Units": null,
              "Name": "KLModifier",
              "Children": [],
              "IncludeInDocumentation": true,
              "Enabled": true,
              "ReadOnly": false
            },
            {
              "$type": "Models.Functions.Constant, Models",
              "FixedValue": 1.0,
              "Units": null,
              "Name": "SoilWaterEffect",
              "Children": [],
              "IncludeInDocumentation": true,
              "Enabled": true,
              "ReadOnly": false
            },
            {
              "$type": "Models.Functions.Constant, Models",
              "FixedValue": 20.0,
              "Units": null,
              "Name": "MaxDailyNUptake",
              "Children": [],
              "IncludeInDocumentation": true,
              "Enabled": true,
              "ReadOnly": false
            },
            {
              "$type": "Models.Functions.Constant, Models",
              "FixedValue": 0.005,
              "Units": null,
              "Name": "SenescenceRate",
              "Children": [],
              "IncludeInDocumentation": true,
              "Enabled": true,
              "ReadOnly": false
            },
            {
              "$type": "Models.Functions.Constant, Models",
              "FixedValue": 1000000.0,
              "Units": null,
              "Name": "MaximumRootDepth",
              "Children": [],
              "IncludeInDocumentation": true,
              "Enabled": true,
              "ReadOnly": false
            },
            {
              "$type": "Models.Functions.Constant, Models",
              "FixedValue": 0.01,
              "Units": null,
              "Name": "MaximumNConc",
              "Children": [],
              "IncludeInDocumentation": true,
              "Enabled": true,
              "ReadOnly": false
            },
            {
              "$type": "Models.Functions.Constant, Models",
              "FixedValue": 0.01,
              "Units": null,
              "Name": "MinimumNConc",
              "Children": [],
              "IncludeInDocumentation": true,
              "Enabled": true,
              "ReadOnly": false
            },
            {
              "$type": "Models.Functions.PhaseLookupValue, Models",
              "Start": "Germination",
              "End": "Maturity",
              "Name": "NitrogenDemandSwitch",
              "Children": [
                {
                  "$type": "Models.Functions.Constant, Models",
                  "FixedValue": 1.0,
                  "Units": null,
                  "Name": "Constant",
                  "Children": [],
                  "IncludeInDocumentation": true,
                  "Enabled": true,
                  "ReadOnly": false
                }
              ],
              "IncludeInDocumentation": true,
              "Enabled": true,
              "ReadOnly": false
            },
            {
              "$type": "Models.PMF.Library.BiomassRemoval, Models",
              "Name": "BiomassRemovalDefaults",
              "Children": [
                {
                  "$type": "Models.PMF.OrganBiomassRemovalType, Models",
                  "FractionLiveToRemove": 0.0,
                  "FractionDeadToRemove": 0.0,
                  "FractionLiveToResidue": 0.2,
                  "FractionDeadToResidue": 0.0,
                  "Name": "Harvest",
                  "Children": [],
                  "IncludeInDocumentation": true,
                  "Enabled": true,
                  "ReadOnly": false
                },
                {
                  "$type": "Models.PMF.OrganBiomassRemovalType, Models",
                  "FractionLiveToRemove": 0.0,
                  "FractionDeadToRemove": 0.0,
                  "FractionLiveToResidue": 0.3,
                  "FractionDeadToResidue": 0.0,
                  "Name": "Cut",
                  "Children": [],
                  "IncludeInDocumentation": true,
                  "Enabled": true,
                  "ReadOnly": false
                },
                {
                  "$type": "Models.PMF.OrganBiomassRemovalType, Models",
                  "FractionLiveToRemove": 0.0,
                  "FractionDeadToRemove": 0.0,
                  "FractionLiveToResidue": 0.1,
                  "FractionDeadToResidue": 0.0,
                  "Name": "Prune",
                  "Children": [],
                  "IncludeInDocumentation": true,
                  "Enabled": true,
                  "ReadOnly": false
                },
                {
                  "$type": "Models.PMF.OrganBiomassRemovalType, Models",
                  "FractionLiveToRemove": 0.0,
                  "FractionDeadToRemove": 0.0,
                  "FractionLiveToResidue": 0.15,
                  "FractionDeadToResidue": 0.0,
                  "Name": "Graze",
                  "Children": [],
                  "IncludeInDocumentation": true,
                  "Enabled": true,
                  "ReadOnly": false
                },
                {
                  "$type": "Models.PMF.OrganBiomassRemovalType, Models",
                  "FractionLiveToRemove": 0.0,
                  "FractionDeadToRemove": 0.0,
                  "FractionLiveToResidue": 0.05,
                  "FractionDeadToResidue": 0.0,
                  "Name": "Thin",
                  "Children": [],
                  "IncludeInDocumentation": true,
                  "Enabled": true,
                  "ReadOnly": false
                }
              ],
              "IncludeInDocumentation": true,
              "Enabled": true,
              "ReadOnly": false
            },
            {
              "$type": "Models.Functions.Constant, Models",
              "FixedValue": 0.02,
              "Units": null,
              "Name": "KNO3",
              "Children": [],
              "IncludeInDocumentation": true,
              "Enabled": true,
              "ReadOnly": false
            },
            {
              "$type": "Models.Functions.Constant, Models",
              "FixedValue": 0.01,
              "Units": null,
              "Name": "KNH4",
              "Children": [],
              "IncludeInDocumentation": true,
              "Enabled": true,
              "ReadOnly": false
            },
            {
              "$type": "Models.Functions.Constant, Models",
              "FixedValue": 105.0,
              "Units": "m/g",
              "Name": "SpecificRootLength",
              "Children": [],
              "IncludeInDocumentation": true,
              "Enabled": true,
              "ReadOnly": false
            },
            {
              "$type": "Models.Functions.MultiplyFunction, Models",
              "Name": "RootFrontVelocity",
              "Children": [
                {
                  "$type": "Models.Functions.PhaseLookup, Models",
                  "Name": "PotentialRootFrontVelocity",
                  "Children": [
                    {
                      "$type": "Models.Functions.PhaseLookupValue, Models",
                      "Start": "Germination",
                      "End": "Emergence",
                      "Name": "PreEmergence",
                      "Children": [
                        {
                          "$type": "Models.Functions.Constant, Models",
                          "FixedValue": 5.0,
                          "Units": "mm/d",
                          "Name": "Value",
                          "Children": [],
                          "IncludeInDocumentation": true,
                          "Enabled": true,
                          "ReadOnly": false
                        }
                      ],
                      "IncludeInDocumentation": true,
                      "Enabled": true,
                      "ReadOnly": false
                    },
                    {
                      "$type": "Models.Functions.PhaseLookupValue, Models",
                      "Start": "Emergence",
                      "End": "Maturity",
                      "Name": "PostEmergence",
                      "Children": [
                        {
                          "$type": "Models.Functions.Constant, Models",
                          "FixedValue": 20.0,
                          "Units": "mm/d",
                          "Name": "Value",
                          "Children": [],
                          "IncludeInDocumentation": true,
                          "Enabled": true,
                          "ReadOnly": false
                        }
                      ],
                      "IncludeInDocumentation": true,
                      "Enabled": true,
                      "ReadOnly": false
                    }
                  ],
                  "IncludeInDocumentation": true,
                  "Enabled": true,
                  "ReadOnly": false
                },
                {
                  "$type": "Models.Functions.WeightedTemperatureFunction, Models",
                  "MaximumTemperatureWeighting": 0.5,
                  "Name": "TemperatureFactor",
                  "Children": [
                    {
                      "$type": "Models.Functions.XYPairs, Models",
                      "X": [
                        0.0,
                        15.0,
                        25.0,
                        35.0
                      ],
                      "Y": [
                        0.0,
                        1.0,
                        1.0,
                        0.0
                      ],
                      "Name": "XYPairs",
                      "Children": [],
                      "IncludeInDocumentation": true,
                      "Enabled": true,
                      "ReadOnly": false
                    }
                  ],
                  "IncludeInDocumentation": true,
                  "Enabled": true,
                  "ReadOnly": false
                },
                {
                  "$type": "Models.Functions.LinearInterpolationFunction, Models",
                  "Name": "WaterFactor",
                  "Children": [
                    {
                      "$type": "Models.Functions.SoilWaterScale, Models",
                      "Name": "SoilWaterScale",
                      "Children": [],
                      "IncludeInDocumentation": true,
                      "Enabled": true,
                      "ReadOnly": false
                    },
                    {
                      "$type": "Models.Functions.XYPairs, Models",
                      "X": [
                        0.0,
                        0.25,
                        1.0
                      ],
                      "Y": [
                        0.0,
                        1.0,
                        1.0
                      ],
                      "Name": "XYPairs",
                      "Children": [],
                      "IncludeInDocumentation": true,
                      "Enabled": true,
                      "ReadOnly": false
                    },
                    {
                      "$type": "Models.Functions.VariableReference, Models",
                      "VariableName": "[SoilWaterScale]",
                      "Name": "XValue",
                      "Children": [],
                      "IncludeInDocumentation": true,
                      "Enabled": true,
                      "ReadOnly": false
                    }
                  ],
                  "IncludeInDocumentation": true,
                  "Enabled": true,
                  "ReadOnly": false
                }
              ],
              "IncludeInDocumentation": true,
              "Enabled": true,
              "ReadOnly": false
            },
            {
              "$type": "Models.Functions.LinearInterpolationFunction, Models",
              "Name": "NUptakeSWFactor",
              "Children": [
                {
                  "$type": "Models.Functions.SoilWaterScale, Models",
                  "Name": "SoilWaterScale",
                  "Children": [],
                  "IncludeInDocumentation": true,
                  "Enabled": true,
                  "ReadOnly": false
                },
                {
                  "$type": "Models.Functions.XYPairs, Models",
                  "X": [
                    0.0,
                    1.0
                  ],
                  "Y": [
                    0.0,
                    1.0
                  ],
                  "Name": "XYPairs",
                  "Children": [],
                  "IncludeInDocumentation": true,
                  "Enabled": true,
                  "ReadOnly": false
                },
                {
                  "$type": "Models.Memo, Models",
                  "Text": "This is modelled in the same way as the old wheat model where potential N uptake is decreased as the soil dries as described by NUptakeSWFactor",
                  "Name": "Memo",
                  "Children": [],
                  "IncludeInDocumentation": true,
                  "Enabled": true,
                  "ReadOnly": false
                },
                {
                  "$type": "Models.Functions.VariableReference, Models",
                  "VariableName": "[SoilWaterScale]",
                  "Name": "XValue",
                  "Children": [],
                  "IncludeInDocumentation": true,
                  "Enabled": true,
                  "ReadOnly": false
                }
              ],
              "IncludeInDocumentation": true,
              "Enabled": true,
              "ReadOnly": false
            },
            {
              "$type": "Models.Functions.Constant, Models",
              "FixedValue": 0.4,
              "Units": null,
              "Name": "CarbonConcentration",
              "Children": [],
              "IncludeInDocumentation": true,
              "Enabled": true,
              "ReadOnly": false
            },
            {
              "$type": "Models.Functions.Constant, Models",
              "FixedValue": 0.0,
              "Units": null,
              "Name": "MaintenanceRespirationFunction",
              "Children": [],
              "IncludeInDocumentation": true,
              "Enabled": true,
              "ReadOnly": false
            },
            {
              "$type": "Models.PMF.BiomassDemandAndPriority, Models",
              "Name": "DMDemands",
              "Children": [
                {
                  "$type": "Models.Functions.MultiplyFunction, Models",
                  "Name": "Structural",
                  "Children": [
                    {
                      "$type": "Models.Functions.DemandFunctions.PartitionFractionDemandFunction, Models",
                      "Name": "DMDemandFunction",
                      "Children": [
                        {
                          "$type": "Models.Functions.PhaseLookup, Models",
                          "Name": "PartitionFraction",
                          "Children": [
                            {
                              "$type": "Models.Functions.PhaseLookupValue, Models",
                              "Start": "Germination",
                              "End": "Emergence",
                              "Name": "PreEmergence",
                              "Children": [
                                {
                                  "$type": "Models.Functions.Constant, Models",
                                  "FixedValue": 0.0,
                                  "Units": null,
                                  "Name": "Value",
                                  "Children": [],
                                  "IncludeInDocumentation": true,
                                  "Enabled": true,
                                  "ReadOnly": false
                                }
                              ],
                              "IncludeInDocumentation": true,
                              "Enabled": true,
                              "ReadOnly": false
                            },
                            {
                              "$type": "Models.Functions.PhaseLookupValue, Models",
                              "Start": "Emergence",
                              "End": "Flowering",
                              "Name": "PreFlowering",
                              "Children": [
                                {
                                  "$type": "Models.Functions.LinearInterpolationFunction, Models",
                                  "Name": "AgeFactor",
                                  "Children": [
                                    {
                                      "$type": "Models.Functions.XYPairs, Models",
                                      "X": [
                                        3.0,
                                        4.0,
                                        5.0
                                      ],
                                      "Y": [
                                        0.5,
                                        0.2,
                                        0.2
                                      ],
                                      "Name": "XYPairs",
                                      "Children": [],
                                      "IncludeInDocumentation": true,
                                      "Enabled": true,
                                      "ReadOnly": false
                                    },
                                    {
                                      "$type": "Models.Functions.VariableReference, Models",
                                      "VariableName": "[Phenology].Stage",
                                      "Name": "XValue",
                                      "Children": [],
                                      "IncludeInDocumentation": true,
                                      "Enabled": true,
                                      "ReadOnly": false
                                    }
                                  ],
                                  "IncludeInDocumentation": true,
                                  "Enabled": true,
                                  "ReadOnly": false
                                }
                              ],
                              "IncludeInDocumentation": true,
                              "Enabled": true,
                              "ReadOnly": false
                            },
                            {
                              "$type": "Models.Functions.PhaseLookupValue, Models",
                              "Start": "Flowering",
                              "End": "EndGrainFill",
                              "Name": "PostFlowering",
                              "Children": [
                                {
                                  "$type": "Models.Functions.Constant, Models",
                                  "FixedValue": 0.2,
                                  "Units": null,
                                  "Name": "Value",
                                  "Children": [],
                                  "IncludeInDocumentation": true,
                                  "Enabled": true,
                                  "ReadOnly": false
                                }
                              ],
                              "IncludeInDocumentation": true,
                              "Enabled": true,
                              "ReadOnly": false
                            }
                          ],
                          "IncludeInDocumentation": true,
                          "Enabled": true,
                          "ReadOnly": false
                        }
                      ],
                      "IncludeInDocumentation": true,
                      "Enabled": true,
                      "ReadOnly": false
                    },
                    {
                      "$type": "Models.Functions.Constant, Models",
                      "FixedValue": 1.0,
                      "Units": null,
                      "Name": "StructuralFraction",
                      "Children": [],
                      "IncludeInDocumentation": true,
                      "Enabled": true,
                      "ReadOnly": false
                    }
                  ],
                  "IncludeInDocumentation": true,
                  "Enabled": true,
                  "ReadOnly": false
                },
                {
                  "$type": "Models.Functions.Constant, Models",
                  "FixedValue": 0.0,
                  "Units": null,
                  "Name": "Metabolic",
                  "Children": [],
                  "IncludeInDocumentation": true,
                  "Enabled": true,
                  "ReadOnly": false
                },
                {
                  "$type": "Models.Functions.DemandFunctions.StorageDMDemandFunction, Models",
                  "Name": "Storage",
                  "Children": [
                    {
                      "$type": "Models.Functions.SubtractFunction, Models",
                      "Name": "StorageFraction",
                      "Children": [
                        {
                          "$type": "Models.Functions.Constant, Models",
                          "FixedValue": 1.0,
                          "Units": null,
                          "Name": "One",
                          "Children": [],
                          "IncludeInDocumentation": true,
                          "Enabled": true,
                          "ReadOnly": false
                        },
                        {
                          "$type": "Models.Functions.VariableReference, Models",
                          "VariableName": "[Root].DMDemands.Structural.StructuralFraction",
                          "Name": "StructuralFraction",
                          "Children": [],
                          "IncludeInDocumentation": true,
                          "Enabled": true,
                          "ReadOnly": false
                        }
                      ],
                      "IncludeInDocumentation": true,
                      "Enabled": true,
                      "ReadOnly": false
                    }
                  ],
                  "IncludeInDocumentation": true,
                  "Enabled": true,
                  "ReadOnly": false
                },
                {
                  "$type": "Models.Functions.Constant, Models",
                  "Name": "QStructuralPriority",
                  "FixedValue": "1"
                },
                {
                  "$type": "Models.Functions.Constant, Models",
                  "Name": "QMetabolicPriority",
                  "FixedValue": "1"
                },
                {
                  "$type": "Models.Functions.Constant, Models",
                  "Name": "QStoragePriority",
                  "FixedValue": "1"
                }
              ],
              "IncludeInDocumentation": true,
              "Enabled": true,
              "ReadOnly": false
            },
            {
              "$type": "Models.PMF.BiomassDemandAndPriority, Models",
              "Name": "NDemands",
              "Children": [
                {
                  "$type": "Models.Functions.MultiplyFunction, Models",
                  "Name": "Structural",
                  "Children": [
                    {
                      "$type": "Models.Functions.VariableReference, Models",
                      "VariableName": "[Root].minimumNconc",
                      "Name": "MinNconc",
                      "Children": [],
                      "IncludeInDocumentation": true,
                      "Enabled": true,
                      "ReadOnly": false
                    },
                    {
                      "$type": "Models.Functions.VariableReference, Models",
                      "VariableName": "[Root].potentialDMAllocation.Structural",
                      "Name": "PotentialDMAllocation",
                      "Children": [],
                      "IncludeInDocumentation": true,
                      "Enabled": true,
                      "ReadOnly": false
                    }
                  ],
                  "IncludeInDocumentation": true,
                  "Enabled": true,
                  "ReadOnly": false
                },
                {
                  "$type": "Models.Functions.MultiplyFunction, Models",
                  "Name": "Metabolic",
                  "Children": [
                    {
                      "$type": "Models.Functions.SubtractFunction, Models",
                      "Name": "MetabolicNconc",
                      "Children": [
                        {
                          "$type": "Models.Functions.VariableReference, Models",
                          "VariableName": "[Root].criticalNConc",
                          "Name": "CritNconc",
                          "Children": [],
                          "IncludeInDocumentation": true,
                          "Enabled": true,
                          "ReadOnly": false
                        },
                        {
                          "$type": "Models.Functions.VariableReference, Models",
                          "VariableName": "[Root].minimumNconc",
                          "Name": "MinNconc",
                          "Children": [],
                          "IncludeInDocumentation": true,
                          "Enabled": true,
                          "ReadOnly": false
                        }
                      ],
                      "IncludeInDocumentation": true,
                      "Enabled": true,
                      "ReadOnly": false
                    },
                    {
                      "$type": "Models.Functions.VariableReference, Models",
                      "VariableName": "[Root].potentialDMAllocation.Structural",
                      "Name": "PotentialDMAllocation",
                      "Children": [],
                      "IncludeInDocumentation": true,
                      "Enabled": true,
                      "ReadOnly": false
                    }
                  ],
                  "IncludeInDocumentation": true,
                  "Enabled": true,
                  "ReadOnly": false
                },
                {
                  "$type": "Models.Functions.DemandFunctions.StorageNDemandFunction, Models",
                  "Name": "Storage",
                  "Children": [
                    {
                      "$type": "Models.Functions.VariableReference, Models",
                      "VariableName": "[Root].nitrogenDemandSwitch",
                      "Name": "NitrogenDemandSwitch",
                      "Children": [],
                      "IncludeInDocumentation": true,
                      "Enabled": true,
                      "ReadOnly": false
                    },
                    {
                      "$type": "Models.Functions.VariableReference, Models",
                      "VariableName": "[Root].maximumNconc",
                      "Name": "MaxNconc",
                      "Children": [],
                      "IncludeInDocumentation": true,
                      "Enabled": true,
                      "ReadOnly": false
                    }
                  ],
                  "IncludeInDocumentation": true,
                  "Enabled": true,
                  "ReadOnly": false
                },
                {
                  "$type": "Models.Functions.Constant, Models",
                  "Name": "QStructuralPriority",
                  "FixedValue": "1"
                },
                {
                  "$type": "Models.Functions.Constant, Models",
                  "Name": "QMetabolicPriority",
                  "FixedValue": "1"
                },
                {
                  "$type": "Models.Functions.Constant, Models",
                  "Name": "QStoragePriority",
                  "FixedValue": "1"
                }
              ],
              "IncludeInDocumentation": true,
              "Enabled": true,
              "ReadOnly": false
            },
            {
              "$type": "Models.Functions.VariableReference, Models",
              "VariableName": "[Root].MinimumNConc",
              "Name": "CriticalNConc",
              "Children": [],
              "IncludeInDocumentation": true,
              "Enabled": true,
              "ReadOnly": false
            },
            {
              "$type": "Models.PMF.BiomassDemand, Models",
              "Name": "InitialWt",
              "Children": [
                {
                  "$type": "Models.Functions.Constant, Models",
                  "FixedValue": 0.005,
                  "Units": "g/plant",
                  "Name": "Structural",
                  "Children": [],
                  "IncludeInDocumentation": true,
                  "Enabled": true,
                  "ReadOnly": false
                },
                {
                  "$type": "Models.Functions.Constant, Models",
                  "FixedValue": 0.0,
                  "Units": null,
                  "Name": "Metabolic",
                  "Children": [],
                  "IncludeInDocumentation": true,
                  "Enabled": true,
                  "ReadOnly": false
                },
                {
                  "$type": "Models.Functions.Constant, Models",
                  "FixedValue": 0.0,
                  "Units": null,
                  "Name": "Storage",
                  "Children": [],
                  "IncludeInDocumentation": true,
                  "Enabled": true,
                  "ReadOnly": false
                }
              ],
              "IncludeInDocumentation": true,
              "Enabled": true,
              "ReadOnly": false
            },
            {
              "$type": "Models.Functions.Constant, Models",
              "Name": "RootDepthStressFactor",
              "FixedValue": "1"
            }
          ],
          "IncludeInDocumentation": true,
          "Enabled": true,
          "ReadOnly": false
        },
        {
          "$type": "Models.PMF.Organs.Leaf, Models",
          "Leaves": [],
          "CurrentExpandingLeaf": 0.0,
          "StartFractionExpanded": 0.0,
          "FractionNextleafExpanded": 0.0,
          "DeadNodesYesterday": 0.0,
          "MaxCover": 1.0,
          "GrowthRespiration": 0.0,
          "DMSupply": null,
          "NSupply": null,
          "DMDemand": null,
          "DMDemandPriorityFactor": null,
          "NDemand": null,
          "potentialDMAllocation": null,
          "Albedo": 0.25,
          "Gsmax350": 0.011,
          "R50": 150.0,
          "LAI": 0.0,
          "Depth": 0.0,
          "Width": 0.0,
          "FRGR": 0.0,
          "PotentialEP": 0.0,
          "WaterDemand": 0.0,
          "LightProfile": null,
          "KDead": 0.1,
          "MaximumMainStemLeafNumber": 30,
          "TipsAtEmergence": 0,
          "CohortsAtInitialisation": 0,
          "FractionDied": 0.0,
          "Name": "Leaf",
          "Children": [
            {
              "$type": "Models.Functions.SupplyFunctions.StomatalConductanceCO2Modifier, Models",
              "Name": "StomatalConductanceCO2Modifier",
              "Children": [
                {
                  "$type": "Models.Functions.VariableReference, Models",
                  "VariableName": "[Leaf].Photosynthesis.FCO2",
                  "Name": "PhotosynthesisCO2Modifier",
                  "Children": [],
                  "IncludeInDocumentation": true,
                  "Enabled": true,
                  "ReadOnly": false
                }
              ],
              "IncludeInDocumentation": true,
              "Enabled": true,
              "ReadOnly": false
            },
            {
              "$type": "Models.PMF.Organs.LeafCohort, Models",
              "ApexCohort": null,
              "LiveStart": null,
              "NReallocationFactor": 0.0,
              "DMReallocationFactor": 0.0,
              "NRetranslocationFactor": 0.0,
              "DMRetranslocationFactor": 0.0,
              "ShadeInducedSenRate": 0.0,
              "SenescedFrac": 0.0,
              "DeltaPotentialArea": 0.0,
              "DeltaStressConstrainedArea": 0.0,
              "DeltaCarbonConstrainedArea": 0.0,
              "PotentialStructuralDMAllocation": 0.0,
              "PotentialMetabolicDMAllocation": 0.0,
              "MetabolicNReallocated": 0.0,
              "MetabolicWtReallocated": 0.0,
              "StorageNReallocated": 0.0,
              "StorageWtReallocated": 0.0,
              "MetabolicNRetranslocated": 0.0,
              "StorageNRetrasnlocated": 0.0,
              "DMRetranslocated": 0.0,
              "MetabolicNAllocation": 0.0,
              "StructuralDMAllocation": 0.0,
              "MetabolicDMAllocation": 0.0,
              "Rank": 1,
              "Area": 200.0,
              "MaintenanceRespiration": 0.0,
              "Name": "InitialLeaves[1]",
              "Children": [],
              "IncludeInDocumentation": true,
              "Enabled": true,
              "ReadOnly": false
            },
            {
              "$type": "Models.PMF.Organs.LeafCohort, Models",
              "ApexCohort": null,
              "LiveStart": null,
              "NReallocationFactor": 0.0,
              "DMReallocationFactor": 0.0,
              "NRetranslocationFactor": 0.0,
              "DMRetranslocationFactor": 0.0,
              "ShadeInducedSenRate": 0.0,
              "SenescedFrac": 0.0,
              "DeltaPotentialArea": 0.0,
              "DeltaStressConstrainedArea": 0.0,
              "DeltaCarbonConstrainedArea": 0.0,
              "PotentialStructuralDMAllocation": 0.0,
              "PotentialMetabolicDMAllocation": 0.0,
              "MetabolicNReallocated": 0.0,
              "MetabolicWtReallocated": 0.0,
              "StorageNReallocated": 0.0,
              "StorageWtReallocated": 0.0,
              "MetabolicNRetranslocated": 0.0,
              "StorageNRetrasnlocated": 0.0,
              "DMRetranslocated": 0.0,
              "MetabolicNAllocation": 0.0,
              "StructuralDMAllocation": 0.0,
              "MetabolicDMAllocation": 0.0,
              "Rank": 2,
              "Area": 0.0,
              "MaintenanceRespiration": 0.0,
              "Name": "InitialLeaves[2]",
              "Children": [],
              "IncludeInDocumentation": true,
              "Enabled": true,
              "ReadOnly": false
            },
            {
              "$type": "Models.PMF.Organs.Leaf+LeafCohortParameters, Models",
              "ExpansionStressValue": 0.0,
              "Name": "CohortParameters",
              "Children": [
                {
                  "$type": "Models.Functions.Constant, Models",
                  "FixedValue": 1.0,
                  "Units": null,
                  "Name": "NReallocationFactor",
                  "Children": [],
                  "IncludeInDocumentation": true,
                  "Enabled": true,
                  "ReadOnly": false
                },
                {
                  "$type": "Models.Functions.Constant, Models",
                  "FixedValue": 0.0,
                  "Units": null,
                  "Name": "RemobilisationCost",
                  "Children": [],
                  "IncludeInDocumentation": true,
                  "Enabled": true,
                  "ReadOnly": false
                },
                {
                  "$type": "Models.Functions.Constant, Models",
                  "FixedValue": 0.0,
                  "Units": null,
                  "Name": "MaintenanceRespirationFunction",
                  "Children": [],
                  "IncludeInDocumentation": true,
                  "Enabled": true,
                  "ReadOnly": false
                },
                {
                  "$type": "Models.Functions.Constant, Models",
                  "FixedValue": 0.03,
                  "Units": null,
                  "Name": "NRetranslocationFactor",
                  "Children": [],
                  "IncludeInDocumentation": true,
                  "Enabled": true,
                  "ReadOnly": false
                },
                {
                  "$type": "Models.Functions.Constant, Models",
                  "FixedValue": 1.0,
                  "Units": null,
                  "Name": "DMReallocationFactor",
                  "Children": [],
                  "IncludeInDocumentation": true,
                  "Enabled": true,
                  "ReadOnly": false
                },
                {
                  "$type": "Models.Functions.Constant, Models",
                  "FixedValue": 1.0,
                  "Units": null,
                  "Name": "DMRetranslocationFactor",
                  "Children": [],
                  "IncludeInDocumentation": true,
                  "Enabled": true,
                  "ReadOnly": false
                },
                {
                  "$type": "Models.Functions.MinimumFunction, Models",
                  "Name": "CellDivisionStress",
                  "Children": [
                    {
                      "$type": "Models.Functions.LinearInterpolationFunction, Models",
                      "Name": "WaterStressEffect",
                      "Children": [
                        {
                          "$type": "Models.Functions.XYPairs, Models",
                          "X": [
                            0.5,
                            1.0
                          ],
                          "Y": [
                            0.1,
                            1.0
                          ],
                          "Name": "XYPairs",
                          "Children": [],
                          "IncludeInDocumentation": true,
                          "Enabled": true,
                          "ReadOnly": false
                        },
                        {
                          "$type": "Models.Functions.VariableReference, Models",
                          "VariableName": "[Leaf].Fw",
                          "Name": "XValue",
                          "Children": [],
                          "IncludeInDocumentation": true,
                          "Enabled": true,
                          "ReadOnly": false
                        }
                      ],
                      "IncludeInDocumentation": true,
                      "Enabled": true,
                      "ReadOnly": false
                    },
                    {
                      "$type": "Models.Functions.LinearInterpolationFunction, Models",
                      "Name": "NitrogenStressEffect",
                      "Children": [
                        {
                          "$type": "Models.Functions.XYPairs, Models",
                          "X": [
                            0.0,
                            0.5,
                            1.0
                          ],
                          "Y": [
                            0.1,
                            0.1,
                            1.0
                          ],
                          "Name": "XYPairs",
                          "Children": [],
                          "IncludeInDocumentation": true,
                          "Enabled": true,
                          "ReadOnly": false
                        },
                        {
                          "$type": "Models.Functions.VariableReference, Models",
                          "VariableName": "[Wheat].Leaf.Fn",
                          "Name": "XValue",
                          "Children": [],
                          "IncludeInDocumentation": true,
                          "Enabled": true,
                          "ReadOnly": false
                        }
                      ],
                      "IncludeInDocumentation": true,
                      "Enabled": true,
                      "ReadOnly": false
                    }
                  ],
                  "IncludeInDocumentation": true,
                  "Enabled": true,
                  "ReadOnly": false
                },
                {
                  "$type": "Models.Functions.MinimumFunction, Models",
                  "Name": "ExpansionStress",
                  "Children": [
                    {
                      "$type": "Models.Functions.LinearInterpolationFunction, Models",
                      "Name": "WaterStressEffect",
                      "Children": [
                        {
                          "$type": "Models.Functions.XYPairs, Models",
                          "X": [
                            0.1,
                            1.1,
                            1.3
                          ],
                          "Y": [
                            0.0,
                            1.0,
                            1.0
                          ],
                          "Name": "XYPairs",
                          "Children": [],
                          "IncludeInDocumentation": true,
                          "Enabled": true,
                          "ReadOnly": false
                        },
                        {
                          "$type": "Models.Functions.VariableReference, Models",
                          "VariableName": "[Root].WaterTensionFactor",
                          "Name": "XValue",
                          "Children": [],
                          "IncludeInDocumentation": true,
                          "Enabled": true,
                          "ReadOnly": false
                        }
                      ],
                      "IncludeInDocumentation": true,
                      "Enabled": true,
                      "ReadOnly": false
                    },
                    {
                      "$type": "Models.Functions.LinearInterpolationFunction, Models",
                      "Name": "TemperatureEffect",
                      "Children": [
                        {
                          "$type": "Models.Functions.XYPairs, Models",
                          "X": [
                            0.0,
                            12.0,
                            14.0
                          ],
                          "Y": [
                            0.0,
                            1.0,
                            1.0
                          ],
                          "Name": "XYPairs",
                          "Children": [],
                          "IncludeInDocumentation": true,
                          "Enabled": true,
                          "ReadOnly": false
                        },
                        {
                          "$type": "Models.Functions.VariableReference, Models",
                          "VariableName": "[IWeather].MeanT",
                          "Name": "XValue",
                          "Children": [],
                          "IncludeInDocumentation": true,
                          "Enabled": true,
                          "ReadOnly": false
                        }
                      ],
                      "IncludeInDocumentation": true,
                      "Enabled": true,
                      "ReadOnly": false
                    },
                    {
                      "$type": "Models.Functions.LinearInterpolationFunction, Models",
                      "Name": "NitrogenStressEffect",
                      "Children": [
                        {
                          "$type": "Models.Functions.XYPairs, Models",
                          "X": [
                            0.0,
                            0.5,
                            1.0
                          ],
                          "Y": [
                            0.1,
                            0.1,
                            1.0
                          ],
                          "Name": "XYPairs",
                          "Children": [],
                          "IncludeInDocumentation": true,
                          "Enabled": true,
                          "ReadOnly": false
                        },
                        {
                          "$type": "Models.Functions.VariableReference, Models",
                          "VariableName": "[Wheat].Leaf.Fn",
                          "Name": "XValue",
                          "Children": [],
                          "IncludeInDocumentation": true,
                          "Enabled": true,
                          "ReadOnly": false
                        }
                      ],
                      "IncludeInDocumentation": true,
                      "Enabled": true,
                      "ReadOnly": false
                    }
                  ],
                  "IncludeInDocumentation": true,
                  "Enabled": true,
                  "ReadOnly": false
                },
                {
                  "$type": "Models.Functions.MultiplyFunction, Models",
                  "Name": "MaxArea",
                  "Children": [
                    {
                      "$type": "Models.Functions.Constant, Models",
                      "FixedValue": 2600.0,
                      "Units": "mm^2",
                      "Name": "AreaLargestLeaves",
                      "Children": [],
                      "IncludeInDocumentation": true,
                      "Enabled": true,
                      "ReadOnly": false
                    },
                    {
                      "$type": "Models.Functions.LinearInterpolationFunction, Models",
                      "Name": "AgeFactor",
                      "Children": [
                        {
                          "$type": "Models.Functions.XYPairs, Models",
                          "X": [
                            3.0,
                            3.45,
                            4.0,
                            5.0
                          ],
                          "Y": [
                            0.1,
                            0.5,
                            1.0,
                            1.0
                          ],
                          "Name": "XYPairs",
                          "Children": [],
                          "IncludeInDocumentation": true,
                          "Enabled": true,
                          "ReadOnly": false
                        },
                        {
                          "$type": "Models.Functions.VariableReference, Models",
                          "VariableName": "[Phenology].Stage",
                          "Name": "XValue",
                          "Children": [],
                          "IncludeInDocumentation": true,
                          "Enabled": true,
                          "ReadOnly": false
                        }
                      ],
                      "IncludeInDocumentation": true,
                      "Enabled": true,
                      "ReadOnly": false
                    }
                  ],
                  "IncludeInDocumentation": true,
                  "Enabled": true,
                  "ReadOnly": false
                },
                {
                  "$type": "Models.Functions.MultiplyFunction, Models",
                  "Name": "GrowthDuration",
                  "Children": [
                    {
                      "$type": "Models.Functions.Constant, Models",
                      "FixedValue": 1.3,
                      "Units": null,
                      "Name": "Constant",
                      "Children": [],
                      "IncludeInDocumentation": true,
                      "Enabled": true,
                      "ReadOnly": false
                    },
                    {
                      "$type": "Models.Functions.VariableReference, Models",
                      "VariableName": "[Phenology].Phyllochron",
                      "Name": "Phyllochron",
                      "Children": [],
                      "IncludeInDocumentation": true,
                      "Enabled": true,
                      "ReadOnly": false
                    }
                  ],
                  "IncludeInDocumentation": true,
                  "Enabled": true,
                  "ReadOnly": false
                },
                {
                  "$type": "Models.Functions.MultiplyFunction, Models",
                  "Name": "LagDuration",
                  "Children": [
                    {
                      "$type": "Models.Functions.LinearInterpolationFunction, Models",
                      "Name": "AgeFactor",
                      "Children": [
                        {
                          "$type": "Models.Functions.XYPairs, Models",
                          "X": [
                            3.0,
                            4.0,
                            5.0
                          ],
                          "Y": [
                            0.4,
                            1.0,
                            1.0
                          ],
                          "Name": "XYPairs",
                          "Children": [],
                          "IncludeInDocumentation": true,
                          "Enabled": true,
                          "ReadOnly": false
                        },
                        {
                          "$type": "Models.Functions.VariableReference, Models",
                          "VariableName": "[Phenology].Stage",
                          "Name": "XValue",
                          "Children": [],
                          "IncludeInDocumentation": true,
                          "Enabled": true,
                          "ReadOnly": false
                        }
                      ],
                      "IncludeInDocumentation": true,
                      "Enabled": true,
                      "ReadOnly": false
                    },
                    {
                      "$type": "Models.Functions.SubtractFunction, Models",
                      "Name": "LastLeafDuration",
                      "Children": [
                        {
                          "$type": "Models.Functions.AddFunction, Models",
                          "Name": "ThermalTimeToRipe",
                          "Children": [
                            {
                              "$type": "Models.Functions.VariableReference, Models",
                              "VariableName": "[Phenology].HeadEmergence.Target",
                              "Name": "HeadEmergence",
                              "Children": [],
                              "IncludeInDocumentation": true,
                              "Enabled": true,
                              "ReadOnly": false
                            },
                            {
                              "$type": "Models.Functions.VariableReference, Models",
                              "VariableName": "[Phenology].EarlyFlowering.Target",
                              "Name": "EarlyFlowering",
                              "Children": [],
                              "IncludeInDocumentation": true,
                              "Enabled": true,
                              "ReadOnly": false
                            },
                            {
                              "$type": "Models.Functions.VariableReference, Models",
                              "VariableName": "[Phenology].GrainDevelopment.Target",
                              "Name": "GrainDevelopment",
                              "Children": [],
                              "IncludeInDocumentation": true,
                              "Enabled": true,
                              "ReadOnly": false
                            },
                            {
                              "$type": "Models.Functions.VariableReference, Models",
                              "VariableName": "[Phenology].GrainFilling.Target",
                              "Name": "GrainFilling",
                              "Children": [],
                              "IncludeInDocumentation": true,
                              "Enabled": true,
                              "ReadOnly": false
                            },
                            {
                              "$type": "Models.Functions.VariableReference, Models",
                              "VariableName": "[Phenology].Maturing.Target",
                              "Name": "Maturing",
                              "Children": [],
                              "IncludeInDocumentation": true,
                              "Enabled": true,
                              "ReadOnly": false
                            },
                            {
                              "$type": "Models.Functions.VariableReference, Models",
                              "VariableName": "[Phenology].Ripening.Target",
                              "Name": "Ripening",
                              "Children": [],
                              "IncludeInDocumentation": true,
                              "Enabled": true,
                              "ReadOnly": false
                            }
                          ],
                          "IncludeInDocumentation": true,
                          "Enabled": true,
                          "ReadOnly": false
                        },
                        {
                          "$type": "Models.Functions.VariableReference, Models",
                          "VariableName": "[Leaf].CohortParameters.SenescenceDuration",
                          "Name": "SenescenceDuration",
                          "Children": [],
                          "IncludeInDocumentation": true,
                          "Enabled": true,
                          "ReadOnly": false
                        }
                      ],
                      "IncludeInDocumentation": true,
                      "Enabled": true,
                      "ReadOnly": false
                    }
                  ],
                  "IncludeInDocumentation": true,
                  "Enabled": true,
                  "ReadOnly": false
                },
                {
                  "$type": "Models.Functions.MultiplyFunction, Models",
                  "Name": "SenescenceDuration",
                  "Children": [
                    {
                      "$type": "Models.Functions.Constant, Models",
                      "FixedValue": 3.0,
                      "Units": null,
                      "Name": "Constant",
                      "Children": [],
                      "IncludeInDocumentation": true,
                      "Enabled": true,
                      "ReadOnly": false
                    },
                    {
                      "$type": "Models.Functions.VariableReference, Models",
                      "VariableName": "[Phenology].Phyllochron",
                      "Name": "Phyllochron",
                      "Children": [],
                      "IncludeInDocumentation": true,
                      "Enabled": true,
                      "ReadOnly": false
                    }
                  ],
                  "IncludeInDocumentation": true,
                  "Enabled": true,
                  "ReadOnly": false
                },
                {
                  "$type": "Models.Functions.Constant, Models",
                  "FixedValue": 1000000.0,
                  "Units": null,
                  "Name": "DetachmentLagDuration",
                  "Children": [],
                  "IncludeInDocumentation": true,
                  "Enabled": true,
                  "ReadOnly": false
                },
                {
                  "$type": "Models.Functions.Constant, Models",
                  "FixedValue": 1000000.0,
                  "Units": null,
                  "Name": "DetachmentDuration",
                  "Children": [],
                  "IncludeInDocumentation": true,
                  "Enabled": true,
                  "ReadOnly": false
                },
                {
                  "$type": "Models.Functions.Constant, Models",
                  "FixedValue": 1.0,
                  "Units": null,
                  "Name": "RelativeBranchLeafSize",
                  "Children": [],
                  "IncludeInDocumentation": true,
                  "Enabled": true,
                  "ReadOnly": false
                },
                {
                  "$type": "Models.Functions.LinearInterpolationFunction, Models",
                  "Name": "MaximumNConc",
                  "Children": [
                    {
                      "$type": "Models.Functions.XYPairs, Models",
                      "X": [
                        3.0,
                        4.0,
                        5.0,
                        6.0,
                        7.0,
                        8.0
                      ],
                      "Y": [
                        0.05,
                        0.05,
                        0.05,
                        0.035,
                        0.02,
                        0.02
                      ],
                      "Name": "XYPairs",
                      "Children": [],
                      "IncludeInDocumentation": true,
                      "Enabled": true,
                      "ReadOnly": false
                    },
                    {
                      "$type": "Models.Functions.VariableReference, Models",
                      "VariableName": "[Phenology].Stage",
                      "Name": "XValue",
                      "Children": [],
                      "IncludeInDocumentation": true,
                      "Enabled": true,
                      "ReadOnly": false
                    }
                  ],
                  "IncludeInDocumentation": true,
                  "Enabled": true,
                  "ReadOnly": false
                },
                {
                  "$type": "Models.Functions.MultiplyFunction, Models",
                  "Name": "CriticalNConc",
                  "Children": [
                    {
                      "$type": "Models.Functions.LinearInterpolationFunction, Models",
                      "Name": "CriticalNConcAt350ppm",
                      "Children": [
                        {
                          "$type": "Models.Functions.XYPairs, Models",
                          "X": [
                            3.0,
                            4.0,
                            5.0,
                            6.0,
                            7.0,
                            8.0
                          ],
                          "Y": [
                            0.04,
                            0.04,
                            0.04,
                            0.0275,
                            0.015,
                            0.015
                          ],
                          "Name": "XYPairs",
                          "Children": [],
                          "IncludeInDocumentation": true,
                          "Enabled": true,
                          "ReadOnly": false
                        },
                        {
                          "$type": "Models.Functions.VariableReference, Models",
                          "VariableName": "[Phenology].Stage",
                          "Name": "XValue",
                          "Children": [],
                          "IncludeInDocumentation": true,
                          "Enabled": true,
                          "ReadOnly": false
                        }
                      ],
                      "IncludeInDocumentation": true,
                      "Enabled": true,
                      "ReadOnly": false
                    },
                    {
                      "$type": "Models.Functions.LinearInterpolationFunction, Models",
                      "Name": "CO2Factor",
                      "Children": [
                        {
                          "$type": "Models.Functions.XYPairs, Models",
                          "X": [
                            350.0,
                            700.0
                          ],
                          "Y": [
                            1.0,
                            0.93
                          ],
                          "Name": "XYPairs",
                          "Children": [],
                          "IncludeInDocumentation": true,
                          "Enabled": true,
                          "ReadOnly": false
                        },
                        {
                          "$type": "Models.Functions.VariableReference, Models",
                          "VariableName": "[IWeather].CO2",
                          "Name": "XValue",
                          "Children": [],
                          "IncludeInDocumentation": true,
                          "Enabled": true,
                          "ReadOnly": false
                        }
                      ],
                      "IncludeInDocumentation": true,
                      "Enabled": true,
                      "ReadOnly": false
                    }
                  ],
                  "IncludeInDocumentation": true,
                  "Enabled": true,
                  "ReadOnly": false
                },
                {
                  "$type": "Models.Functions.LinearInterpolationFunction, Models",
                  "Name": "MinimumNConc",
                  "Children": [
                    {
                      "$type": "Models.Functions.XYPairs, Models",
                      "X": [
                        3.0,
                        4.0,
                        5.0,
                        6.0,
                        7.0,
                        8.0
                      ],
                      "Y": [
                        0.01,
                        0.01,
                        0.01,
                        0.01,
                        0.01,
                        0.01
                      ],
                      "Name": "XYPairs",
                      "Children": [],
                      "IncludeInDocumentation": true,
                      "Enabled": true,
                      "ReadOnly": false
                    },
                    {
                      "$type": "Models.Functions.VariableReference, Models",
                      "VariableName": "[Phenology].Stage",
                      "Name": "XValue",
                      "Children": [],
                      "IncludeInDocumentation": true,
                      "Enabled": true,
                      "ReadOnly": false
                    }
                  ],
                  "IncludeInDocumentation": true,
                  "Enabled": true,
                  "ReadOnly": false
                },
                {
                  "$type": "Models.Functions.AddFunction, Models",
                  "Name": "LagAcceleration",
                  "Children": [
                    {
                      "$type": "Models.Functions.Constant, Models",
                      "FixedValue": 1.0,
                      "Units": null,
                      "Name": "One",
                      "Children": [],
                      "IncludeInDocumentation": true,
                      "Enabled": true,
                      "ReadOnly": false
                    },
                    {
                      "$type": "Models.Functions.MultiplyFunction, Models",
                      "Name": "Stress",
                      "Children": [
                        {
                          "$type": "Models.Functions.Constant, Models",
                          "FixedValue": 1.0,
                          "Units": null,
                          "Name": "StressResponseCoefficient",
                          "Children": [],
                          "IncludeInDocumentation": true,
                          "Enabled": true,
                          "ReadOnly": false
                        },
                        {
                          "$type": "Models.Functions.LinearInterpolationFunction, Models",
                          "Name": "StressFactor",
                          "Children": [
                            {
                              "$type": "Models.Functions.XYPairs, Models",
                              "X": [
                                0.0,
                                1.0
                              ],
                              "Y": [
                                2.0,
                                0.0
                              ],
                              "Name": "XYPairs",
                              "Children": [],
                              "IncludeInDocumentation": true,
                              "Enabled": true,
                              "ReadOnly": false
                            },
                            {
                              "$type": "Models.Functions.VariableReference, Models",
                              "VariableName": "[Leaf].Fw",
                              "Name": "XValue",
                              "Children": [],
                              "IncludeInDocumentation": true,
                              "Enabled": true,
                              "ReadOnly": false
                            }
                          ],
                          "IncludeInDocumentation": true,
                          "Enabled": true,
                          "ReadOnly": false
                        }
                      ],
                      "IncludeInDocumentation": true,
                      "Enabled": true,
                      "ReadOnly": false
                    }
                  ],
                  "IncludeInDocumentation": true,
                  "Enabled": true,
                  "ReadOnly": false
                },
                {
                  "$type": "Models.Functions.AddFunction, Models",
                  "Name": "SenescenceAcceleration",
                  "Children": [
                    {
                      "$type": "Models.Functions.Constant, Models",
                      "FixedValue": 1.0,
                      "Units": null,
                      "Name": "One",
                      "Children": [],
                      "IncludeInDocumentation": true,
                      "Enabled": true,
                      "ReadOnly": false
                    },
                    {
                      "$type": "Models.Functions.MultiplyFunction, Models",
                      "Name": "Stress",
                      "Children": [
                        {
                          "$type": "Models.Functions.Constant, Models",
                          "FixedValue": 1.0,
                          "Units": null,
                          "Name": "StressResponseCoefficient",
                          "Children": [],
                          "IncludeInDocumentation": true,
                          "Enabled": true,
                          "ReadOnly": false
                        },
                        {
                          "$type": "Models.Functions.LinearInterpolationFunction, Models",
                          "Name": "StressFactor",
                          "Children": [
                            {
                              "$type": "Models.Functions.XYPairs, Models",
                              "X": [
                                0.0,
                                1.0
                              ],
                              "Y": [
                                2.0,
                                0.0
                              ],
                              "Name": "XYPairs",
                              "Children": [],
                              "IncludeInDocumentation": true,
                              "Enabled": true,
                              "ReadOnly": false
                            },
                            {
                              "$type": "Models.Functions.VariableReference, Models",
                              "VariableName": "[Leaf].Fw",
                              "Name": "XValue",
                              "Children": [],
                              "IncludeInDocumentation": true,
                              "Enabled": true,
                              "ReadOnly": false
                            }
                          ],
                          "IncludeInDocumentation": true,
                          "Enabled": true,
                          "ReadOnly": false
                        }
                      ],
                      "IncludeInDocumentation": true,
                      "Enabled": true,
                      "ReadOnly": false
                    }
                  ],
                  "IncludeInDocumentation": true,
                  "Enabled": true,
                  "ReadOnly": false
                },
                {
                  "$type": "Models.Functions.LinearInterpolationFunction, Models",
                  "Name": "SpecificLeafAreaMax",
                  "Children": [
                    {
                      "$type": "Models.Functions.XYPairs, Models",
                      "X": [
                        3.0,
                        4.0,
                        5.0,
                        6.0,
                        7.0,
                        8.0
                      ],
                      "Y": [
                        17000.0,
                        20000.0,
                        20000.0,
                        18500.0,
                        17000.0,
                        17000.0
                      ],
                      "Name": "XYPairs",
                      "Children": [],
                      "IncludeInDocumentation": true,
                      "Enabled": true,
                      "ReadOnly": false
                    },
                    {
                      "$type": "Models.Functions.VariableReference, Models",
                      "VariableName": "[Phenology].Stage",
                      "Name": "XValue",
                      "Children": [],
                      "IncludeInDocumentation": true,
                      "Enabled": true,
                      "ReadOnly": false
                    }
                  ],
                  "IncludeInDocumentation": true,
                  "Enabled": true,
                  "ReadOnly": false
                },
                {
                  "$type": "Models.Functions.LinearInterpolationFunction, Models",
                  "Name": "SpecificLeafAreaMin",
                  "Children": [
                    {
                      "$type": "Models.Functions.XYPairs, Models",
                      "X": [
                        0.4,
                        1.0
                      ],
                      "Y": [
                        14000.0,
                        14000.0
                      ],
                      "Name": "XYPairs",
                      "Children": [],
                      "IncludeInDocumentation": true,
                      "Enabled": true,
                      "ReadOnly": false
                    },
                    {
                      "$type": "Models.Functions.VariableReference, Models",
                      "VariableName": "[Leaf].Fn",
                      "Name": "XValue",
                      "Children": [],
                      "IncludeInDocumentation": true,
                      "Enabled": true,
                      "ReadOnly": false
                    }
                  ],
                  "IncludeInDocumentation": true,
                  "Enabled": true,
                  "ReadOnly": false
                },
                {
                  "$type": "Models.Functions.Constant, Models",
                  "FixedValue": 0.0,
                  "Units": null,
                  "Name": "InitialNConc",
                  "Children": [],
                  "IncludeInDocumentation": true,
                  "Enabled": true,
                  "ReadOnly": false
                },
                {
                  "$type": "Models.Functions.Constant, Models",
                  "FixedValue": 0.5,
                  "Units": null,
                  "Name": "StructuralFraction",
                  "Children": [],
                  "IncludeInDocumentation": true,
                  "Enabled": true,
                  "ReadOnly": false
                },
                {
                  "$type": "Models.Functions.Constant, Models",
                  "FixedValue": 0.3,
                  "Units": null,
                  "Name": "StorageFraction",
                  "Children": [],
                  "IncludeInDocumentation": true,
                  "Enabled": true,
                  "ReadOnly": false
                },
                {
                  "$type": "Models.Functions.Constant, Models",
                  "FixedValue": 0.3,
                  "Units": null,
                  "Name": "LeafSizeShapeParameter",
                  "Children": [],
                  "IncludeInDocumentation": true,
                  "Enabled": true,
                  "ReadOnly": false
                },
                {
                  "$type": "Models.Functions.Constant, Models",
                  "FixedValue": 1.0,
                  "Units": "0-1",
                  "Name": "SenessingLeafRelativeSize",
                  "Children": [],
                  "IncludeInDocumentation": true,
                  "Enabled": true,
                  "ReadOnly": false
                },
                {
                  "$type": "Models.Functions.Constant, Models",
                  "FixedValue": 0.0,
                  "Units": null,
                  "Name": "ShadeInducedSenescenceRate",
                  "Children": [],
                  "IncludeInDocumentation": true,
                  "Enabled": true,
                  "ReadOnly": false
                },
                {
                  "$type": "Models.Functions.ArrayFunction, Models",
                  "Values": "1 1 1",
                  "Units": null,
                  "Name": "LagDurationAgeMultiplier",
                  "Children": [],
                  "IncludeInDocumentation": true,
                  "Enabled": true,
                  "ReadOnly": false
                },
                {
                  "$type": "Models.Functions.ArrayFunction, Models",
                  "Values": "1 1 1",
                  "Units": null,
                  "Name": "SenescenceDurationAgeMultiplier",
                  "Children": [],
                  "IncludeInDocumentation": true,
                  "Enabled": true,
                  "ReadOnly": false
                },
                {
                  "$type": "Models.Functions.ArrayFunction, Models",
                  "Values": "1 1 1 1 1 1 1 1 1 1 1 1",
                  "Units": null,
                  "Name": "LeafSizeAgeMultiplier",
                  "Children": [],
                  "IncludeInDocumentation": true,
                  "Enabled": true,
                  "ReadOnly": false
                }
              ],
              "IncludeInDocumentation": true,
              "Enabled": true,
              "ReadOnly": false
            },
            {
              "$type": "Models.Functions.SupplyFunctions.RUEModel, Models",
              "Name": "Photosynthesis",
              "Children": [
                {
                  "$type": "Models.Functions.Constant, Models",
                  "FixedValue": 1.5,
                  "Units": null,
                  "Name": "RUE",
                  "Children": [],
                  "IncludeInDocumentation": true,
                  "Enabled": true,
                  "ReadOnly": false
                },
                {
                  "$type": "Models.Functions.WeightedTemperatureFunction, Models",
                  "MaximumTemperatureWeighting": 0.75,
                  "Name": "FT",
                  "Children": [
                    {
                      "$type": "Models.Functions.XYPairs, Models",
                      "X": [
                        0.0,
                        15.0,
                        25.0,
                        35.0
                      ],
                      "Y": [
                        0.0,
                        1.0,
                        1.0,
                        0.0
                      ],
                      "Name": "XYPairs",
                      "Children": [],
                      "IncludeInDocumentation": true,
                      "Enabled": true,
                      "ReadOnly": false
                    }
                  ],
                  "IncludeInDocumentation": true,
                  "Enabled": true,
                  "ReadOnly": false
                },
                {
                  "$type": "Models.Functions.LinearInterpolationFunction, Models",
                  "Name": "FN",
                  "Children": [
                    {
                      "$type": "Models.Functions.XYPairs, Models",
                      "X": [
                        0.0,
                        1.0,
                        1.5
                      ],
                      "Y": [
                        0.0,
                        1.0,
                        1.0
                      ],
                      "Name": "XYPairs",
                      "Children": [],
                      "IncludeInDocumentation": true,
                      "Enabled": true,
                      "ReadOnly": false
                    },
                    {
                      "$type": "Models.Functions.VariableReference, Models",
                      "VariableName": "[Leaf].Fn",
                      "Name": "XValue",
                      "Children": [],
                      "IncludeInDocumentation": true,
                      "Enabled": true,
                      "ReadOnly": false
                    }
                  ],
                  "IncludeInDocumentation": true,
                  "Enabled": true,
                  "ReadOnly": false
                },
                {
                  "$type": "Models.Functions.LinearInterpolationFunction, Models",
                  "Name": "FW",
                  "Children": [
                    {
                      "$type": "Models.Functions.XYPairs, Models",
                      "X": [
                        0.0,
                        1.0,
                        1.0
                      ],
                      "Y": [
                        0.0,
                        1.0,
                        1.0
                      ],
                      "Name": "XYPairs",
                      "Children": [],
                      "IncludeInDocumentation": true,
                      "Enabled": true,
                      "ReadOnly": false
                    },
                    {
                      "$type": "Models.Functions.VariableReference, Models",
                      "VariableName": "[Leaf].Fw",
                      "Name": "XValue",
                      "Children": [],
                      "IncludeInDocumentation": true,
                      "Enabled": true,
                      "ReadOnly": false
                    }
                  ],
                  "IncludeInDocumentation": true,
                  "Enabled": true,
                  "ReadOnly": false
                },
                {
                  "$type": "Models.Functions.LinearInterpolationFunction, Models",
                  "Name": "FVPD",
                  "Children": [
                    {
                      "$type": "Models.Functions.DailyMeanVPD, Models",
                      "MaximumVPDWeight": 0.66,
                      "Name": "DailyVPD",
                      "Children": [],
                      "IncludeInDocumentation": true,
                      "Enabled": true,
                      "ReadOnly": false
                    },
                    {
                      "$type": "Models.Functions.XYPairs, Models",
                      "X": [
                        0.0,
                        10.0,
                        40.0
                      ],
                      "Y": [
                        1.0,
                        1.0,
                        0.0
                      ],
                      "Name": "XYPairs",
                      "Children": [],
                      "IncludeInDocumentation": true,
                      "Enabled": true,
                      "ReadOnly": false
                    },
                    {
                      "$type": "Models.Functions.VariableReference, Models",
                      "VariableName": "[DailyVPD]",
                      "Name": "XValue",
                      "Children": [],
                      "IncludeInDocumentation": true,
                      "Enabled": true,
                      "ReadOnly": false
                    }
                  ],
                  "IncludeInDocumentation": true,
                  "Enabled": true,
                  "ReadOnly": false
                },
                {
                  "$type": "Models.Functions.SupplyFunctions.RUECO2Function, Models",
                  "PhotosyntheticPathway": "C3",
                  "Name": "FCO2",
                  "Children": [],
                  "IncludeInDocumentation": true,
                  "Enabled": true,
                  "ReadOnly": false
                },
                {
                  "$type": "Models.Functions.VariableReference, Models",
                  "VariableName": "[Leaf].RadiationIntercepted",
                  "Name": "RadnInt",
                  "Children": [],
                  "IncludeInDocumentation": true,
                  "Enabled": true,
                  "ReadOnly": false
                }
              ],
              "IncludeInDocumentation": true,
              "Enabled": true,
              "ReadOnly": false
            },
            {
              "$type": "Models.Functions.Constant, Models",
              "FixedValue": 0.0,
              "Units": null,
              "Name": "FrostFraction",
              "Children": [],
              "IncludeInDocumentation": true,
              "Enabled": true,
              "ReadOnly": false
            },
            {
              "$type": "Models.Functions.Constant, Models",
              "FixedValue": 0.0,
              "Units": null,
              "Name": "RemobilisationCost",
              "Children": [],
              "IncludeInDocumentation": true,
              "Enabled": true,
              "ReadOnly": false
            },
            {
              "$type": "Models.Functions.VariableReference, Models",
              "VariableName": "[Phenology].ThermalTime",
              "Name": "ThermalTime",
              "Children": [],
              "IncludeInDocumentation": true,
              "Enabled": true,
              "ReadOnly": false
            },
            {
              "$type": "Models.Functions.MinimumFunction, Models",
              "Name": "FRGRFunction",
              "Children": [
                {
                  "$type": "Models.Functions.WeightedTemperatureFunction, Models",
                  "MaximumTemperatureWeighting": 0.75,
                  "Name": "FT",
                  "Children": [
                    {
                      "$type": "Models.Functions.XYPairs, Models",
                      "X": [
                        0.0,
                        15.0,
                        25.0,
                        35.0
                      ],
                      "Y": [
                        0.0,
                        1.0,
                        1.0,
                        0.0
                      ],
                      "Name": "XYPairs",
                      "Children": [],
                      "IncludeInDocumentation": true,
                      "Enabled": true,
                      "ReadOnly": false
                    }
                  ],
                  "IncludeInDocumentation": true,
                  "Enabled": true,
                  "ReadOnly": false
                },
                {
                  "$type": "Models.Functions.LinearInterpolationFunction, Models",
                  "Name": "FN",
                  "Children": [
                    {
                      "$type": "Models.Functions.XYPairs, Models",
                      "X": [
                        0.0,
                        1.0,
                        1.5
                      ],
                      "Y": [
                        0.0,
                        1.0,
                        1.0
                      ],
                      "Name": "XYPairs",
                      "Children": [],
                      "IncludeInDocumentation": true,
                      "Enabled": true,
                      "ReadOnly": false
                    },
                    {
                      "$type": "Models.Functions.VariableReference, Models",
                      "VariableName": "[Leaf].Fn",
                      "Name": "XValue",
                      "Children": [],
                      "IncludeInDocumentation": true,
                      "Enabled": true,
                      "ReadOnly": false
                    }
                  ],
                  "IncludeInDocumentation": true,
                  "Enabled": true,
                  "ReadOnly": false
                },
                {
                  "$type": "Models.Functions.LinearInterpolationFunction, Models",
                  "Name": "FVPD",
                  "Children": [
                    {
                      "$type": "Models.Functions.DailyMeanVPD, Models",
                      "MaximumVPDWeight": 0.66,
                      "Name": "DailyVPD",
                      "Children": [],
                      "IncludeInDocumentation": true,
                      "Enabled": true,
                      "ReadOnly": false
                    },
                    {
                      "$type": "Models.Functions.XYPairs, Models",
                      "X": [
                        0.0,
                        10.0,
                        40.0
                      ],
                      "Y": [
                        1.0,
                        1.0,
                        0.0
                      ],
                      "Name": "XYPairs",
                      "Children": [],
                      "IncludeInDocumentation": true,
                      "Enabled": true,
                      "ReadOnly": false
                    },
                    {
                      "$type": "Models.Functions.VariableReference, Models",
                      "VariableName": "[DailyVPD]",
                      "Name": "XValue",
                      "Children": [],
                      "IncludeInDocumentation": true,
                      "Enabled": true,
                      "ReadOnly": false
                    }
                  ],
                  "IncludeInDocumentation": true,
                  "Enabled": true,
                  "ReadOnly": false
                }
              ],
              "IncludeInDocumentation": true,
              "Enabled": true,
              "ReadOnly": false
            },
            {
              "$type": "Models.PMF.Library.BiomassRemoval, Models",
              "Name": "BiomassRemovalDefaults",
              "Children": [
                {
                  "$type": "Models.PMF.OrganBiomassRemovalType, Models",
                  "FractionLiveToRemove": 0.0,
                  "FractionDeadToRemove": 0.0,
                  "FractionLiveToResidue": 0.3,
                  "FractionDeadToResidue": 0.3,
                  "Name": "Harvest",
                  "Children": [],
                  "IncludeInDocumentation": true,
                  "Enabled": true,
                  "ReadOnly": false
                },
                {
                  "$type": "Models.PMF.OrganBiomassRemovalType, Models",
                  "FractionLiveToRemove": 0.8,
                  "FractionDeadToRemove": 0.8,
                  "FractionLiveToResidue": 0.0,
                  "FractionDeadToResidue": 0.0,
                  "Name": "Cut",
                  "Children": [],
                  "IncludeInDocumentation": true,
                  "Enabled": true,
                  "ReadOnly": false
                },
                {
                  "$type": "Models.PMF.OrganBiomassRemovalType, Models",
                  "FractionLiveToRemove": 0.0,
                  "FractionDeadToRemove": 0.0,
                  "FractionLiveToResidue": 0.6,
                  "FractionDeadToResidue": 0.6,
                  "Name": "Prune",
                  "Children": [],
                  "IncludeInDocumentation": true,
                  "Enabled": true,
                  "ReadOnly": false
                },
                {
                  "$type": "Models.PMF.OrganBiomassRemovalType, Models",
                  "FractionLiveToRemove": 0.6,
                  "FractionDeadToRemove": 0.6,
                  "FractionLiveToResidue": 0.1,
                  "FractionDeadToResidue": 0.1,
                  "Name": "Graze",
                  "Children": [],
                  "IncludeInDocumentation": true,
                  "Enabled": true,
                  "ReadOnly": false
                },
                {
                  "$type": "Models.PMF.OrganBiomassRemovalType, Models",
                  "FractionLiveToRemove": 0.0,
                  "FractionDeadToRemove": 0.0,
                  "FractionLiveToResidue": 0.05,
                  "FractionDeadToResidue": 0.05,
                  "Name": "Thin",
                  "Children": [],
                  "IncludeInDocumentation": true,
                  "Enabled": true,
                  "ReadOnly": false
                }
              ],
              "IncludeInDocumentation": true,
              "Enabled": true,
              "ReadOnly": false
            },
            {
              "$type": "Models.Functions.MultiplyFunction, Models",
              "Name": "ExtinctionCoeff",
              "Children": [
                {
                  "$type": "Models.Functions.Constant, Models",
                  "FixedValue": 0.5,
                  "Units": null,
                  "Name": "VegetativePhase",
                  "Children": [],
                  "IncludeInDocumentation": true,
                  "Enabled": true,
                  "ReadOnly": false
                },
                {
                  "$type": "Models.Functions.LinearInterpolationFunction, Models",
                  "Name": "DevelopmentFactor",
                  "Children": [
                    {
                      "$type": "Models.Functions.XYPairs, Models",
                      "X": [
                        3.0,
                        4.0,
                        5.0,
                        5.7,
                        6.0
                      ],
                      "Y": [
                        1.0,
                        1.0,
                        1.0,
                        1.0,
                        1.2
                      ],
                      "Name": "XYPairs",
                      "Children": [],
                      "IncludeInDocumentation": true,
                      "Enabled": true,
                      "ReadOnly": false
                    },
                    {
                      "$type": "Models.Memo, Models",
                      "Text": "Exntiction coefficient increases at stem extension as leaves become more prostrate",
                      "Name": "Memo",
                      "Children": [],
                      "IncludeInDocumentation": true,
                      "Enabled": true,
                      "ReadOnly": false
                    },
                    {
                      "$type": "Models.Functions.VariableReference, Models",
                      "VariableName": "[Phenology].Stage",
                      "Name": "XValue",
                      "Children": [],
                      "IncludeInDocumentation": true,
                      "Enabled": true,
                      "ReadOnly": false
                    }
                  ],
                  "IncludeInDocumentation": true,
                  "Enabled": true,
                  "ReadOnly": false
                }
              ],
              "IncludeInDocumentation": true,
              "Enabled": true,
              "ReadOnly": false
            },
            {
              "$type": "Models.Functions.Constant, Models",
              "FixedValue": 0.5,
              "Units": null,
              "Name": "StructuralFraction",
              "Children": [],
              "IncludeInDocumentation": true,
              "Enabled": true,
              "ReadOnly": false
            },
            {
              "$type": "Models.Functions.Constant, Models",
              "FixedValue": 1.0,
              "Units": null,
              "Name": "DMConversionEfficiency",
              "Children": [],
              "IncludeInDocumentation": true,
              "Enabled": true,
              "ReadOnly": false
            },
            {
              "$type": "Models.Functions.Constant, Models",
              "FixedValue": 0.4,
              "Units": null,
              "Name": "CarbonConcentration",
              "Children": [],
              "IncludeInDocumentation": true,
              "Enabled": true,
              "ReadOnly": false
            },
            {
              "$type": "Models.Functions.Constant, Models",
              "FixedValue": 0.0,
              "Units": null,
              "Name": "WidthFunction",
              "Children": [],
              "IncludeInDocumentation": true,
              "Enabled": true,
              "ReadOnly": false
            },
            {
              "$type": "Models.Functions.VariableReference, Models",
              "VariableName": "[Leaf].Height",
              "Name": "DepthFunction",
              "Children": [],
              "IncludeInDocumentation": true,
              "Enabled": true,
              "ReadOnly": false
            },
            {
              "$type": "Models.PMF.BiomassDemand, Models",
              "Name": "DMDemandPriorityFactors",
              "Children": [
                {
                  "$type": "Models.Functions.Constant, Models",
                  "Name": "Structural",
                  "FixedValue": "1"
                },
                {
                  "$type": "Models.Functions.Constant, Models",
                  "Name": "Metabolic",
                  "FixedValue": "1"
                },
                {
                  "$type": "Models.Functions.Constant, Models",
                  "Name": "Storage",
                  "FixedValue": "1"
                }
              ]
            },
            {
              "$type": "Models.PMF.BiomassDemand, Models",
              "Name": "NDemandPriorityFactors",
              "Children": [
                {
                  "$type": "Models.Functions.Constant, Models",
                  "Name": "Structural",
                  "FixedValue": "1"
                },
                {
                  "$type": "Models.Functions.Constant, Models",
                  "Name": "Metabolic",
                  "FixedValue": "1"
                },
                {
                  "$type": "Models.Functions.Constant, Models",
                  "Name": "Storage",
                  "FixedValue": "1"
                }
              ]
            }
          ],
          "IncludeInDocumentation": true,
          "Enabled": true,
          "ReadOnly": false
        },
        {
          "$type": "Models.PMF.Organs.GenericOrgan, Models",
          "StartLive": null,
          "DMSupply": null,
          "NSupply": null,
          "DMDemand": null,
          "DMDemandPriorityFactor": null,
          "NDemand": null,
          "potentialDMAllocation": null,
          "IsAboveGround": true,
          "Name": "Spike",
          "Children": [
            {
              "$type": "Models.Functions.Constant, Models",
              "FixedValue": 0.0,
              "Units": null,
              "Name": "NReallocationFactor",
              "Children": [],
              "IncludeInDocumentation": true,
              "Enabled": true,
              "ReadOnly": false
            },
            {
              "$type": "Models.Functions.Constant, Models",
              "FixedValue": 0.0,
              "Units": null,
              "Name": "RemobilisationCost",
              "Children": [],
              "IncludeInDocumentation": true,
              "Enabled": true,
              "ReadOnly": false
            },
            {
              "$type": "Models.Functions.PhaseLookup, Models",
              "Name": "NRetranslocationFactor",
              "Children": [
                {
                  "$type": "Models.Functions.PhaseLookupValue, Models",
                  "Start": "Emergence",
                  "End": "StartGrainFill",
                  "Name": "EarlyGrowth",
                  "Children": [
                    {
                      "$type": "Models.Functions.Constant, Models",
                      "FixedValue": 0.0,
                      "Units": null,
                      "Name": "ValueDuringEarlyGrowth",
                      "Children": [],
                      "IncludeInDocumentation": true,
                      "Enabled": true,
                      "ReadOnly": false
                    }
                  ],
                  "IncludeInDocumentation": true,
                  "Enabled": true,
                  "ReadOnly": false
                },
                {
                  "$type": "Models.Functions.PhaseLookupValue, Models",
                  "Start": "StartGrainFill",
                  "End": "EndGrainFill",
                  "Name": "ReproductiveGrowth",
                  "Children": [
                    {
                      "$type": "Models.Functions.Constant, Models",
                      "FixedValue": 0.5,
                      "Units": null,
                      "Name": "ValueDuringGrainFill",
                      "Children": [],
                      "IncludeInDocumentation": true,
                      "Enabled": true,
                      "ReadOnly": false
                    }
                  ],
                  "IncludeInDocumentation": true,
                  "Enabled": true,
                  "ReadOnly": false
                }
              ],
              "IncludeInDocumentation": true,
              "Enabled": true,
              "ReadOnly": false
            },
            {
              "$type": "Models.Functions.LinearInterpolationFunction, Models",
              "Name": "MaximumNConc",
              "Children": [
                {
                  "$type": "Models.Functions.XYPairs, Models",
                  "X": [
                    3.0,
                    4.0,
                    5.0,
                    5.5,
                    6.5,
                    7.0,
                    8.0
                  ],
                  "Y": [
                    0.01,
                    0.01,
                    0.01,
                    0.01,
                    0.025,
                    0.025,
                    0.025
                  ],
                  "Name": "XYPairs",
                  "Children": [],
                  "IncludeInDocumentation": true,
                  "Enabled": true,
                  "ReadOnly": false
                },
                {
                  "$type": "Models.Functions.VariableReference, Models",
                  "VariableName": "[Phenology].Stage",
                  "Name": "XValue",
                  "Children": [],
                  "IncludeInDocumentation": true,
                  "Enabled": true,
                  "ReadOnly": false
                }
              ],
              "IncludeInDocumentation": true,
              "Enabled": true,
              "ReadOnly": false
            },
            {
              "$type": "Models.Functions.Constant, Models",
              "FixedValue": 0.004,
              "Units": null,
              "Name": "MinimumNConc",
              "Children": [],
              "IncludeInDocumentation": true,
              "Enabled": true,
              "ReadOnly": false
            },
            {
              "$type": "Models.PMF.Library.BiomassRemoval, Models",
              "Name": "BiomassRemovalDefaults",
              "Children": [
                {
                  "$type": "Models.PMF.OrganBiomassRemovalType, Models",
                  "FractionLiveToRemove": 0.5,
                  "FractionDeadToRemove": 0.0,
                  "FractionLiveToResidue": 0.1,
                  "FractionDeadToResidue": 0.0,
                  "Name": "Harvest",
                  "Children": [],
                  "IncludeInDocumentation": true,
                  "Enabled": true,
                  "ReadOnly": false
                },
                {
                  "$type": "Models.PMF.OrganBiomassRemovalType, Models",
                  "FractionLiveToRemove": 0.8,
                  "FractionDeadToRemove": 0.0,
                  "FractionLiveToResidue": 0.0,
                  "FractionDeadToResidue": 0.0,
                  "Name": "Cut",
                  "Children": [],
                  "IncludeInDocumentation": true,
                  "Enabled": true,
                  "ReadOnly": false
                },
                {
                  "$type": "Models.PMF.OrganBiomassRemovalType, Models",
                  "FractionLiveToRemove": 0.0,
                  "FractionDeadToRemove": 0.0,
                  "FractionLiveToResidue": 0.6,
                  "FractionDeadToResidue": 0.0,
                  "Name": "Prune",
                  "Children": [],
                  "IncludeInDocumentation": true,
                  "Enabled": true,
                  "ReadOnly": false
                },
                {
                  "$type": "Models.PMF.OrganBiomassRemovalType, Models",
                  "FractionLiveToRemove": 0.6,
                  "FractionDeadToRemove": 0.0,
                  "FractionLiveToResidue": 0.2,
                  "FractionDeadToResidue": 0.0,
                  "Name": "Graze",
                  "Children": [],
                  "IncludeInDocumentation": true,
                  "Enabled": true,
                  "ReadOnly": false
                },
                {
                  "$type": "Models.PMF.OrganBiomassRemovalType, Models",
                  "FractionLiveToRemove": 0.0,
                  "FractionDeadToRemove": 0.0,
                  "FractionLiveToResidue": 0.05,
                  "FractionDeadToResidue": 0.0,
                  "Name": "Thin",
                  "Children": [],
                  "IncludeInDocumentation": true,
                  "Enabled": true,
                  "ReadOnly": false
                }
              ],
              "IncludeInDocumentation": true,
              "Enabled": true,
              "ReadOnly": false
            },
            {
              "$type": "Models.Functions.PhaseLookupValue, Models",
              "Start": "Emergence",
              "End": "StartGrainFill",
              "Name": "NitrogenDemandSwitch",
              "Children": [
                {
                  "$type": "Models.Functions.Constant, Models",
                  "FixedValue": 1.0,
                  "Units": null,
                  "Name": "Constant",
                  "Children": [],
                  "IncludeInDocumentation": true,
                  "Enabled": true,
                  "ReadOnly": false
                }
              ],
              "IncludeInDocumentation": true,
              "Enabled": true,
              "ReadOnly": false
            },
            {
              "$type": "Models.Functions.PhaseLookup, Models",
              "Name": "DMRetranslocationFactor",
              "Children": [
                {
                  "$type": "Models.Functions.PhaseLookupValue, Models",
                  "Start": "Emergence",
                  "End": "StartGrainFill",
                  "Name": "VegetativeGrowth",
                  "Children": [
                    {
                      "$type": "Models.Functions.Constant, Models",
                      "FixedValue": 0.0,
                      "Units": null,
                      "Name": "DMRetranslocationFactor",
                      "Children": [],
                      "IncludeInDocumentation": true,
                      "Enabled": true,
                      "ReadOnly": false
                    }
                  ],
                  "IncludeInDocumentation": true,
                  "Enabled": true,
                  "ReadOnly": false
                },
                {
                  "$type": "Models.Functions.PhaseLookupValue, Models",
                  "Start": "StartGrainFill",
                  "End": "EndGrainFill",
                  "Name": "ReproductiveGrowth",
                  "Children": [
                    {
                      "$type": "Models.Functions.Constant, Models",
                      "FixedValue": 0.5,
                      "Units": null,
                      "Name": "DMRetranslocationFactor",
                      "Children": [],
                      "IncludeInDocumentation": true,
                      "Enabled": true,
                      "ReadOnly": false
                    }
                  ],
                  "IncludeInDocumentation": true,
                  "Enabled": true,
                  "ReadOnly": false
                }
              ],
              "IncludeInDocumentation": true,
              "Enabled": true,
              "ReadOnly": false
            },
            {
              "$type": "Models.Functions.Constant, Models",
              "FixedValue": 0.0,
              "Units": "/d",
              "Name": "DetachmentRateFunction",
              "Children": [],
              "IncludeInDocumentation": true,
              "Enabled": true,
              "ReadOnly": false
            },
            {
              "$type": "Models.Functions.Constant, Models",
              "FixedValue": 0.0,
              "Units": "0-1",
              "Name": "MaintenanceRespirationFunction",
              "Children": [],
              "IncludeInDocumentation": true,
              "Enabled": true,
              "ReadOnly": false
            },
            {
              "$type": "Models.Functions.Constant, Models",
              "FixedValue": 1.0,
              "Units": "0-1",
              "Name": "DMConversionEfficiency",
              "Children": [],
              "IncludeInDocumentation": true,
              "Enabled": true,
              "ReadOnly": false
            },
            {
              "$type": "Models.Functions.VariableReference, Models",
              "VariableName": "[Structure].TotalStemPopn",
              "Name": "HeadNumber",
              "Children": [],
              "IncludeInDocumentation": true,
              "Enabled": true,
              "ReadOnly": false
            },
            {
              "$type": "Models.Functions.Constant, Models",
              "FixedValue": 0.0,
              "Units": null,
              "Name": "DMReallocationFactor",
              "Children": [],
              "IncludeInDocumentation": true,
              "Enabled": true,
              "ReadOnly": false
            },
            {
              "$type": "Models.Functions.AddFunction, Models",
              "Name": "CriticalNConc",
              "Children": [
                {
                  "$type": "Models.Functions.VariableReference, Models",
                  "VariableName": "[Spike].MinimumNConc",
                  "Name": "MinimumNConc",
                  "Children": [],
                  "IncludeInDocumentation": true,
                  "Enabled": true,
                  "ReadOnly": false
                },
                {
                  "$type": "Models.Functions.MultiplyFunction, Models",
                  "Name": "MetabolicNconc",
                  "Children": [
                    {
                      "$type": "Models.Functions.SubtractFunction, Models",
                      "Name": "NonStructuralN",
                      "Children": [
                        {
                          "$type": "Models.Functions.VariableReference, Models",
                          "VariableName": "[Spike].MaximumNConc",
                          "Name": "MaximumNConc",
                          "Children": [],
                          "IncludeInDocumentation": true,
                          "Enabled": true,
                          "ReadOnly": false
                        },
                        {
                          "$type": "Models.Functions.VariableReference, Models",
                          "VariableName": "[Spike].MinimumNConc",
                          "Name": "MinimumNConc",
                          "Children": [],
                          "IncludeInDocumentation": true,
                          "Enabled": true,
                          "ReadOnly": false
                        }
                      ],
                      "IncludeInDocumentation": true,
                      "Enabled": true,
                      "ReadOnly": false
                    },
                    {
                      "$type": "Models.Functions.Constant, Models",
                      "FixedValue": 0.8,
                      "Units": null,
                      "Name": "Proportion",
                      "Children": [],
                      "IncludeInDocumentation": true,
                      "Enabled": true,
                      "ReadOnly": false
                    }
                  ],
                  "IncludeInDocumentation": true,
                  "Enabled": true,
                  "ReadOnly": false
                }
              ],
              "IncludeInDocumentation": true,
              "Enabled": true,
              "ReadOnly": false
            },
            {
              "$type": "Models.Functions.LinearInterpolationFunction, Models",
              "Name": "SenescenceRate",
              "Children": [
                {
                  "$type": "Models.Functions.XYPairs, Models",
                  "X": [
                    3.0,
                    4.0,
                    5.0,
                    6.0,
                    7.0,
                    8.0
                  ],
                  "Y": [
                    0.07,
                    0.04,
                    0.04,
                    0.015,
                    0.012,
                    0.012
                  ],
                  "Name": "XYPairs",
                  "Children": [],
                  "IncludeInDocumentation": true,
                  "Enabled": true,
                  "ReadOnly": false
                },
                {
                  "$type": "Models.Functions.VariableReference, Models",
                  "VariableName": "[Phenology].Stage",
                  "Name": "XValue",
                  "Children": [],
                  "IncludeInDocumentation": true,
                  "Enabled": true,
                  "ReadOnly": false
                }
              ],
              "IncludeInDocumentation": true,
              "Enabled": true,
              "ReadOnly": false
            },
            {
              "$type": "Models.Functions.Constant, Models",
              "FixedValue": 0.4,
              "Units": null,
              "Name": "CarbonConcentration",
              "Children": [],
              "IncludeInDocumentation": true,
              "Enabled": true,
              "ReadOnly": false
            },
            {
              "$type": "Models.PMF.BiomassDemandAndPriority, Models",
              "Name": "DMDemands",
              "Children": [
                {
                  "$type": "Models.Functions.MultiplyFunction, Models",
                  "Name": "Structural",
                  "Children": [
                    {
                      "$type": "Models.Functions.DemandFunctions.PartitionFractionDemandFunction, Models",
                      "Name": "DMDemandFunction",
                      "Children": [
                        {
                          "$type": "Models.Functions.LinearInterpolationFunction, Models",
                          "Name": "PartitionFraction",
                          "Children": [
                            {
                              "$type": "Models.Functions.XYPairs, Models",
                              "X": [
                                3.0,
                                4.0,
                                5.0,
                                5.7,
                                6.0,
                                7.0,
                                8.0,
                                9.0,
                                9.000001
                              ],
                              "Y": [
                                0.0,
                                0.0,
                                0.0,
                                0.01,
                                0.7,
                                0.7,
                                0.7,
                                0.7,
                                0.0
                              ],
                              "Name": "XYPairs",
                              "Children": [],
                              "IncludeInDocumentation": true,
                              "Enabled": true,
                              "ReadOnly": false
                            },
                            {
                              "$type": "Models.Functions.VariableReference, Models",
                              "VariableName": "[Phenology].Stage",
                              "Name": "XValue",
                              "Children": [],
                              "IncludeInDocumentation": true,
                              "Enabled": true,
                              "ReadOnly": false
                            }
                          ],
                          "IncludeInDocumentation": true,
                          "Enabled": true,
                          "ReadOnly": false
                        }
                      ],
                      "IncludeInDocumentation": true,
                      "Enabled": true,
                      "ReadOnly": false
                    },
                    {
                      "$type": "Models.Functions.PhaseLookup, Models",
                      "Name": "StructuralFraction",
                      "Children": [
                        {
                          "$type": "Models.Functions.PhaseLookupValue, Models",
                          "Start": "Emergence",
                          "End": "StartGrainFill",
                          "Name": "VegetativeGrowth",
                          "Children": [
                            {
                              "$type": "Models.Functions.Constant, Models",
                              "FixedValue": 0.3,
                              "Units": null,
                              "Name": "StructuralFractionEG",
                              "Children": [],
                              "IncludeInDocumentation": true,
                              "Enabled": true,
                              "ReadOnly": false
                            }
                          ],
                          "IncludeInDocumentation": true,
                          "Enabled": true,
                          "ReadOnly": false
                        },
                        {
                          "$type": "Models.Functions.PhaseLookupValue, Models",
                          "Start": "StartGrainFill",
                          "End": "EndGrainFill",
                          "Name": "ReproductiveGrowth",
                          "Children": [
                            {
                              "$type": "Models.Functions.Constant, Models",
                              "FixedValue": 0.0,
                              "Units": null,
                              "Name": "StructuralFractionGF",
                              "Children": [],
                              "IncludeInDocumentation": true,
                              "Enabled": true,
                              "ReadOnly": false
                            }
                          ],
                          "IncludeInDocumentation": true,
                          "Enabled": true,
                          "ReadOnly": false
                        }
                      ],
                      "IncludeInDocumentation": true,
                      "Enabled": true,
                      "ReadOnly": false
                    }
                  ],
                  "IncludeInDocumentation": true,
                  "Enabled": true,
                  "ReadOnly": false
                },
                {
                  "$type": "Models.Functions.Constant, Models",
                  "FixedValue": 0.0,
                  "Units": null,
                  "Name": "Metabolic",
                  "Children": [],
                  "IncludeInDocumentation": true,
                  "Enabled": true,
                  "ReadOnly": false
                },
                {
                  "$type": "Models.Functions.DemandFunctions.StorageDMDemandFunction, Models",
                  "Name": "Storage",
                  "Children": [
                    {
                      "$type": "Models.Functions.SubtractFunction, Models",
                      "Name": "StorageFraction",
                      "Children": [
                        {
                          "$type": "Models.Functions.Constant, Models",
                          "FixedValue": 1.0,
                          "Units": null,
                          "Name": "One",
                          "Children": [],
                          "IncludeInDocumentation": true,
                          "Enabled": true,
                          "ReadOnly": false
                        },
                        {
                          "$type": "Models.Functions.VariableReference, Models",
                          "VariableName": "[Spike].DMDemands.Structural.StructuralFraction",
                          "Name": "StructuralFraction",
                          "Children": [],
                          "IncludeInDocumentation": true,
                          "Enabled": true,
                          "ReadOnly": false
                        }
                      ],
                      "IncludeInDocumentation": true,
                      "Enabled": true,
                      "ReadOnly": false
                    }
                  ],
                  "IncludeInDocumentation": true,
                  "Enabled": true,
                  "ReadOnly": false
                },
                {
                  "$type": "Models.Functions.Constant, Models",
                  "Name": "QStructuralPriority",
                  "FixedValue": "1"
                },
                {
                  "$type": "Models.Functions.Constant, Models",
                  "Name": "QMetabolicPriority",
                  "FixedValue": "1"
                },
                {
                  "$type": "Models.Functions.Constant, Models",
                  "Name": "QStoragePriority",
                  "FixedValue": "1"
                }
              ],
              "IncludeInDocumentation": true,
              "Enabled": true,
              "ReadOnly": false
            },
            {
              "$type": "Models.PMF.BiomassDemandAndPriority, Models",
              "Name": "NDemands",
              "Children": [
                {
                  "$type": "Models.Functions.MultiplyFunction, Models",
                  "Name": "Structural",
                  "Children": [
                    {
                      "$type": "Models.Functions.VariableReference, Models",
                      "VariableName": "[Spike].minimumNconc",
                      "Name": "MinNconc",
                      "Children": [],
                      "IncludeInDocumentation": true,
                      "Enabled": true,
                      "ReadOnly": false
                    },
                    {
                      "$type": "Models.Functions.VariableReference, Models",
                      "VariableName": "[Spike].potentialDMAllocation.Structural",
                      "Name": "PotentialDMAllocation",
                      "Children": [],
                      "IncludeInDocumentation": true,
                      "Enabled": true,
                      "ReadOnly": false
                    }
                  ],
                  "IncludeInDocumentation": true,
                  "Enabled": true,
                  "ReadOnly": false
                },
                {
                  "$type": "Models.Functions.MultiplyFunction, Models",
                  "Name": "Metabolic",
                  "Children": [
                    {
                      "$type": "Models.Functions.SubtractFunction, Models",
                      "Name": "MetabolicNconc",
                      "Children": [
                        {
                          "$type": "Models.Functions.VariableReference, Models",
                          "VariableName": "[Spike].criticalNConc",
                          "Name": "CritNconc",
                          "Children": [],
                          "IncludeInDocumentation": true,
                          "Enabled": true,
                          "ReadOnly": false
                        },
                        {
                          "$type": "Models.Functions.VariableReference, Models",
                          "VariableName": "[Spike].minimumNconc",
                          "Name": "MinNconc",
                          "Children": [],
                          "IncludeInDocumentation": true,
                          "Enabled": true,
                          "ReadOnly": false
                        }
                      ],
                      "IncludeInDocumentation": true,
                      "Enabled": true,
                      "ReadOnly": false
                    },
                    {
                      "$type": "Models.Functions.VariableReference, Models",
                      "VariableName": "[Spike].potentialDMAllocation.Structural",
                      "Name": "PotentialDMAllocation",
                      "Children": [],
                      "IncludeInDocumentation": true,
                      "Enabled": true,
                      "ReadOnly": false
                    }
                  ],
                  "IncludeInDocumentation": true,
                  "Enabled": true,
                  "ReadOnly": false
                },
                {
                  "$type": "Models.Functions.DemandFunctions.StorageNDemandFunction, Models",
                  "Name": "Storage",
                  "Children": [
                    {
                      "$type": "Models.Functions.VariableReference, Models",
                      "VariableName": "[Spike].nitrogenDemandSwitch",
                      "Name": "NitrogenDemandSwitch",
                      "Children": [],
                      "IncludeInDocumentation": true,
                      "Enabled": true,
                      "ReadOnly": false
                    },
                    {
                      "$type": "Models.Functions.VariableReference, Models",
                      "VariableName": "[Spike].maximumNconc",
                      "Name": "MaxNconc",
                      "Children": [],
                      "IncludeInDocumentation": true,
                      "Enabled": true,
                      "ReadOnly": false
                    }
                  ],
                  "IncludeInDocumentation": true,
                  "Enabled": true,
                  "ReadOnly": false
                },
                {
                  "$type": "Models.Functions.Constant, Models",
                  "Name": "QStructuralPriority",
                  "FixedValue": "1"
                },
                {
                  "$type": "Models.Functions.Constant, Models",
                  "Name": "QMetabolicPriority",
                  "FixedValue": "1"
                },
                {
                  "$type": "Models.Functions.Constant, Models",
                  "Name": "QStoragePriority",
                  "FixedValue": "1"
                }
              ],
              "IncludeInDocumentation": true,
              "Enabled": true,
              "ReadOnly": false
            },
            {
              "$type": "Models.PMF.RetranslocateNonStructural, Models",
              "Name": "RetranslocateNitrogen",
              "Children": [],
              "IncludeInDocumentation": true,
              "Enabled": true,
              "ReadOnly": false
            },
            {
              "$type": "Models.PMF.BiomassDemand, Models",
              "Name": "InitialWt",
              "Children": [
                {
                  "$type": "Models.Functions.Constant, Models",
                  "FixedValue": 0.0,
                  "Units": "g/m^2",
                  "Name": "Structural",
                  "Children": [],
                  "IncludeInDocumentation": true,
                  "Enabled": true,
                  "ReadOnly": false
                },
                {
                  "$type": "Models.Functions.Constant, Models",
                  "FixedValue": 0.0,
                  "Units": null,
                  "Name": "Metabolic",
                  "Children": [],
                  "IncludeInDocumentation": true,
                  "Enabled": true,
                  "ReadOnly": false
                },
                {
                  "$type": "Models.Functions.Constant, Models",
                  "FixedValue": 0.0,
                  "Units": null,
                  "Name": "Storage",
                  "Children": [],
                  "IncludeInDocumentation": true,
                  "Enabled": true,
                  "ReadOnly": false
                }
              ],
              "IncludeInDocumentation": true,
              "Enabled": true,
              "ReadOnly": false
            },
            {
              "$type": "Models.Functions.Constant, Models",
              "Name": "Photosynthesis",
              "FixedValue": "0"
            },
            {
              "$type": "Models.Functions.VariableReference, Models",
              "Name": "initialNConcFunction",
              "VariableName": "[Spike].MinimumNConc"
            }
          ],
          "IncludeInDocumentation": true,
          "Enabled": true,
          "ReadOnly": false
        },
        {
          "$type": "Models.PMF.Organs.GenericOrgan, Models",
          "StartLive": null,
          "DMSupply": null,
          "NSupply": null,
          "DMDemand": null,
          "DMDemandPriorityFactor": null,
          "NDemand": null,
          "potentialDMAllocation": null,
          "IsAboveGround": true,
          "Name": "Stem",
          "Children": [
            {
              "$type": "Models.Functions.LinearInterpolationFunction, Models",
              "Name": "SenescenceRate",
              "Children": [
                {
                  "$type": "Models.Functions.XYPairs, Models",
                  "X": [
                    3.0,
                    4.0,
                    5.0,
                    6.0,
                    7.0,
                    8.0,
                    9.0,
                    10.0,
                    11.0
                  ],
                  "Y": [
                    0.0,
                    0.0,
                    0.0,
                    0.0,
                    0.0,
                    0.0,
                    0.0,
                    0.2,
                    0.5
                  ],
                  "Name": "XYPairs",
                  "Children": [],
                  "IncludeInDocumentation": true,
                  "Enabled": true,
                  "ReadOnly": false
                },
                {
                  "$type": "Models.Functions.VariableReference, Models",
                  "VariableName": "[Phenology].Stage",
                  "Name": "XValue",
                  "Children": [],
                  "IncludeInDocumentation": true,
                  "Enabled": true,
                  "ReadOnly": false
                }
              ],
              "IncludeInDocumentation": true,
              "Enabled": true,
              "ReadOnly": false
            },
            {
              "$type": "Models.Functions.Constant, Models",
              "FixedValue": 0.0,
              "Units": null,
              "Name": "RemobilisationCost",
              "Children": [],
              "IncludeInDocumentation": true,
              "Enabled": true,
              "ReadOnly": false
            },
            {
              "$type": "Models.Functions.LinearInterpolationFunction, Models",
              "Name": "MaximumNConc",
              "Children": [
                {
                  "$type": "Models.Functions.XYPairs, Models",
                  "X": [
                    3.0,
                    4.0,
                    5.0,
                    6.0,
                    7.0,
                    8.0
                  ],
                  "Y": [
                    0.07,
                    0.04,
                    0.04,
                    0.015,
                    0.012,
                    0.012
                  ],
                  "Name": "XYPairs",
                  "Children": [],
                  "IncludeInDocumentation": true,
                  "Enabled": true,
                  "ReadOnly": false
                },
                {
                  "$type": "Models.Functions.VariableReference, Models",
                  "VariableName": "[Phenology].Stage",
                  "Name": "XValue",
                  "Children": [],
                  "IncludeInDocumentation": true,
                  "Enabled": true,
                  "ReadOnly": false
                }
              ],
              "IncludeInDocumentation": true,
              "Enabled": true,
              "ReadOnly": false
            },
            {
              "$type": "Models.Functions.Constant, Models",
              "FixedValue": 0.0025,
              "Units": null,
              "Name": "MinimumNConc",
              "Children": [],
              "IncludeInDocumentation": true,
              "Enabled": true,
              "ReadOnly": false
            },
            {
              "$type": "Models.Functions.PhaseLookupValue, Models",
              "Start": "Emergence",
              "End": "StartGrainFill",
              "Name": "NitrogenDemandSwitch",
              "Children": [
                {
                  "$type": "Models.Functions.Constant, Models",
                  "FixedValue": 1.0,
                  "Units": null,
                  "Name": "Constant",
                  "Children": [],
                  "IncludeInDocumentation": true,
                  "Enabled": true,
                  "ReadOnly": false
                }
              ],
              "IncludeInDocumentation": true,
              "Enabled": true,
              "ReadOnly": false
            },
            {
              "$type": "Models.Functions.Constant, Models",
              "FixedValue": 0.0,
              "Units": null,
              "Name": "NReallocationFactor",
              "Children": [],
              "IncludeInDocumentation": true,
              "Enabled": true,
              "ReadOnly": false
            },
            {
              "$type": "Models.Functions.PhaseLookup, Models",
              "Name": "NRetranslocationFactor",
              "Children": [
                {
                  "$type": "Models.Functions.PhaseLookupValue, Models",
                  "Start": "Sowing",
                  "End": "Flowering",
                  "Name": "VegetativeGrowth",
                  "Children": [
                    {
                      "$type": "Models.Functions.Constant, Models",
                      "FixedValue": 0.0,
                      "Units": null,
                      "Name": "Fraction",
                      "Children": [],
                      "IncludeInDocumentation": true,
                      "Enabled": true,
                      "ReadOnly": false
                    }
                  ],
                  "IncludeInDocumentation": true,
                  "Enabled": true,
                  "ReadOnly": false
                },
                {
                  "$type": "Models.Functions.PhaseLookupValue, Models",
                  "Start": "Flowering",
                  "End": "HarvestRipe",
                  "Name": "ReproductiveGrowth",
                  "Children": [
                    {
                      "$type": "Models.Functions.Constant, Models",
                      "FixedValue": 0.5,
                      "Units": null,
                      "Name": "Fraction",
                      "Children": [],
                      "IncludeInDocumentation": true,
                      "Enabled": true,
                      "ReadOnly": false
                    }
                  ],
                  "IncludeInDocumentation": true,
                  "Enabled": true,
                  "ReadOnly": false
                }
              ],
              "IncludeInDocumentation": true,
              "Enabled": true,
              "ReadOnly": false
            },
            {
              "$type": "Models.Functions.PhaseLookup, Models",
              "Name": "DMRetranslocationFactor",
              "Children": [
                {
                  "$type": "Models.Functions.PhaseLookupValue, Models",
                  "Start": "Emergence",
                  "End": "StartGrainFill",
                  "Name": "VegetativeGrowth",
                  "Children": [
                    {
                      "$type": "Models.Functions.Constant, Models",
                      "FixedValue": 0.0,
                      "Units": null,
                      "Name": "DMRetranslocationFactor",
                      "Children": [],
                      "IncludeInDocumentation": true,
                      "Enabled": true,
                      "ReadOnly": false
                    }
                  ],
                  "IncludeInDocumentation": true,
                  "Enabled": true,
                  "ReadOnly": false
                },
                {
                  "$type": "Models.Functions.PhaseLookupValue, Models",
                  "Start": "StartGrainFill",
                  "End": "EndGrainFill",
                  "Name": "ReproductiveGrowth",
                  "Children": [
                    {
                      "$type": "Models.Functions.Constant, Models",
                      "FixedValue": 0.5,
                      "Units": null,
                      "Name": "DMRetranslocationFactor",
                      "Children": [],
                      "IncludeInDocumentation": true,
                      "Enabled": true,
                      "ReadOnly": false
                    }
                  ],
                  "IncludeInDocumentation": true,
                  "Enabled": true,
                  "ReadOnly": false
                }
              ],
              "IncludeInDocumentation": true,
              "Enabled": true,
              "ReadOnly": false
            },
            {
              "$type": "Models.PMF.Library.BiomassRemoval, Models",
              "Name": "BiomassRemovalDefaults",
              "Children": [
                {
                  "$type": "Models.PMF.OrganBiomassRemovalType, Models",
                  "FractionLiveToRemove": 0.5,
                  "FractionDeadToRemove": 0.0,
                  "FractionLiveToResidue": 0.1,
                  "FractionDeadToResidue": 0.0,
                  "Name": "Harvest",
                  "Children": [],
                  "IncludeInDocumentation": true,
                  "Enabled": true,
                  "ReadOnly": false
                },
                {
                  "$type": "Models.PMF.OrganBiomassRemovalType, Models",
                  "FractionLiveToRemove": 0.8,
                  "FractionDeadToRemove": 0.0,
                  "FractionLiveToResidue": 0.0,
                  "FractionDeadToResidue": 0.0,
                  "Name": "Cut",
                  "Children": [],
                  "IncludeInDocumentation": true,
                  "Enabled": true,
                  "ReadOnly": false
                },
                {
                  "$type": "Models.PMF.OrganBiomassRemovalType, Models",
                  "FractionLiveToRemove": 0.0,
                  "FractionDeadToRemove": 0.0,
                  "FractionLiveToResidue": 0.6,
                  "FractionDeadToResidue": 0.0,
                  "Name": "Prune",
                  "Children": [],
                  "IncludeInDocumentation": true,
                  "Enabled": true,
                  "ReadOnly": false
                },
                {
                  "$type": "Models.PMF.OrganBiomassRemovalType, Models",
                  "FractionLiveToRemove": 0.6,
                  "FractionDeadToRemove": 0.0,
                  "FractionLiveToResidue": 0.2,
                  "FractionDeadToResidue": 0.0,
                  "Name": "Graze",
                  "Children": [],
                  "IncludeInDocumentation": true,
                  "Enabled": true,
                  "ReadOnly": false
                },
                {
                  "$type": "Models.PMF.OrganBiomassRemovalType, Models",
                  "FractionLiveToRemove": 0.0,
                  "FractionDeadToRemove": 0.0,
                  "FractionLiveToResidue": 0.05,
                  "FractionDeadToResidue": 0.0,
                  "Name": "Thin",
                  "Children": [],
                  "IncludeInDocumentation": true,
                  "Enabled": true,
                  "ReadOnly": false
                }
              ],
              "IncludeInDocumentation": true,
              "Enabled": true,
              "ReadOnly": false
            },
            {
              "$type": "Models.Functions.DivideFunction, Models",
              "Name": "PercentWSC",
              "Children": [
                {
                  "$type": "Models.Functions.VariableReference, Models",
                  "VariableName": "[Stem].Live.StorageWt",
                  "Name": "WSC",
                  "Children": [],
                  "IncludeInDocumentation": true,
                  "Enabled": true,
                  "ReadOnly": false
                },
                {
                  "$type": "Models.Functions.VariableReference, Models",
                  "VariableName": "[Stem].Live.Wt",
                  "Name": "StemWt",
                  "Children": [],
                  "IncludeInDocumentation": true,
                  "Enabled": true,
                  "ReadOnly": false
                }
              ],
              "IncludeInDocumentation": true,
              "Enabled": true,
              "ReadOnly": false
            },
            {
              "$type": "Models.Functions.Constant, Models",
              "FixedValue": 0.0,
              "Units": "/d",
              "Name": "DetachmentRateFunction",
              "Children": [],
              "IncludeInDocumentation": true,
              "Enabled": true,
              "ReadOnly": false
            },
            {
              "$type": "Models.Functions.Constant, Models",
              "FixedValue": 0.0,
              "Units": "0-1",
              "Name": "MaintenanceRespirationFunction",
              "Children": [],
              "IncludeInDocumentation": true,
              "Enabled": true,
              "ReadOnly": false
            },
            {
              "$type": "Models.Functions.Constant, Models",
              "FixedValue": 1.0,
              "Units": "0-1",
              "Name": "DMConversionEfficiency",
              "Children": [],
              "IncludeInDocumentation": true,
              "Enabled": true,
              "ReadOnly": false
            },
            {
              "$type": "Models.Functions.Constant, Models",
              "FixedValue": 0.0,
              "Units": null,
              "Name": "DMReallocationFactor",
              "Children": [],
              "IncludeInDocumentation": true,
              "Enabled": true,
              "ReadOnly": false
            },
            {
              "$type": "Models.Functions.AddFunction, Models",
              "Name": "CriticalNConc",
              "Children": [
                {
                  "$type": "Models.Functions.VariableReference, Models",
                  "VariableName": "[Stem].MinimumNConc",
                  "Name": "MinimumNConc",
                  "Children": [],
                  "IncludeInDocumentation": true,
                  "Enabled": true,
                  "ReadOnly": false
                },
                {
                  "$type": "Models.Functions.MultiplyFunction, Models",
                  "Name": "MetabolicNconc",
                  "Children": [
                    {
                      "$type": "Models.Functions.SubtractFunction, Models",
                      "Name": "NonStructuralN",
                      "Children": [
                        {
                          "$type": "Models.Functions.VariableReference, Models",
                          "VariableName": "[Stem].MaximumNConc",
                          "Name": "MaximumNConc",
                          "Children": [],
                          "IncludeInDocumentation": true,
                          "Enabled": true,
                          "ReadOnly": false
                        },
                        {
                          "$type": "Models.Functions.VariableReference, Models",
                          "VariableName": "[Stem].MinimumNConc",
                          "Name": "MinimumNConc",
                          "Children": [],
                          "IncludeInDocumentation": true,
                          "Enabled": true,
                          "ReadOnly": false
                        }
                      ],
                      "IncludeInDocumentation": true,
                      "Enabled": true,
                      "ReadOnly": false
                    },
                    {
                      "$type": "Models.Functions.Constant, Models",
                      "FixedValue": 0.5,
                      "Units": null,
                      "Name": "Proportion",
                      "Children": [],
                      "IncludeInDocumentation": true,
                      "Enabled": true,
                      "ReadOnly": false
                    }
                  ],
                  "IncludeInDocumentation": true,
                  "Enabled": true,
                  "ReadOnly": false
                }
              ],
              "IncludeInDocumentation": true,
              "Enabled": true,
              "ReadOnly": false
            },
            {
              "$type": "Models.Functions.Constant, Models",
              "FixedValue": 0.4,
              "Units": null,
              "Name": "CarbonConcentration",
              "Children": [],
              "IncludeInDocumentation": true,
              "Enabled": true,
              "ReadOnly": false
            },
            {
              "$type": "Models.PMF.BiomassDemandAndPriority, Models",
              "Name": "DMDemands",
              "Children": [
                {
                  "$type": "Models.Functions.MultiplyFunction, Models",
                  "Name": "Structural",
                  "Children": [
                    {
                      "$type": "Models.Functions.DemandFunctions.PartitionFractionDemandFunction, Models",
                      "Name": "DMDemandFunction",
                      "Children": [
                        {
                          "$type": "Models.Functions.PhaseLookup, Models",
                          "Name": "PartitionFraction",
                          "Children": [
                            {
                              "$type": "Models.Memo, Models",
                              "Text": "",
                              "Name": "memo",
                              "Children": [],
                              "IncludeInDocumentation": true,
                              "Enabled": true,
                              "ReadOnly": false
                            },
                            {
                              "$type": "Models.Functions.PhaseLookupValue, Models",
                              "Start": "Emergence",
                              "End": "TerminalSpikelet",
                              "Name": "PreStemElongation",
                              "Children": [
                                {
                                  "$type": "Models.Functions.Constant, Models",
                                  "FixedValue": 0.2,
                                  "Units": null,
                                  "Name": "StemFraction",
                                  "Children": [],
                                  "IncludeInDocumentation": true,
                                  "Enabled": true,
                                  "ReadOnly": false
                                }
                              ],
                              "IncludeInDocumentation": true,
                              "Enabled": true,
                              "ReadOnly": false
                            },
                            {
                              "$type": "Models.Functions.PhaseLookupValue, Models",
                              "Start": "TerminalSpikelet",
                              "End": "StartGrainFill",
                              "Name": "StemElongation",
                              "Children": [
                                {
                                  "$type": "Models.Functions.Constant, Models",
                                  "FixedValue": 0.7,
                                  "Units": "0",
                                  "Name": "StemFraction",
                                  "Children": [],
                                  "IncludeInDocumentation": true,
                                  "Enabled": true,
                                  "ReadOnly": false
                                }
                              ],
                              "IncludeInDocumentation": true,
                              "Enabled": true,
                              "ReadOnly": false
                            },
                            {
                              "$type": "Models.Functions.PhaseLookupValue, Models",
                              "Start": "StartGrainFill",
                              "End": "HarvestRipe",
                              "Name": "EarEmergence",
                              "Children": [
                                {
                                  "$type": "Models.Functions.Constant, Models",
                                  "FixedValue": 0.0,
                                  "Units": null,
                                  "Name": "StemFraction",
                                  "Children": [],
                                  "IncludeInDocumentation": true,
                                  "Enabled": true,
                                  "ReadOnly": false
                                }
                              ],
                              "IncludeInDocumentation": true,
                              "Enabled": true,
                              "ReadOnly": false
                            }
                          ],
                          "IncludeInDocumentation": true,
                          "Enabled": true,
                          "ReadOnly": false
                        }
                      ],
                      "IncludeInDocumentation": true,
                      "Enabled": true,
                      "ReadOnly": false
                    },
                    {
                      "$type": "Models.Functions.PhaseLookup, Models",
                      "Name": "StructuralFraction",
                      "Children": [
                        {
                          "$type": "Models.Functions.PhaseLookupValue, Models",
                          "Start": "Sowing",
                          "End": "StartGrainFill",
                          "Name": "VegetativeGrowth",
                          "Children": [
                            {
                              "$type": "Models.Functions.Constant, Models",
                              "FixedValue": 0.3,
                              "Units": null,
                              "Name": "Fraction",
                              "Children": [],
                              "IncludeInDocumentation": true,
                              "Enabled": true,
                              "ReadOnly": false
                            }
                          ],
                          "IncludeInDocumentation": true,
                          "Enabled": true,
                          "ReadOnly": false
                        },
                        {
                          "$type": "Models.Functions.PhaseLookupValue, Models",
                          "Start": "StartGrainFill",
                          "End": "HarvestRipe",
                          "Name": "ReproductiveGrowth",
                          "Children": [
                            {
                              "$type": "Models.Functions.Constant, Models",
                              "FixedValue": 0.01,
                              "Units": null,
                              "Name": "Fraction",
                              "Children": [],
                              "IncludeInDocumentation": true,
                              "Enabled": true,
                              "ReadOnly": false
                            }
                          ],
                          "IncludeInDocumentation": true,
                          "Enabled": true,
                          "ReadOnly": false
                        }
                      ],
                      "IncludeInDocumentation": true,
                      "Enabled": true,
                      "ReadOnly": false
                    }
                  ],
                  "IncludeInDocumentation": true,
                  "Enabled": true,
                  "ReadOnly": false
                },
                {
                  "$type": "Models.Functions.Constant, Models",
                  "FixedValue": 0.0,
                  "Units": null,
                  "Name": "Metabolic",
                  "Children": [],
                  "IncludeInDocumentation": true,
                  "Enabled": true,
                  "ReadOnly": false
                },
                {
                  "$type": "Models.Functions.DemandFunctions.StorageDMDemandFunction, Models",
                  "Name": "Storage",
                  "Children": [
                    {
                      "$type": "Models.Functions.SubtractFunction, Models",
                      "Name": "StorageFraction",
                      "Children": [
                        {
                          "$type": "Models.Functions.Constant, Models",
                          "FixedValue": 1.0,
                          "Units": null,
                          "Name": "One",
                          "Children": [],
                          "IncludeInDocumentation": true,
                          "Enabled": true,
                          "ReadOnly": false
                        },
                        {
                          "$type": "Models.Functions.VariableReference, Models",
                          "VariableName": "[Stem].DMDemands.Structural.StructuralFraction",
                          "Name": "StructuralFraction",
                          "Children": [],
                          "IncludeInDocumentation": true,
                          "Enabled": true,
                          "ReadOnly": false
                        }
                      ],
                      "IncludeInDocumentation": true,
                      "Enabled": true,
                      "ReadOnly": false
                    }
                  ],
                  "IncludeInDocumentation": true,
                  "Enabled": true,
                  "ReadOnly": false
                },
                {
                  "$type": "Models.Functions.Constant, Models",
                  "Name": "QStructuralPriority",
                  "FixedValue": "1"
                },
                {
                  "$type": "Models.Functions.Constant, Models",
                  "Name": "QMetabolicPriority",
                  "FixedValue": "1"
                },
                {
                  "$type": "Models.Functions.Constant, Models",
                  "Name": "QStoragePriority",
                  "FixedValue": "1"
                }
              ],
              "IncludeInDocumentation": true,
              "Enabled": true,
              "ReadOnly": false
            },
            {
              "$type": "Models.PMF.BiomassDemandAndPriority, Models",
              "Name": "NDemands",
              "Children": [
                {
                  "$type": "Models.Functions.MultiplyFunction, Models",
                  "Name": "Structural",
                  "Children": [
                    {
                      "$type": "Models.Functions.VariableReference, Models",
                      "VariableName": "[Stem].minimumNconc",
                      "Name": "MinNconc",
                      "Children": [],
                      "IncludeInDocumentation": true,
                      "Enabled": true,
                      "ReadOnly": false
                    },
                    {
                      "$type": "Models.Functions.VariableReference, Models",
                      "VariableName": "[Stem].potentialDMAllocation.Structural",
                      "Name": "PotentialDMAllocation",
                      "Children": [],
                      "IncludeInDocumentation": true,
                      "Enabled": true,
                      "ReadOnly": false
                    }
                  ],
                  "IncludeInDocumentation": true,
                  "Enabled": true,
                  "ReadOnly": false
                },
                {
                  "$type": "Models.Functions.MultiplyFunction, Models",
                  "Name": "Metabolic",
                  "Children": [
                    {
                      "$type": "Models.Functions.SubtractFunction, Models",
                      "Name": "MetabolicNconc",
                      "Children": [
                        {
                          "$type": "Models.Functions.VariableReference, Models",
                          "VariableName": "[Stem].criticalNConc",
                          "Name": "CritNconc",
                          "Children": [],
                          "IncludeInDocumentation": true,
                          "Enabled": true,
                          "ReadOnly": false
                        },
                        {
                          "$type": "Models.Functions.VariableReference, Models",
                          "VariableName": "[Stem].minimumNconc",
                          "Name": "MinNconc",
                          "Children": [],
                          "IncludeInDocumentation": true,
                          "Enabled": true,
                          "ReadOnly": false
                        }
                      ],
                      "IncludeInDocumentation": true,
                      "Enabled": true,
                      "ReadOnly": false
                    },
                    {
                      "$type": "Models.Functions.VariableReference, Models",
                      "VariableName": "[Stem].potentialDMAllocation.Structural",
                      "Name": "PotentialDMAllocation",
                      "Children": [],
                      "IncludeInDocumentation": true,
                      "Enabled": true,
                      "ReadOnly": false
                    }
                  ],
                  "IncludeInDocumentation": true,
                  "Enabled": true,
                  "ReadOnly": false
                },
                {
                  "$type": "Models.Functions.DemandFunctions.StorageNDemandFunction, Models",
                  "Name": "Storage",
                  "Children": [
                    {
                      "$type": "Models.Functions.VariableReference, Models",
                      "VariableName": "[Stem].nitrogenDemandSwitch",
                      "Name": "NitrogenDemandSwitch",
                      "Children": [],
                      "IncludeInDocumentation": true,
                      "Enabled": true,
                      "ReadOnly": false
                    },
                    {
                      "$type": "Models.Functions.VariableReference, Models",
                      "VariableName": "[Stem].maximumNconc",
                      "Name": "MaxNconc",
                      "Children": [],
                      "IncludeInDocumentation": true,
                      "Enabled": true,
                      "ReadOnly": false
                    }
                  ],
                  "IncludeInDocumentation": true,
                  "Enabled": true,
                  "ReadOnly": false
                },
                {
                  "$type": "Models.Functions.Constant, Models",
                  "Name": "QStructuralPriority",
                  "FixedValue": "1"
                },
                {
                  "$type": "Models.Functions.Constant, Models",
                  "Name": "QMetabolicPriority",
                  "FixedValue": "1"
                },
                {
                  "$type": "Models.Functions.Constant, Models",
                  "Name": "QStoragePriority",
                  "FixedValue": "1"
                }
              ],
              "IncludeInDocumentation": true,
              "Enabled": true,
              "ReadOnly": false
            },
            {
              "$type": "Models.PMF.RetranslocateNonStructural, Models",
              "Name": "RetranslocateNitrogen",
              "Children": [],
              "IncludeInDocumentation": true,
              "Enabled": true,
              "ReadOnly": false
            },
            {
              "$type": "Models.PMF.BiomassDemand, Models",
              "Name": "InitialWt",
              "Children": [
                {
                  "$type": "Models.Functions.Constant, Models",
                  "FixedValue": 0.0,
                  "Units": "g/m^2",
                  "Name": "Structural",
                  "Children": [],
                  "IncludeInDocumentation": true,
                  "Enabled": true,
                  "ReadOnly": false
                },
                {
                  "$type": "Models.Functions.Constant, Models",
                  "FixedValue": 0.0,
                  "Units": null,
                  "Name": "Metabolic",
                  "Children": [],
                  "IncludeInDocumentation": true,
                  "Enabled": true,
                  "ReadOnly": false
                },
                {
                  "$type": "Models.Functions.Constant, Models",
                  "FixedValue": 0.0,
                  "Units": null,
                  "Name": "Storage",
                  "Children": [],
                  "IncludeInDocumentation": true,
                  "Enabled": true,
                  "ReadOnly": false
                }
              ],
              "IncludeInDocumentation": true,
              "Enabled": true,
              "ReadOnly": false
            },
            {
              "$type": "Models.Functions.Constant, Models",
              "Name": "Photosynthesis",
              "FixedValue": "0"
            },
            {
              "$type": "Models.Functions.VariableReference, Models",
              "Name": "initialNConcFunction",
              "VariableName": "[Stem].MinimumNConc"
            }
          ],
          "IncludeInDocumentation": true,
          "Enabled": true,
          "ReadOnly": false
        },
        {
          "$type": "Models.PMF.CompositeBiomass, Models",
          "Propertys": null,
          "DMDOfStructural": 0.6,
          "Name": "AboveGround",
          "Children": [],
          "IncludeInDocumentation": true,
          "Enabled": true,
          "ReadOnly": false,
          "OrganNames": [
            "Leaf",
            "Stem",
            "Spike",
            "Grain"
          ],
          "IncludeLive": true,
          "IncludeDead": true
        },
        {
          "$type": "Models.PMF.CompositeBiomass, Models",
          "Propertys": null,
          "DMDOfStructural": 0.6,
          "Name": "AboveGroundLive",
          "Children": [],
          "IncludeInDocumentation": true,
          "Enabled": true,
          "ReadOnly": false,
          "OrganNames": [
            "Leaf",
            "Stem",
            "Spike",
            "Grain"
          ],
          "IncludeLive": true,
          "IncludeDead": false
        },
        {
          "$type": "Models.PMF.CompositeBiomass, Models",
          "Propertys": null,
          "DMDOfStructural": 0.6,
          "Name": "AboveGroundDead",
          "Children": [],
          "IncludeInDocumentation": true,
          "Enabled": true,
          "ReadOnly": false,
          "OrganNames": [
            "Leaf",
            "Stem",
            "Spike",
            "Grain"
          ],
          "IncludeLive": false,
          "IncludeDead": true
        },
        {
          "$type": "Models.PMF.CompositeBiomass, Models",
          "Propertys": null,
          "DMDOfStructural": 0.6,
          "Name": "BelowGround",
          "Children": [],
          "IncludeInDocumentation": true,
          "Enabled": true,
          "ReadOnly": false,
          "OrganNames": [
            "Root"
          ],
          "IncludeLive": true,
          "IncludeDead": true
        },
        {
          "$type": "Models.PMF.CompositeBiomass, Models",
          "Propertys": null,
          "DMDOfStructural": 0.6,
          "Name": "Total",
          "Children": [],
          "IncludeInDocumentation": true,
          "Enabled": true,
          "ReadOnly": false,
          "OrganNames": [
            "Leaf",
            "Stem",
            "Root",
            "Spike",
            "Grain"
          ],
          "IncludeLive": true,
          "IncludeDead": true
        },
        {
          "$type": "Models.PMF.CompositeBiomass, Models",
          "Propertys": null,
          "DMDOfStructural": 0.6,
          "Name": "TotalLive",
          "Children": [],
          "IncludeInDocumentation": true,
          "Enabled": true,
          "ReadOnly": false,
          "OrganNames": [
            "Leaf",
            "Stem",
            "Root",
            "Spike",
            "Grain"
          ],
          "IncludeLive": true,
          "IncludeDead": false
        },
        {
          "$type": "Models.PMF.CompositeBiomass, Models",
          "Propertys": null,
          "DMDOfStructural": 0.6,
          "Name": "TotalDead",
          "Children": [],
          "IncludeInDocumentation": true,
          "Enabled": true,
          "ReadOnly": false,
          "OrganNames": [
            "Leaf",
            "Stem",
            "Root",
            "Spike",
            "Grain"
          ],
          "IncludeLive": false,
          "IncludeDead": true
        },
        {
          "$type": "Models.PMF.CompositeBiomass, Models",
          "Propertys": null,
          "DMDOfStructural": 0.6,
          "Name": "Ear",
          "Children": [
            {
              "$type": "Models.Memo, Models",
              "Text": "\nThe Ear composite biomass object includes the Live and dead pools of all organs within the Ear to allow output for total dry matter and Nutrient contents, including total structural, non-structural and metabolic pools.\n",
              "Name": "memo",
              "Children": [],
              "IncludeInDocumentation": true,
              "Enabled": true,
              "ReadOnly": false
            }
          ],
          "IncludeInDocumentation": true,
          "Enabled": true,
          "ReadOnly": false,
          "OrganNames": [
            "Spike",
            "Grain"
          ],
          "IncludeLive": true,
          "IncludeDead": true
        },
        {
          "$type": "Models.PMF.CompositeBiomass, Models",
          "Propertys": null,
          "DMDOfStructural": 0.6,
          "Name": "StemPlusSpike",
          "Children": [],
          "IncludeInDocumentation": true,
          "Enabled": true,
          "ReadOnly": false,
          "OrganNames": [
            "Stem",
            "Spike"
          ],
          "IncludeLive": true,
          "IncludeDead": true
        },
        {
          "$type": "Models.PMF.CultivarFolder, Models",
          "Name": "Cultivars",
          "Children": [
            {
              "$type": "Models.PMF.CultivarFolder, Models",
              "Name": "New Zealand",
              "Children": [
                {
                  "$type": "Models.PMF.Cultivar, Models",
                  "Command": [
                    "[Phenology].MinimumLeafNumber.FixedValue = 9",
                    "[Phenology].VrnSensitivity.FixedValue = 7",
                    "[Phenology].PpSensitivity.FixedValue = 3"
                  ],
                  "Name": "Alberic",
                  "Children": [],
                  "IncludeInDocumentation": true,
                  "Enabled": true,
                  "ReadOnly": false
                },
                {
                  "$type": "Models.PMF.Cultivar, Models",
                  "Command": [
                    "[Phenology].MinimumLeafNumber.FixedValue = 9",
                    "[Phenology].VrnSensitivity.FixedValue = 10",
                    "[Phenology].PpSensitivity.FixedValue = 6",
                    "[Phenology].HeadEmergencePpSensitivity.FixedValue = 5",
                    "[Phenology].Phyllochron.BasePhyllochron.FixedValue = 80"
                  ],
                  "Name": "Amarok",
                  "Children": [],
                  "IncludeInDocumentation": true,
                  "Enabled": true,
                  "ReadOnly": false
                },
                {
                  "$type": "Models.PMF.Cultivar, Models",
                  "Command": [
                    "[Phenology].MinimumLeafNumber.FixedValue = 9",
                    "[Phenology].VrnSensitivity.FixedValue = 7",
                    "[Phenology].PpSensitivity.FixedValue = 3"
                  ],
                  "Name": "Aspiring",
                  "Children": [],
                  "IncludeInDocumentation": true,
                  "Enabled": true,
                  "ReadOnly": false
                },
                {
                  "$type": "Models.PMF.Cultivar, Models",
                  "Command": [
                    "[Phenology].MinimumLeafNumber.FixedValue = 8",
                    "[Phenology].VrnSensitivity.FixedValue = 8",
                    "[Phenology].PpSensitivity.FixedValue = 5",
                    "[Phenology].HeadEmergencePpSensitivity.FixedValue = 3",
                    "[Phenology].Phyllochron.BasePhyllochron.FixedValue = 100",
                    "[Leaf].ExtinctionCoeff.VegetativePhase.FixedValue = 0.7",
                    "[Grain].NumberFunction.GrainNumber.GrainsPerGramOfStem.FixedValue = 22"
                  ],
                  "Name": "BattenWinter",
                  "Children": [],
                  "IncludeInDocumentation": true,
                  "Enabled": true,
                  "ReadOnly": false
                },
                {
                  "$type": "Models.PMF.Cultivar, Models",
                  "Command": [
                    "[Phenology].MinimumLeafNumber.FixedValue = 7",
                    "[Phenology].VrnSensitivity.FixedValue = 0",
                    "[Phenology].PpSensitivity.FixedValue = 5",
                    "[Phenology].HeadEmergencePpSensitivity.FixedValue = 3",
                    "[Phenology].Phyllochron.BasePhyllochron.FixedValue = 100",
                    "[Leaf].ExtinctionCoeff.VegetativePhase.FixedValue = 0.7",
                    "[Grain].NumberFunction.GrainNumber.GrainsPerGramOfStem.FixedValue = 22"
                  ],
                  "Name": "BattenSpring",
                  "Children": [],
                  "IncludeInDocumentation": true,
                  "Enabled": true,
                  "ReadOnly": false
                },
                {
                  "$type": "Models.PMF.Cultivar, Models",
                  "Command": [
                    "[Phenology].MinimumLeafNumber.FixedValue = 9",
                    "[Phenology].VrnSensitivity.FixedValue = 7",
                    "[Phenology].PpSensitivity.FixedValue = 3"
                  ],
                  "Name": "Centaur",
                  "Children": [],
                  "IncludeInDocumentation": true,
                  "Enabled": true,
                  "ReadOnly": false
                },
                {
                  "$type": "Models.PMF.Cultivar, Models",
                  "Command": [
                    "[Phenology].MinimumLeafNumber.FixedValue = 8",
                    "[Phenology].VrnSensitivity.FixedValue = 8",
                    "[Phenology].PpSensitivity.FixedValue = 8",
                    "[Phenology].HeadEmergencePpSensitivity.FixedValue = 3",
                    "[Phenology].Phyllochron.BasePhyllochron.FixedValue = 100"
                  ],
                  "Name": "Claire",
                  "Children": [],
                  "IncludeInDocumentation": true,
                  "Enabled": true,
                  "ReadOnly": false
                },
                {
                  "$type": "Models.PMF.Cultivar, Models",
                  "Command": [
                    "[Phenology].MinimumLeafNumber.FixedValue = 7",
                    "[Phenology].VrnSensitivity.FixedValue = 0",
                    "[Phenology].PpSensitivity.FixedValue = 3",
                    "[Phenology].Phyllochron.BasePhyllochron.FixedValue = 100"
                  ],
                  "Name": "Conquest",
                  "Children": [],
                  "IncludeInDocumentation": true,
                  "Enabled": true,
                  "ReadOnly": false
                },
                {
                  "$type": "Models.PMF.Cultivar, Models",
                  "Command": [
                    "[Phenology].MinimumLeafNumber.FixedValue = 14",
                    "[Phenology].VrnSensitivity.FixedValue = 1",
                    "[Phenology].PpSensitivity.FixedValue = 2"
                  ],
                  "Name": "CRWT153",
                  "Children": [],
                  "IncludeInDocumentation": true,
                  "Enabled": true,
                  "ReadOnly": false
                },
                {
                  "$type": "Models.PMF.Cultivar, Models",
                  "Command": [
                    "[Phenology].MinimumLeafNumber.FixedValue = 8.5",
                    "[Phenology].VrnSensitivity.FixedValue = 0",
                    "[Phenology].PpSensitivity.FixedValue = 0",
                    "[Phenology].Phyllochron.BasePhyllochron.FixedValue = 80",
                    "[Leaf].CohortParameters.MaxArea.AreaLargestLeaves.FixedValue = 1600",
                    "[Grain].MaximumPotentialGrainSize.FixedValue = 0.051",
                    "[Grain].NumberFunction.GrainNumber.GrainsPerGramOfStem.FixedValue = 35",
                    "[Leaf].ExtinctionCoeff.VegetativePhase.FixedValue = 0.5",
                    "[Structure].BranchingRate.PotentialBranchingRate.Vegetative.PotentialBranchingRate.XYPairs.Y = 0,0,0,0,4,7,12,20",
                    "[Grain].MaximumNConc.FixedValue = 0.025",
                    "[Grain].MaxNConcDailyGrowth.FixedValue = 0.025",
                    "[Leaf].ExtinctionCoeff.DevelopmentFactor.XYPairs.Y = 1,1,1,1,1.4",
                    "[Leaf].CohortParameters.MinimumNConc.XYPairs.Y = 0.01,0.008, 0.008,0.008, 0.008, 0.008",
                    "[Stem].MinimumNConc.FixedValue = 0.006",
                    "[Spike].DMRetranslocationFactor.ReproductiveGrowth.DMRetranslocationFactor.FixedValue = 0.05"
                  ],
                  "Name": "Discovery",
                  "Children": [
                    {
                      "$type": "Models.Memo, Models",
                      "Text": "This is a spring wheat with a high grain number and later tillering",
                      "Name": "Memo",
                      "Children": [],
                      "IncludeInDocumentation": true,
                      "Enabled": true,
                      "ReadOnly": false
                    }
                  ],
                  "IncludeInDocumentation": true,
                  "Enabled": true,
                  "ReadOnly": false
                },
                {
                  "$type": "Models.PMF.Cultivar, Models",
                  "Command": [
                    "[Phenology].MinimumLeafNumber.FixedValue = 9",
                    "[Phenology].VrnSensitivity.FixedValue = 7",
                    "[Phenology].PpSensitivity.FixedValue = 3"
                  ],
                  "Name": "Einstein",
                  "Children": [],
                  "IncludeInDocumentation": true,
                  "Enabled": true,
                  "ReadOnly": false
                },
                {
                  "$type": "Models.PMF.Cultivar, Models",
                  "Command": [
                    "[Phenology].MinimumLeafNumber.FixedValue = 9",
                    "[Phenology].VrnSensitivity.FixedValue = 7",
                    "[Phenology].PpSensitivity.FixedValue = 3"
                  ],
                  "Name": "Exceed",
                  "Children": [],
                  "IncludeInDocumentation": true,
                  "Enabled": true,
                  "ReadOnly": false
                },
                {
                  "$type": "Models.PMF.Cultivar, Models",
                  "Command": [
                    "[Phenology].MinimumLeafNumber.FixedValue = 9",
                    "[Phenology].VrnSensitivity.FixedValue = 7",
                    "[Phenology].PpSensitivity.FixedValue = 3"
                  ],
                  "Name": "Majestic",
                  "Children": [],
                  "IncludeInDocumentation": true,
                  "Enabled": true,
                  "ReadOnly": false
                },
                {
                  "$type": "Models.PMF.Cultivar, Models",
                  "Command": [
                    "[Phenology].MinimumLeafNumber.FixedValue = 9",
                    "[Phenology].VrnSensitivity.FixedValue = 7",
                    "[Phenology].PpSensitivity.FixedValue = 3"
                  ],
                  "Name": "Option",
                  "Children": [],
                  "IncludeInDocumentation": true,
                  "Enabled": true,
                  "ReadOnly": false
                },
                {
                  "$type": "Models.PMF.Cultivar, Models",
                  "Command": [
                    "[Phenology].MinimumLeafNumber.FixedValue = 6",
                    "[Phenology].VrnSensitivity.FixedValue = 0",
                    "[Phenology].PpSensitivity.FixedValue = 4",
                    "[Phenology].HeadEmergencePpSensitivity.FixedValue = 2",
                    "[Phenology].Phyllochron.BasePhyllochron.FixedValue = 100"
                  ],
                  "Name": "Otane",
                  "Children": [],
                  "IncludeInDocumentation": true,
                  "Enabled": true,
                  "ReadOnly": false
                },
                {
                  "$type": "Models.PMF.Cultivar, Models",
                  "Command": [
                    "[Phenology].MinimumLeafNumber.FixedValue = 9",
                    "[Phenology].VrnSensitivity.FixedValue = 7",
                    "[Phenology].PpSensitivity.FixedValue = 3"
                  ],
                  "Name": "Pennant",
                  "Children": [],
                  "IncludeInDocumentation": true,
                  "Enabled": true,
                  "ReadOnly": false
                },
                {
                  "$type": "Models.PMF.Cultivar, Models",
                  "Command": [
                    "[Phenology].MinimumLeafNumber.FixedValue = 9",
                    "[Phenology].VrnSensitivity.FixedValue = 7",
                    "[Phenology].PpSensitivity.FixedValue = 3"
                  ],
                  "Name": "Regency",
                  "Children": [],
                  "IncludeInDocumentation": true,
                  "Enabled": true,
                  "ReadOnly": false
                },
                {
                  "$type": "Models.PMF.Cultivar, Models",
                  "Command": [
                    "[Phenology].MinimumLeafNumber.FixedValue = 9",
                    "[Phenology].VrnSensitivity.FixedValue = 7",
                    "[Phenology].PpSensitivity.FixedValue = 3"
                  ],
                  "Name": "Richmond",
                  "Children": [],
                  "IncludeInDocumentation": true,
                  "Enabled": true,
                  "ReadOnly": false
                },
                {
                  "$type": "Models.PMF.Cultivar, Models",
                  "Command": [
                    "[Phenology].MinimumLeafNumber.FixedValue = 9",
                    "[Phenology].VrnSensitivity.FixedValue = 7",
                    "[Phenology].PpSensitivity.FixedValue = 3"
                  ],
                  "Name": "Robigus",
                  "Children": [],
                  "IncludeInDocumentation": true,
                  "Enabled": true,
                  "ReadOnly": false
                },
                {
                  "$type": "Models.PMF.Cultivar, Models",
                  "Command": [
                    "[Phenology].MinimumLeafNumber.FixedValue = 7",
                    "[Phenology].VrnSensitivity.FixedValue = 0",
                    "[Phenology].PpSensitivity.FixedValue = 2",
                    "[Phenology].HeadEmergencePpSensitivity.FixedValue = 3",
                    "[Phenology].Phyllochron.BasePhyllochron.FixedValue = 100"
                  ],
                  "Name": "Rongotea",
                  "Children": [],
                  "IncludeInDocumentation": true,
                  "Enabled": true,
                  "ReadOnly": false
                },
                {
                  "$type": "Models.PMF.Cultivar, Models",
                  "Command": [
                    "[Phenology].MinimumLeafNumber.FixedValue = 9",
                    "[Phenology].VrnSensitivity.FixedValue = 7",
                    "[Phenology].PpSensitivity.FixedValue = 3"
                  ],
                  "Name": "Rubric",
                  "Children": [],
                  "IncludeInDocumentation": true,
                  "Enabled": true,
                  "ReadOnly": false
                },
                {
                  "$type": "Models.PMF.Cultivar, Models",
                  "Command": [
                    "[Phenology].MinimumLeafNumber.FixedValue = 9",
                    "[Phenology].VrnSensitivity.FixedValue = 7",
                    "[Phenology].PpSensitivity.FixedValue = 3"
                  ],
                  "Name": "Sage",
                  "Children": [],
                  "IncludeInDocumentation": true,
                  "Enabled": true,
                  "ReadOnly": false
                },
                {
                  "$type": "Models.PMF.Cultivar, Models",
                  "Command": [
                    "[Phenology].MinimumLeafNumber.FixedValue = 9",
                    "[Phenology].VrnSensitivity.FixedValue = 7",
                    "[Phenology].PpSensitivity.FixedValue = 3"
                  ],
                  "Name": "Saracen",
                  "Children": [],
                  "IncludeInDocumentation": true,
                  "Enabled": true,
                  "ReadOnly": false
                },
                {
                  "$type": "Models.PMF.Cultivar, Models",
                  "Command": [
                    "[Phenology].MinimumLeafNumber.FixedValue = 9",
                    "[Phenology].VrnSensitivity.FixedValue = 7",
                    "[Phenology].PpSensitivity.FixedValue = 3"
                  ],
                  "Name": "Savannah",
                  "Children": [],
                  "IncludeInDocumentation": true,
                  "Enabled": true,
                  "ReadOnly": false
                },
                {
                  "$type": "Models.PMF.Cultivar, Models",
                  "Command": [
                    "[Phenology].MinimumLeafNumber.FixedValue = 9",
                    "[Phenology].VrnSensitivity.FixedValue = 7",
                    "[Phenology].PpSensitivity.FixedValue = 3"
                  ],
                  "Name": "Solstice",
                  "Children": [],
                  "IncludeInDocumentation": true,
                  "Enabled": true,
                  "ReadOnly": false
                },
                {
                  "$type": "Models.PMF.Cultivar, Models",
                  "Command": [
                    "[Phenology].MinimumLeafNumber.FixedValue = 9",
                    "[Phenology].VrnSensitivity.FixedValue = 7",
                    "[Phenology].PpSensitivity.FixedValue = 3"
                  ],
                  "Name": "Tanker",
                  "Children": [],
                  "IncludeInDocumentation": true,
                  "Enabled": true,
                  "ReadOnly": false
                },
                {
                  "$type": "Models.PMF.Cultivar, Models",
                  "Command": [
                    "[Phenology].MinimumLeafNumber.FixedValue = 9",
                    "[Phenology].VrnSensitivity.FixedValue = 7",
                    "[Phenology].PpSensitivity.FixedValue = 3"
                  ],
                  "Name": "Tribute",
                  "Children": [],
                  "IncludeInDocumentation": true,
                  "Enabled": true,
                  "ReadOnly": false
                },
                {
                  "$type": "Models.PMF.Cultivar, Models",
                  "Command": [
                    "[Phenology].MinimumLeafNumber.FixedValue = 8",
                    "[Phenology].VrnSensitivity.FixedValue = 10",
                    "[Phenology].PpSensitivity.FixedValue = 0",
                    "[Phenology].HeadEmergenceLongDayBase.FixedValue = 4",
                    "[Phenology].Phyllochron.BasePhyllochron.FixedValue = 100",
                    "[Phenology].DailyVernalisation.TempResponseProfile.Response.X = 0,1,8",
                    "[Phenology].DailyVernalisation.TempResponseProfile.Response.Y = 0,1.204,0",
                    "[Leaf].ExtinctionCoeff.VegetativePhase.FixedValue = 0.7",
                    "[Grain].NumberFunction.GrainNumber.GrainsPerGramOfStem.FixedValue = 22",
                    "[Grain].MaximumPotentialGrainSize.FixedValue = 0.045",
                    "[Leaf].CohortParameters.MaxArea.AreaLargestLeaves.FixedValue = 3000"
                  ],
                  "Name": "Wakanui",
                  "Children": [],
                  "IncludeInDocumentation": true,
                  "Enabled": true,
                  "ReadOnly": false
                },
                {
                  "$type": "Models.PMF.Cultivar, Models",
                  "Command": [
                    "[Phenology].MinimumLeafNumber.FixedValue = 9",
                    "[Phenology].VrnSensitivity.FixedValue = 7",
                    "[Phenology].PpSensitivity.FixedValue = 3"
                  ],
                  "Name": "Weston",
                  "Children": [],
                  "IncludeInDocumentation": true,
                  "Enabled": true,
                  "ReadOnly": false
                }
              ],
              "IncludeInDocumentation": true,
              "Enabled": true,
              "ReadOnly": false
            },
            {
              "$type": "Models.PMF.CultivarFolder, Models",
              "Name": "Australia",
              "Children": [
                {
                  "$type": "Models.PMF.Cultivar, Models",
                  "Command": [
                    "[Phenology].MinimumLeafNumber.FixedValue = 5",
                    "[Phenology].VrnSensitivity.FixedValue = 0",
                    "[Phenology].PpSensitivity.FixedValue = 4",
                    "[Phenology].HeadEmergencePpSensitivity.FixedValue = 0",
                    "[Phenology].Phyllochron.BasePhyllochron.FixedValue = 100"
                  ],
                  "Name": "Axe",
                  "Children": [],
                  "IncludeInDocumentation": true,
                  "Enabled": true,
                  "ReadOnly": false
                },
                {
                  "$type": "Models.PMF.Cultivar, Models",
                  "Command": [
                    "[Phenology].MinimumLeafNumber.FixedValue = 6",
                    "[Phenology].VrnSensitivity.FixedValue = 0",
                    "[Phenology].PpSensitivity.FixedValue = 4",
                    "[Phenology].Phyllochron.BasePhyllochron.FixedValue = 100"
                  ],
                  "Name": "Bolac",
                  "Children": [],
                  "IncludeInDocumentation": true,
                  "Enabled": true,
                  "ReadOnly": false
                },
                {
                  "$type": "Models.PMF.Cultivar, Models",
                  "Command": [
                    "[Phenology].MinimumLeafNumber.FixedValue = 6",
                    "[Phenology].VrnSensitivity.FixedValue = 0",
                    "[Phenology].PpSensitivity.FixedValue = 4",
                    "[Phenology].Phyllochron.BasePhyllochron.FixedValue = 100"
                  ],
                  "Name": "Cunningham",
                  "Children": [
                    {
                      "$type": "Models.Core.Alias, Models",
                      "Name": "Anlace",
                      "Children": [],
                      "IncludeInDocumentation": true,
                      "Enabled": true,
                      "ReadOnly": false
                    },
                    {
                      "$type": "Models.Core.Alias, Models",
                      "Name": "Arrivato",
                      "Children": [],
                      "IncludeInDocumentation": true,
                      "Enabled": true,
                      "ReadOnly": false
                    },
                    {
                      "$type": "Models.Core.Alias, Models",
                      "Name": "Babbler",
                      "Children": [],
                      "IncludeInDocumentation": true,
                      "Enabled": true,
                      "ReadOnly": false
                    },
                    {
                      "$type": "Models.Core.Alias, Models",
                      "Name": "Barham",
                      "Children": [],
                      "IncludeInDocumentation": true,
                      "Enabled": true,
                      "ReadOnly": false
                    },
                    {
                      "$type": "Models.Core.Alias, Models",
                      "Name": "Baxter",
                      "Children": [],
                      "IncludeInDocumentation": true,
                      "Enabled": true,
                      "ReadOnly": false
                    },
                    {
                      "$type": "Models.Core.Alias, Models",
                      "Name": "Bowie",
                      "Children": [],
                      "IncludeInDocumentation": true,
                      "Enabled": true,
                      "ReadOnly": false
                    },
                    {
                      "$type": "Models.Core.Alias, Models",
                      "Name": "Buckley",
                      "Children": [],
                      "IncludeInDocumentation": true,
                      "Enabled": true,
                      "ReadOnly": false
                    },
                    {
                      "$type": "Models.Core.Alias, Models",
                      "Name": "Burunga",
                      "Children": [],
                      "IncludeInDocumentation": true,
                      "Enabled": true,
                      "ReadOnly": false
                    },
                    {
                      "$type": "Models.Core.Alias, Models",
                      "Name": "Camm",
                      "Children": [],
                      "IncludeInDocumentation": true,
                      "Enabled": true,
                      "ReadOnly": false
                    },
                    {
                      "$type": "Models.Core.Alias, Models",
                      "Name": "Carinya",
                      "Children": [],
                      "IncludeInDocumentation": true,
                      "Enabled": true,
                      "ReadOnly": false
                    },
                    {
                      "$type": "Models.Core.Alias, Models",
                      "Name": "Chief",
                      "Children": [],
                      "IncludeInDocumentation": true,
                      "Enabled": true,
                      "ReadOnly": false
                    },
                    {
                      "$type": "Models.Core.Alias, Models",
                      "Name": "Dagger",
                      "Children": [],
                      "IncludeInDocumentation": true,
                      "Enabled": true,
                      "ReadOnly": false
                    },
                    {
                      "$type": "Models.Core.Alias, Models",
                      "Name": "Aurora",
                      "Children": [],
                      "IncludeInDocumentation": true,
                      "Enabled": true,
                      "ReadOnly": false
                    },
                    {
                      "$type": "Models.Core.Alias, Models",
                      "Name": "Elmore",
                      "Children": [],
                      "IncludeInDocumentation": true,
                      "Enabled": true,
                      "ReadOnly": false
                    },
                    {
                      "$type": "Models.Core.Alias, Models",
                      "Name": "Espada",
                      "Children": [],
                      "IncludeInDocumentation": true,
                      "Enabled": true,
                      "ReadOnly": false
                    },
                    {
                      "$type": "Models.Core.Alias, Models",
                      "Name": "Frame",
                      "Children": [],
                      "IncludeInDocumentation": true,
                      "Enabled": true,
                      "ReadOnly": false
                    },
                    {
                      "$type": "Models.Core.Alias, Models",
                      "Name": "Gazelle",
                      "Children": [],
                      "IncludeInDocumentation": true,
                      "Enabled": true,
                      "ReadOnly": false
                    },
                    {
                      "$type": "Models.Core.Alias, Models",
                      "Name": "Halberd",
                      "Children": [],
                      "IncludeInDocumentation": true,
                      "Enabled": true,
                      "ReadOnly": false
                    },
                    {
                      "$type": "Models.Core.Alias, Models",
                      "Name": "Meteor",
                      "Children": [],
                      "IncludeInDocumentation": true,
                      "Enabled": true,
                      "ReadOnly": false
                    },
                    {
                      "$type": "Models.Core.Alias, Models",
                      "Name": "Preston",
                      "Children": [],
                      "IncludeInDocumentation": true,
                      "Enabled": true,
                      "ReadOnly": false
                    },
                    {
                      "$type": "Models.Core.Alias, Models",
                      "Name": "Saphire",
                      "Children": [],
                      "IncludeInDocumentation": true,
                      "Enabled": true,
                      "ReadOnly": false
                    },
                    {
                      "$type": "Models.Core.Alias, Models",
                      "Name": "Stiletto",
                      "Children": [],
                      "IncludeInDocumentation": true,
                      "Enabled": true,
                      "ReadOnly": false
                    },
                    {
                      "$type": "Models.Core.Alias, Models",
                      "Name": "Wallup",
                      "Children": [],
                      "IncludeInDocumentation": true,
                      "Enabled": true,
                      "ReadOnly": false
                    }
                  ],
                  "IncludeInDocumentation": true,
                  "Enabled": true,
                  "ReadOnly": false
                },
                {
                  "$type": "Models.PMF.Cultivar, Models",
                  "Command": [
                    "[Phenology].MinimumLeafNumber.FixedValue = 6",
                    "[Phenology].VrnSensitivity.FixedValue = 0",
                    "[Phenology].PpSensitivity.FixedValue = 4",
                    "[Phenology].Phyllochron.BasePhyllochron.FixedValue = 100"
                  ],
                  "Name": "Derrimut",
                  "Children": [],
                  "IncludeInDocumentation": true,
                  "Enabled": true,
                  "ReadOnly": false
                },
                {
                  "$type": "Models.PMF.Cultivar, Models",
                  "Command": [
                    "[Phenology].MinimumLeafNumber.FixedValue = 6",
                    "[Phenology].VrnSensitivity.FixedValue = 1",
                    "[Phenology].PpSensitivity.FixedValue = 4",
                    "[Phenology].Phyllochron.BasePhyllochron.FixedValue = 85"
                  ],
                  "Name": "Gregory",
                  "Children": [
                    {
                      "$type": "Models.Core.Alias, Models",
                      "Name": "Suneca",
                      "Children": [],
                      "IncludeInDocumentation": true,
                      "Enabled": true,
                      "ReadOnly": false
                    }
                  ],
                  "IncludeInDocumentation": true,
                  "Enabled": true,
                  "ReadOnly": false
                },
                {
                  "$type": "Models.PMF.Cultivar, Models",
                  "Command": [
                    "[Phenology].MinimumLeafNumber.FixedValue = 5",
                    "[Phenology].VrnSensitivity.FixedValue = 0",
                    "[Phenology].PpSensitivity.FixedValue = 3.5",
                    "[Phenology].Phyllochron.BasePhyllochron.FixedValue = 100",
                    "[Phenology].HeadEmergencePpSensitivity.FixedValue = 0"
                  ],
                  "Name": "Gamenya",
                  "Children": [],
                  "IncludeInDocumentation": true,
                  "Enabled": true,
                  "ReadOnly": false
                },
                {
                  "$type": "Models.PMF.Cultivar, Models",
                  "Command": [
                    "[Phenology].MinimumLeafNumber.FixedValue = 5",
                    "[Phenology].VrnSensitivity.FixedValue = 0",
                    "[Phenology].PpSensitivity.FixedValue = 4",
                    "[Phenology].Phyllochron.BasePhyllochron.FixedValue = 100"
                  ],
                  "Name": "Gauntlet",
                  "Children": [
                    {
                      "$type": "Models.Core.Alias, Models",
                      "Name": "Chara",
                      "Children": [],
                      "IncludeInDocumentation": true,
                      "Enabled": true,
                      "ReadOnly": false
                    },
                    {
                      "$type": "Models.Core.Alias, Models",
                      "Name": "Drysdale",
                      "Children": [],
                      "IncludeInDocumentation": true,
                      "Enabled": true,
                      "ReadOnly": false
                    },
                    {
                      "$type": "Models.Core.Alias, Models",
                      "Name": "Envoy",
                      "Children": [],
                      "IncludeInDocumentation": true,
                      "Enabled": true,
                      "ReadOnly": false
                    },
                    {
                      "$type": "Models.Core.Alias, Models",
                      "Name": "Estoc",
                      "Children": [],
                      "IncludeInDocumentation": true,
                      "Enabled": true,
                      "ReadOnly": false
                    },
                    {
                      "$type": "Models.Core.Alias, Models",
                      "Name": "Giles",
                      "Children": [],
                      "IncludeInDocumentation": true,
                      "Enabled": true,
                      "ReadOnly": false
                    },
                    {
                      "$type": "Models.Core.Alias, Models",
                      "Name": "Harper",
                      "Children": [],
                      "IncludeInDocumentation": true,
                      "Enabled": true,
                      "ReadOnly": false
                    },
                    {
                      "$type": "Models.Core.Alias, Models",
                      "Name": "Krichauff",
                      "Children": [],
                      "IncludeInDocumentation": true,
                      "Enabled": true,
                      "ReadOnly": false
                    },
                    {
                      "$type": "Models.Core.Alias, Models",
                      "Name": "Phantom",
                      "Children": [],
                      "IncludeInDocumentation": true,
                      "Enabled": true,
                      "ReadOnly": false
                    },
                    {
                      "$type": "Models.Core.Alias, Models",
                      "Name": "Pugsley",
                      "Children": [],
                      "IncludeInDocumentation": true,
                      "Enabled": true,
                      "ReadOnly": false
                    },
                    {
                      "$type": "Models.Core.Alias, Models",
                      "Name": "Sentinel",
                      "Children": [],
                      "IncludeInDocumentation": true,
                      "Enabled": true,
                      "ReadOnly": false
                    },
                    {
                      "$type": "Models.Core.Alias, Models",
                      "Name": "Silverstar",
                      "Children": [],
                      "IncludeInDocumentation": true,
                      "Enabled": true,
                      "ReadOnly": false
                    },
                    {
                      "$type": "Models.Core.Alias, Models",
                      "Name": "Sunlin",
                      "Children": [],
                      "IncludeInDocumentation": true,
                      "Enabled": true,
                      "ReadOnly": false
                    },
                    {
                      "$type": "Models.Core.Alias, Models",
                      "Name": "Sunvale",
                      "Children": [],
                      "IncludeInDocumentation": true,
                      "Enabled": true,
                      "ReadOnly": false
                    }
                  ],
                  "IncludeInDocumentation": true,
                  "Enabled": true,
                  "ReadOnly": false
                },
                {
                  "$type": "Models.PMF.Cultivar, Models",
                  "Command": [
                    "[Phenology].MinimumLeafNumber.FixedValue = 6",
                    "[Phenology].VrnSensitivity.FixedValue = 0",
                    "[Phenology].PpSensitivity.FixedValue = 5",
                    "[Phenology].Phyllochron.BasePhyllochron.FixedValue = 100"
                  ],
                  "Name": "Gladius",
                  "Children": [],
                  "IncludeInDocumentation": true,
                  "Enabled": true,
                  "ReadOnly": false
                },
                {
                  "$type": "Models.PMF.Cultivar, Models",
                  "Command": [
                    "[Phenology].MinimumLeafNumber.FixedValue = 6",
                    "[Phenology].VrnSensitivity.FixedValue = 0",
                    "[Phenology].PpSensitivity.FixedValue = 5",
                    "[Phenology].Phyllochron.BasePhyllochron.FixedValue = 100",
                    "[Grain].MaximumPotentialGrainSize.FixedValue = 0.041",
                    "[Grain].NumberFunction.GrainNumber.GrainsPerGramOfStem.FixedValue = 17"
                  ],
                  "Name": "Gutha",
                  "Children": [],
                  "IncludeInDocumentation": true,
                  "Enabled": true,
                  "ReadOnly": false
                },
                {
                  "$type": "Models.PMF.Cultivar, Models",
                  "Command": [
                    "[Phenology].MinimumLeafNumber.FixedValue = 6",
                    "[Phenology].VrnSensitivity.FixedValue = 0",
                    "[Phenology].PpSensitivity.FixedValue = 4",
                    "[Phenology].Phyllochron.BasePhyllochron.FixedValue = 100",
                    "[Grain].NumberFunction.GrainNumber.GrainsPerGramOfStem.FixedValue = 20"
                  ],
                  "Name": "H45",
                  "Children": [
                    {
                      "$type": "Models.Core.Alias, Models",
                      "Name": "Saintly",
                      "Children": [],
                      "IncludeInDocumentation": true,
                      "Enabled": true,
                      "ReadOnly": false
                    },
                    {
                      "$type": "Models.Core.Alias, Models",
                      "Name": "Tamarinrock",
                      "Children": [],
                      "IncludeInDocumentation": true,
                      "Enabled": true,
                      "ReadOnly": false
                    },
                    {
                      "$type": "Models.Core.Alias, Models",
                      "Name": "Waagin",
                      "Children": [],
                      "IncludeInDocumentation": true,
                      "Enabled": true,
                      "ReadOnly": false
                    },
                    {
                      "$type": "Models.Core.Alias, Models",
                      "Name": "Wollaroi",
                      "Children": [],
                      "IncludeInDocumentation": true,
                      "Enabled": true,
                      "ReadOnly": false
                    },
                    {
                      "$type": "Models.Core.Alias, Models",
                      "Name": "Zippy",
                      "Children": [],
                      "IncludeInDocumentation": true,
                      "Enabled": true,
                      "ReadOnly": false
                    }
                  ],
                  "IncludeInDocumentation": true,
                  "Enabled": true,
                  "ReadOnly": false
                },
                {
                  "$type": "Models.PMF.Cultivar, Models",
                  "Command": [
                    "[Phenology].MinimumLeafNumber.FixedValue = 8",
                    "[Phenology].VrnSensitivity.FixedValue = 0",
                    "[Phenology].PpSensitivity.FixedValue = 4",
                    "[Phenology].Phyllochron.BasePhyllochron.FixedValue = 100"
                  ],
                  "Name": "H46",
                  "Children": [],
                  "IncludeInDocumentation": true,
                  "Enabled": true,
                  "ReadOnly": false
                },
                {
                  "$type": "Models.PMF.Cultivar, Models",
                  "Command": [
                    "[Phenology].MinimumLeafNumber.FixedValue = 6",
                    "[Phenology].VrnSensitivity.FixedValue = 0",
                    "[Phenology].PpSensitivity.FixedValue = 5",
                    "[Phenology].Phyllochron.BasePhyllochron.FixedValue = 100",
                    "[Grain].MaximumPotentialGrainSize.FixedValue = 0.041"
                  ],
                  "Name": "Hartog",
                  "Children": [
                    {
                      "$type": "Models.Core.Alias, Models",
                      "Name": "Annuello",
                      "Children": [],
                      "IncludeInDocumentation": true,
                      "Enabled": true,
                      "ReadOnly": false
                    },
                    {
                      "$type": "Models.Core.Alias, Models",
                      "Name": "Carnamah",
                      "Children": [],
                      "IncludeInDocumentation": true,
                      "Enabled": true,
                      "ReadOnly": false
                    },
                    {
                      "$type": "Models.Core.Alias, Models",
                      "Name": "Cobra",
                      "Children": [],
                      "IncludeInDocumentation": true,
                      "Enabled": true,
                      "ReadOnly": false
                    },
                    {
                      "$type": "Models.Core.Alias, Models",
                      "Name": "Corack",
                      "Children": [],
                      "IncludeInDocumentation": true,
                      "Enabled": true,
                      "ReadOnly": false
                    },
                    {
                      "$type": "Models.Core.Alias, Models",
                      "Name": "Correll",
                      "Children": [],
                      "IncludeInDocumentation": true,
                      "Enabled": true,
                      "ReadOnly": false
                    },
                    {
                      "$type": "Models.Core.Alias, Models",
                      "Name": "Diamondbird",
                      "Children": [],
                      "IncludeInDocumentation": true,
                      "Enabled": true,
                      "ReadOnly": false
                    },
                    {
                      "$type": "Models.Core.Alias, Models",
                      "Name": "Goroke",
                      "Children": [],
                      "IncludeInDocumentation": true,
                      "Enabled": true,
                      "ReadOnly": false
                    },
                    {
                      "$type": "Models.Core.Alias, Models",
                      "Name": "Guardian",
                      "Children": [],
                      "IncludeInDocumentation": true,
                      "Enabled": true,
                      "ReadOnly": false
                    },
                    {
                      "$type": "Models.Core.Alias, Models",
                      "Name": "Impala",
                      "Children": [],
                      "IncludeInDocumentation": true,
                      "Enabled": true,
                      "ReadOnly": false
                    },
                    {
                      "$type": "Models.Core.Alias, Models",
                      "Name": "Justica",
                      "Children": [],
                      "IncludeInDocumentation": true,
                      "Enabled": true,
                      "ReadOnly": false
                    },
                    {
                      "$type": "Models.Core.Alias, Models",
                      "Name": "Kord",
                      "Children": [],
                      "IncludeInDocumentation": true,
                      "Enabled": true,
                      "ReadOnly": false
                    },
                    {
                      "$type": "Models.Core.Alias, Models",
                      "Name": "Merlin",
                      "Children": [],
                      "IncludeInDocumentation": true,
                      "Enabled": true,
                      "ReadOnly": false
                    },
                    {
                      "$type": "Models.Core.Alias, Models",
                      "Name": "Mitre",
                      "Children": [],
                      "IncludeInDocumentation": true,
                      "Enabled": true,
                      "ReadOnly": false
                    },
                    {
                      "$type": "Models.Core.Alias, Models",
                      "Name": "Shield",
                      "Children": [],
                      "IncludeInDocumentation": true,
                      "Enabled": true,
                      "ReadOnly": false
                    },
                    {
                      "$type": "Models.Core.Alias, Models",
                      "Name": "Sunguard",
                      "Children": [],
                      "IncludeInDocumentation": true,
                      "Enabled": true,
                      "ReadOnly": false
                    },
                    {
                      "$type": "Models.Core.Alias, Models",
                      "Name": "Yallaroi",
                      "Children": [],
                      "IncludeInDocumentation": true,
                      "Enabled": true,
                      "ReadOnly": false
                    },
                    {
                      "$type": "Models.Core.Alias, Models",
                      "Name": "Yawa",
                      "Children": [],
                      "IncludeInDocumentation": true,
                      "Enabled": true,
                      "ReadOnly": false
                    }
                  ],
                  "IncludeInDocumentation": true,
                  "Enabled": true,
                  "ReadOnly": false
                },
                {
                  "$type": "Models.PMF.Cultivar, Models",
                  "Command": [
                    "[Phenology].MinimumLeafNumber.FixedValue = 7",
                    "[Phenology].VrnSensitivity.FixedValue = 0",
                    "[Phenology].PpSensitivity.FixedValue = 4",
                    "[Phenology].HeadEmergenceLongDayBase.FixedValue = 3.5",
                    "[Phenology].Phyllochron.BasePhyllochron.FixedValue = 70"
                  ],
                  "Name": "Wills",
                  "Children": [],
                  "IncludeInDocumentation": true,
                  "Enabled": true,
                  "ReadOnly": false
                },
                {
                  "$type": "Models.PMF.Cultivar, Models",
                  "Command": [
                    "[Phenology].MinimumLeafNumber.FixedValue = 7",
                    "[Phenology].VrnSensitivity.FixedValue = 0",
                    "[Phenology].PpSensitivity.FixedValue = 4",
                    "[Phenology].HeadEmergenceLongDayBase.FixedValue = 3.5",
                    "[Phenology].Phyllochron.BasePhyllochron.FixedValue = 80"
                  ],
                  "Name": "Mercury",
                  "Children": [
                    {
                      "$type": "Models.Core.Alias, Models",
                      "Name": "Arrino",
                      "Children": [],
                      "IncludeInDocumentation": true,
                      "Enabled": true,
                      "ReadOnly": false
                    },
                    {
                      "$type": "Models.Core.Alias, Models",
                      "Name": "BonnieRock",
                      "Children": [],
                      "IncludeInDocumentation": true,
                      "Enabled": true,
                      "ReadOnly": false
                    },
                    {
                      "$type": "Models.Core.Alias, Models",
                      "Name": "Bowerbird",
                      "Children": [],
                      "IncludeInDocumentation": true,
                      "Enabled": true,
                      "ReadOnly": false
                    },
                    {
                      "$type": "Models.Core.Alias, Models",
                      "Name": "Dart",
                      "Children": [],
                      "IncludeInDocumentation": true,
                      "Enabled": true,
                      "ReadOnly": false
                    },
                    {
                      "$type": "Models.Core.Alias, Models",
                      "Name": "Dollarbird",
                      "Children": [],
                      "IncludeInDocumentation": true,
                      "Enabled": true,
                      "ReadOnly": false
                    },
                    {
                      "$type": "Models.Core.Alias, Models",
                      "Name": "EmuRock",
                      "Children": [],
                      "IncludeInDocumentation": true,
                      "Enabled": true,
                      "ReadOnly": false
                    },
                    {
                      "$type": "Models.Core.Alias, Models",
                      "Name": "Hyperno",
                      "Children": [],
                      "IncludeInDocumentation": true,
                      "Enabled": true,
                      "ReadOnly": false
                    },
                    {
                      "$type": "Models.Core.Alias, Models",
                      "Name": "Impose",
                      "Children": [],
                      "IncludeInDocumentation": true,
                      "Enabled": true,
                      "ReadOnly": false
                    },
                    {
                      "$type": "Models.Core.Alias, Models",
                      "Name": "Kalka",
                      "Children": [],
                      "IncludeInDocumentation": true,
                      "Enabled": true,
                      "ReadOnly": false
                    },
                    {
                      "$type": "Models.Core.Alias, Models",
                      "Name": "Kukri",
                      "Children": [],
                      "IncludeInDocumentation": true,
                      "Enabled": true,
                      "ReadOnly": false
                    },
                    {
                      "$type": "Models.Core.Alias, Models",
                      "Name": "Hunter",
                      "Children": [],
                      "IncludeInDocumentation": true,
                      "Enabled": true,
                      "ReadOnly": false
                    },
                    {
                      "$type": "Models.Core.Alias, Models",
                      "Name": "Arrow",
                      "Children": [],
                      "IncludeInDocumentation": true,
                      "Enabled": true,
                      "ReadOnly": false
                    },
                    {
                      "$type": "Models.Core.Alias, Models",
                      "Name": "Tamaroi",
                      "Children": [],
                      "IncludeInDocumentation": true,
                      "Enabled": true,
                      "ReadOnly": false
                    },
                    {
                      "$type": "Models.Core.Alias, Models",
                      "Name": "Katana",
                      "Children": [],
                      "IncludeInDocumentation": true,
                      "Enabled": true,
                      "ReadOnly": false
                    }
                  ],
                  "IncludeInDocumentation": true,
                  "Enabled": true,
                  "ReadOnly": false
                },
                {
                  "$type": "Models.PMF.Cultivar, Models",
                  "Command": [
                    "[Phenology].MinimumLeafNumber.FixedValue = 7",
                    "[Phenology].VrnSensitivity.FixedValue = 0",
                    "[Phenology].PpSensitivity.FixedValue = 5",
                    "[Phenology].Phyllochron.BasePhyllochron.FixedValue = 100"
                  ],
                  "Name": "Batavia",
                  "Children": [],
                  "IncludeInDocumentation": true,
                  "Enabled": true,
                  "ReadOnly": false
                },
                {
                  "$type": "Models.PMF.Cultivar, Models",
                  "Command": [
                    "[Phenology].MinimumLeafNumber.FixedValue = 7",
                    "[Phenology].VrnSensitivity.FixedValue = 0",
                    "[Phenology].PpSensitivity.FixedValue = 5",
                    "[Phenology].Phyllochron.BasePhyllochron.FixedValue =80"
                  ],
                  "Name": "Egret",
                  "Children": [],
                  "IncludeInDocumentation": true,
                  "Enabled": true,
                  "ReadOnly": false
                },
                {
                  "$type": "Models.PMF.Cultivar, Models",
                  "Command": [
                    "[Phenology].MinimumLeafNumber.FixedValue = 6",
                    "[Phenology].VrnSensitivity.FixedValue = 1",
                    "[Phenology].PpSensitivity.FixedValue = 4",
                    "[Phenology].Phyllochron.BasePhyllochron.FixedValue = 100"
                  ],
                  "Name": "Janz",
                  "Children": [],
                  "IncludeInDocumentation": true,
                  "Enabled": true,
                  "ReadOnly": false
                },
                {
                  "$type": "Models.PMF.Cultivar, Models",
                  "Command": [
                    "[Phenology].MinimumLeafNumber.FixedValue = 8",
                    "[Phenology].VrnSensitivity.FixedValue = 0",
                    "[Phenology].PpSensitivity.FixedValue = 4",
                    "[Phenology].Phyllochron.BasePhyllochron.FixedValue = 100"
                  ],
                  "Name": "Kellalac",
                  "Children": [
                    {
                      "$type": "Models.Core.Alias, Models",
                      "Name": "Endure",
                      "Children": [],
                      "IncludeInDocumentation": true,
                      "Enabled": true,
                      "ReadOnly": false
                    },
                    {
                      "$type": "Models.Core.Alias, Models",
                      "Name": "Scenario",
                      "Children": [],
                      "IncludeInDocumentation": true,
                      "Enabled": true,
                      "ReadOnly": false
                    },
                    {
                      "$type": "Models.Core.Alias, Models",
                      "Name": "Zen",
                      "Children": [],
                      "IncludeInDocumentation": true,
                      "Enabled": true,
                      "ReadOnly": false
                    }
                  ],
                  "IncludeInDocumentation": true,
                  "Enabled": true,
                  "ReadOnly": false
                },
                {
                  "$type": "Models.PMF.Cultivar, Models",
                  "Command": [
                    "[Phenology].MinimumLeafNumber.FixedValue = 8",
                    "[Phenology].VrnSensitivity.FixedValue = 0",
                    "[Phenology].PpSensitivity.FixedValue = 4",
                    "[Phenology].Phyllochron.BasePhyllochron.FixedValue = 100"
                  ],
                  "Name": "Kennedy",
                  "Children": [],
                  "IncludeInDocumentation": true,
                  "Enabled": true,
                  "ReadOnly": false
                },
                {
                  "$type": "Models.PMF.Cultivar, Models",
                  "Command": [
                    "[Phenology].MinimumLeafNumber.FixedValue = 6",
                    "[Phenology].VrnSensitivity.FixedValue = 0",
                    "[Phenology].PpSensitivity.FixedValue = 5",
                    "[Phenology].Phyllochron.BasePhyllochron.FixedValue = 100"
                  ],
                  "Name": "Lang",
                  "Children": [],
                  "IncludeInDocumentation": true,
                  "Enabled": true,
                  "ReadOnly": false
                },
                {
                  "$type": "Models.PMF.Cultivar, Models",
                  "Command": [
                    "[Phenology].MinimumLeafNumber.FixedValue = 5",
                    "[Phenology].VrnSensitivity.FixedValue = 0",
                    "[Phenology].PpSensitivity.FixedValue = 4",
                    "[Phenology].Phyllochron.BasePhyllochron.FixedValue = 100"
                  ],
                  "Name": "Livingston",
                  "Children": [],
                  "IncludeInDocumentation": true,
                  "Enabled": true,
                  "ReadOnly": false
                },
                {
                  "$type": "Models.PMF.Cultivar, Models",
                  "Command": [
                    "[Phenology].MinimumLeafNumber.FixedValue = 6",
                    "[Phenology].VrnSensitivity.FixedValue = 0",
                    "[Phenology].PpSensitivity.FixedValue = 4",
                    "[Phenology].Phyllochron.BasePhyllochron.FixedValue = 100"
                  ],
                  "Name": "Lincoln",
                  "Children": [],
                  "IncludeInDocumentation": true,
                  "Enabled": true,
                  "ReadOnly": false
                },
                {
                  "$type": "Models.PMF.Cultivar, Models",
                  "Command": [
                    "[Phenology].MinimumLeafNumber.FixedValue = 6",
                    "[Phenology].VrnSensitivity.FixedValue = 0",
                    "[Phenology].PpSensitivity.FixedValue = 4",
                    "[Phenology].Phyllochron.BasePhyllochron.FixedValue = 100"
                  ],
                  "Name": "Mace",
                  "Children": [],
                  "IncludeInDocumentation": true,
                  "Enabled": true,
                  "ReadOnly": false
                },
                {
                  "$type": "Models.PMF.Cultivar, Models",
                  "Command": [
                    "[Phenology].MinimumLeafNumber.FixedValue = 7",
                    "[Phenology].VrnSensitivity.FixedValue = 5",
                    "[Phenology].PpSensitivity.FixedValue = 5",
                    "[Phenology].HeadEmergenceLongDayBase.FixedValue = 3.5 ",
                    "[Phenology].Phyllochron.BasePhyllochron.FixedValue = 100"
                  ],
                  "Name": "MacKellar",
                  "Children": [
                    {
                      "$type": "Models.Core.Alias, Models",
                      "Name": "Adagio",
                      "Children": [],
                      "IncludeInDocumentation": true,
                      "Enabled": true,
                      "ReadOnly": false
                    },
                    {
                      "$type": "Models.Core.Alias, Models",
                      "Name": "Brennan",
                      "Children": [],
                      "IncludeInDocumentation": true,
                      "Enabled": true,
                      "ReadOnly": false
                    },
                    {
                      "$type": "Models.Core.Alias, Models",
                      "Name": "Declic",
                      "Children": [],
                      "IncludeInDocumentation": true,
                      "Enabled": true,
                      "ReadOnly": false
                    }
                  ],
                  "IncludeInDocumentation": true,
                  "Enabled": true,
                  "ReadOnly": false
                },
                {
                  "$type": "Models.PMF.Cultivar, Models",
                  "Command": [
                    "[Phenology].MinimumLeafNumber.FixedValue = 7",
                    "[Phenology].VrnSensitivity.FixedValue = 1",
                    "[Phenology].PpSensitivity.FixedValue = 4",
                    "[Phenology].Phyllochron.BasePhyllochron.FixedValue = 100",
                    "[Grain].NumberFunction.GrainNumber.GrainsPerGramOfStem.FixedValue = 22"
                  ],
                  "Name": "Matong",
                  "Children": [],
                  "IncludeInDocumentation": true,
                  "Enabled": true,
                  "ReadOnly": false
                },
                {
                  "$type": "Models.PMF.Cultivar, Models",
                  "Command": [
                    "[Phenology].MinimumLeafNumber.FixedValue = 8",
                    "[Phenology].VrnSensitivity.FixedValue = 0",
                    "[Phenology].PpSensitivity.FixedValue = 5",
                    "[Phenology].Phyllochron.BasePhyllochron.FixedValue = 90"
                  ],
                  "Name": "McCubbin",
                  "Children": [],
                  "IncludeInDocumentation": true,
                  "Enabled": true,
                  "ReadOnly": false
                },
                {
                  "$type": "Models.PMF.Cultivar, Models",
                  "Command": [
                    "[Phenology].MinimumLeafNumber.FixedValue = 8",
                    "[Phenology].VrnSensitivity.FixedValue = 0",
                    "[Phenology].PpSensitivity.FixedValue = 4",
                    "[Phenology].Phyllochron.BasePhyllochron.FixedValue = 100"
                  ],
                  "Name": "Ruby",
                  "Children": [],
                  "IncludeInDocumentation": true,
                  "Enabled": true,
                  "ReadOnly": false
                },
                {
                  "$type": "Models.PMF.Cultivar, Models",
                  "Command": [
                    "[Phenology].MinimumLeafNumber.FixedValue = 7",
                    "[Phenology].VrnSensitivity.FixedValue = 0",
                    "[Phenology].PpSensitivity.FixedValue = 4",
                    "[Phenology].Phyllochron.BasePhyllochron.FixedValue = 100",
                    "[Grain].MaximumPotentialGrainSize.FixedValue = 0.045"
                  ],
                  "Name": "Spear",
                  "Children": [],
                  "IncludeInDocumentation": true,
                  "Enabled": true,
                  "ReadOnly": false
                },
                {
                  "$type": "Models.PMF.Cultivar, Models",
                  "Command": [
                    "[Phenology].MinimumLeafNumber.FixedValue = 7",
                    "[Phenology].VrnSensitivity.FixedValue = 0",
                    "[Phenology].PpSensitivity.FixedValue = 5",
                    "[Phenology].Phyllochron.BasePhyllochron.FixedValue = 100"
                  ],
                  "Name": "Sunbri",
                  "Children": [],
                  "IncludeInDocumentation": true,
                  "Enabled": true,
                  "ReadOnly": false
                },
                {
                  "$type": "Models.PMF.Cultivar, Models",
                  "Command": [
                    "[Phenology].MinimumLeafNumber.FixedValue = 6.5",
                    "[Phenology].VrnSensitivity.FixedValue = 0",
                    "[Phenology].PpSensitivity.FixedValue = 3.5",
                    "[Phenology].HeadEmergencePpSensitivity.FixedValue = 4",
                    "[Phenology].Phyllochron.BasePhyllochron.FixedValue = 100"
                  ],
                  "Name": "Sunco",
                  "Children": [
                    {
                      "$type": "Models.Core.Alias, Models",
                      "Name": "Advantage",
                      "Children": [],
                      "IncludeInDocumentation": true,
                      "Enabled": true,
                      "ReadOnly": false
                    },
                    {
                      "$type": "Models.Core.Alias, Models",
                      "Name": "Bellaroi",
                      "Children": [],
                      "IncludeInDocumentation": true,
                      "Enabled": true,
                      "ReadOnly": false
                    },
                    {
                      "$type": "Models.Core.Alias, Models",
                      "Name": "Caparoi",
                      "Children": [],
                      "IncludeInDocumentation": true,
                      "Enabled": true,
                      "ReadOnly": false
                    }
                  ],
                  "IncludeInDocumentation": true,
                  "Enabled": true,
                  "ReadOnly": false
                },
                {
                  "$type": "Models.PMF.Cultivar, Models",
                  "Command": [
                    "[Phenology].MinimumLeafNumber.FixedValue = 8",
                    "[Phenology].VrnSensitivity.FixedValue = 0",
                    "[Phenology].PpSensitivity.FixedValue = 4",
                    "[Phenology].Phyllochron.BasePhyllochron.FixedValue = 100"
                  ],
                  "Name": "Ventura",
                  "Children": [],
                  "IncludeInDocumentation": true,
                  "Enabled": true,
                  "ReadOnly": false
                },
                {
                  "$type": "Models.PMF.Cultivar, Models",
                  "Command": [
                    "[Phenology].MinimumLeafNumber.FixedValue = 8",
                    "[Phenology].VrnSensitivity.FixedValue = 0",
                    "[Phenology].PpSensitivity.FixedValue = 4",
                    "[Phenology].Phyllochron.BasePhyllochron.FixedValue = 90"
                  ],
                  "Name": "Eaglehawk",
                  "Children": [],
                  "IncludeInDocumentation": true,
                  "Enabled": true,
                  "ReadOnly": false
                },
                {
                  "$type": "Models.PMF.Cultivar, Models",
                  "Command": [
                    "[Phenology].MinimumLeafNumber.FixedValue = 8",
                    "[Phenology].VrnSensitivity.FixedValue = 0",
                    "[Phenology].PpSensitivity.FixedValue = 4",
                    "[Phenology].Phyllochron.BasePhyllochron.FixedValue = 100"
                  ],
                  "Name": "Wedgetail",
                  "Children": [
                    {
                      "$type": "Models.Core.Alias, Models",
                      "Name": "Lorikeet",
                      "Children": [],
                      "IncludeInDocumentation": true,
                      "Enabled": true,
                      "ReadOnly": false
                    },
                    {
                      "$type": "Models.Core.Alias, Models",
                      "Name": "Wylah",
                      "Children": [],
                      "IncludeInDocumentation": true,
                      "Enabled": true,
                      "ReadOnly": false
                    }
                  ],
                  "IncludeInDocumentation": true,
                  "Enabled": true,
                  "ReadOnly": false
                },
                {
                  "$type": "Models.PMF.Cultivar, Models",
                  "Command": [
                    "[Phenology].MinimumLeafNumber.FixedValue = 5",
                    "[Phenology].VrnSensitivity.FixedValue = 0",
                    "[Phenology].PpSensitivity.FixedValue = 4",
                    "[Phenology].Phyllochron.BasePhyllochron.FixedValue = 100"
                  ],
                  "Name": "Westonia",
                  "Children": [],
                  "IncludeInDocumentation": true,
                  "Enabled": true,
                  "ReadOnly": false
                },
                {
                  "$type": "Models.PMF.Cultivar, Models",
                  "Command": [
                    "[Phenology].MinimumLeafNumber.FixedValue = 6",
                    "[Phenology].VrnSensitivity.FixedValue = 0",
                    "[Phenology].PpSensitivity.FixedValue = 4",
                    "[Phenology].Phyllochron.BasePhyllochron.FixedValue = 100",
                    "[Grain].NumberFunction.GrainNumber.GrainsPerGramOfStem.FixedValue = 20",
                    "[Grain].MaximumPotentialGrainSize.FixedValue = 0.045"
                  ],
                  "Name": "Wilgoyne",
                  "Children": [],
                  "IncludeInDocumentation": true,
                  "Enabled": true,
                  "ReadOnly": false
                },
                {
                  "$type": "Models.PMF.Cultivar, Models",
                  "Command": [
                    "[Phenology].MinimumLeafNumber.FixedValue = 8",
                    "[Phenology].VrnSensitivity.FixedValue = 0",
                    "[Phenology].PpSensitivity.FixedValue = 4",
                    "[Phenology].Phyllochron.BasePhyllochron.FixedValue = 100"
                  ],
                  "Name": "Wyalkatchem",
                  "Children": [],
                  "IncludeInDocumentation": true,
                  "Enabled": true,
                  "ReadOnly": false
                },
                {
                  "$type": "Models.PMF.Cultivar, Models",
                  "Command": [
                    "[Phenology].MinimumLeafNumber.FixedValue = 8",
                    "[Phenology].VrnSensitivity.FixedValue = 0",
                    "[Phenology].PpSensitivity.FixedValue = 5",
                    "[Phenology].HeadEmergenceLongDayBase.FixedValue = 2.5",
                    "[Phenology].HeadEmergencePpSensitivity.FixedValue = 5",
                    "[Phenology].Phyllochron.BasePhyllochron.FixedValue = 80"
                  ],
                  "Name": "Yitpi",
                  "Children": [],
                  "IncludeInDocumentation": true,
                  "Enabled": true,
                  "ReadOnly": false
                },
                {
                  "$type": "Models.PMF.Cultivar, Models",
                  "Command": [
                    "[Phenology].MinimumLeafNumber.FixedValue = 8",
                    "[Phenology].VrnSensitivity.FixedValue = 0",
                    "[Phenology].PpSensitivity.FixedValue = 4",
                    "[Phenology].Phyllochron.BasePhyllochron.FixedValue = 100"
                  ],
                  "Name": "Young",
                  "Children": [],
                  "IncludeInDocumentation": true,
                  "Enabled": true,
                  "ReadOnly": false
                },
                {
                  "$type": "Models.PMF.Cultivar, Models",
                  "Command": [
                    "[Phenology].MinimumLeafNumber.FixedValue = 6.3",
                    "[Phenology].PpSensitivity.FixedValue = 1.7",
                    "[Phenology].VrnSensitivity.FixedValue = 5.0"
                  ],
                  "Name": "Scepter",
                  "Children": [],
                  "IncludeInDocumentation": true,
                  "Enabled": true,
                  "ReadOnly": false
                },
                {
                  "$type": "Models.PMF.Cultivar, Models",
                  "Command": [
                    "[Phenology].MinimumLeafNumber.FixedValue = 5.7",
                    "[Phenology].PpSensitivity.FixedValue = 5.3",
                    "[Phenology].VrnSensitivity.FixedValue = 2.3"
                  ],
                  "Name": "Cutlass",
                  "Children": [],
                  "IncludeInDocumentation": true,
                  "Enabled": true,
                  "ReadOnly": false
                },
                {
                  "$type": "Models.PMF.Cultivar, Models",
                  "Command": [
                    "[Phenology].MinimumLeafNumber.FixedValue = 8.0",
                    "[Phenology].PpSensitivity.FixedValue = 1.7",
                    "[Phenology].VrnSensitivity.FixedValue = 8.0"
                  ],
                  "Name": "Longsword",
                  "Children": [],
                  "IncludeInDocumentation": true,
                  "Enabled": true,
                  "ReadOnly": false
                },
                {
                  "$type": "Models.PMF.Cultivar, Models",
                  "Command": [
                    "[Phenology].MinimumLeafNumber.FixedValue = 7.3",
                    "[Phenology].PpSensitivity.FixedValue = 0.0",
                    "[Phenology].VrnSensitivity.FixedValue = 6.3"
                  ],
                  "Name": "CSIROW007",
                  "Children": [],
                  "IncludeInDocumentation": true,
                  "Enabled": true,
                  "ReadOnly": false
                },
                {
                  "$type": "Models.PMF.Cultivar, Models",
                  "Command": [
                    "[Phenology].MinimumLeafNumber.FixedValue = 7.0",
                    "[Phenology].PpSensitivity.FixedValue = 1.7",
                    "[Phenology].VrnSensitivity.FixedValue = 5.3"
                  ],
                  "Name": "CSIROW023",
                  "Children": [],
                  "IncludeInDocumentation": true,
                  "Enabled": true,
                  "ReadOnly": false
                },
                {
                  "$type": "Models.PMF.Cultivar, Models",
                  "Command": [
                    "[Phenology].MinimumLeafNumber.FixedValue = 7.7",
                    "[Phenology].PpSensitivity.FixedValue = 1.3",
                    "[Phenology].VrnSensitivity.FixedValue = 6.3"
                  ],
                  "Name": "CSIROW073",
                  "Children": [],
                  "IncludeInDocumentation": true,
                  "Enabled": true,
                  "ReadOnly": false
                }
              ],
              "IncludeInDocumentation": true,
              "Enabled": true,
              "ReadOnly": false
            },
            {
              "$type": "Models.PMF.CultivarFolder, Models",
              "Name": "Turkey",
              "Children": [
                {
                  "$type": "Models.PMF.Cultivar, Models",
                  "Command": [
                    "[Phenology].MinimumLeafNumber.FixedValue = 7",
                    "[Phenology].VrnSensitivity.FixedValue = 4",
                    "[Phenology].PpSensitivity.FixedValue = 4",
                    "[Phenology].Phyllochron.BasePhyllochron.FixedValue = 100",
                    "[Grain].NumberFunction.GrainNumber.GrainsPerGramOfStem.FixedValue = 16",
                    "[Grain].MaximumPotentialGrainSize.FixedValue = 0.050",
                    "[Grain].MaximumNConc.FixedValue = 0.026",
                    "[Phenology].GrainFilling.Target.FixedValue = 450",
                    "[Stem].DMRetranslocationFactor.ReproductiveGrowth.DMRetranslocationFactor.FixedValue = 0.2",
                    "[Stem].DMDemands.Structural.StructuralFraction.VegetativeGrowth.Fraction.FixedValue = 0.6",
                    "[Leaf].ExtinctionCoeff.VegetativePhase.FixedValue = 0.8"
                  ],
                  "Name": "Konya",
                  "Children": [],
                  "IncludeInDocumentation": true,
                  "Enabled": true,
                  "ReadOnly": false
                }
              ],
              "IncludeInDocumentation": true,
              "Enabled": true,
              "ReadOnly": false
            },
            {
              "$type": "Models.PMF.CultivarFolder, Models",
              "Name": "China",
              "Children": [
                {
                  "$type": "Models.PMF.Cultivar, Models",
                  "Command": [
                    "[Phenology].MinimumLeafNumber.FixedValue = 7",
                    "[Phenology].VrnSensitivity.FixedValue = 5",
                    "[Phenology].PpSensitivity.FixedValue = 3",
                    "[Phenology].Phyllochron.BasePhyllochron.FixedValue = 100"
                  ],
                  "Name": "Keyu13",
                  "Children": [],
                  "IncludeInDocumentation": true,
                  "Enabled": true,
                  "ReadOnly": false
                }
              ],
              "IncludeInDocumentation": true,
              "Enabled": true,
              "ReadOnly": false
            },
            {
              "$type": "Models.PMF.CultivarFolder, Models",
              "Name": "USA",
              "Children": [
                {
                  "$type": "Models.PMF.Cultivar, Models",
                  "Command": [
                    "[Phenology].MinimumLeafNumber.FixedValue = 6",
                    "[Phenology].VrnSensitivity.FixedValue = 0",
                    "[Phenology].PpSensitivity.FixedValue = 4",
                    "[Phenology].Phyllochron.BasePhyllochron.FixedValue = 90",
                    "[Leaf].CohortParameters.MaxArea.AreaLargestLeaves.FixedValue = 4000"
                  ],
                  "Name": "Yecora",
                  "Children": [],
                  "IncludeInDocumentation": true,
                  "Enabled": true,
                  "ReadOnly": false
                },
                {
                  "$type": "Models.PMF.Cultivar, Models",
                  "Command": [
                    "[Phenology].MinimumLeafNumber.FixedValue = 7",
                    "[Phenology].VrnSensitivity.FixedValue = 6",
                    "[Phenology].PpSensitivity.FixedValue = 4",
                    "[Grain].NumberFunction.GrainNumber.GrainsPerGramOfStem.FixedValue = 18",
                    "[Grain].MaximumNConc.FixedValue = 0.02"
                  ],
                  "Name": "Rex",
                  "Children": [],
                  "IncludeInDocumentation": true,
                  "Enabled": true,
                  "ReadOnly": false
                },
                {
                  "$type": "Models.PMF.Cultivar, Models",
                  "Command": [
                    "[Phenology].MinimumLeafNumber.FixedValue = 7",
                    "[Phenology].VrnSensitivity.FixedValue = 6",
                    "[Phenology].PpSensitivity.FixedValue = 4",
                    "[Grain].NumberFunction.GrainNumber.GrainsPerGramOfStem.FixedValue = 20",
                    "[Grain].MaximumNConc.FixedValue = 0.02"
                  ],
                  "Name": "Nugaines",
                  "Children": [],
                  "IncludeInDocumentation": true,
                  "Enabled": true,
                  "ReadOnly": false
                },
                {
                  "$type": "Models.PMF.Cultivar, Models",
                  "Command": [
                    "[Phenology].MinimumLeafNumber.FixedValue = 7",
                    "[Phenology].VrnSensitivity.FixedValue = 6",
                    "[Phenology].PpSensitivity.FixedValue = 4",
                    "[Grain].NumberFunction.GrainNumber.GrainsPerGramOfStem.FixedValue = 22",
                    "[Grain].MaximumNConc.FixedValue = 0.02"
                  ],
                  "Name": "Hyslop",
                  "Children": [],
                  "IncludeInDocumentation": true,
                  "Enabled": true,
                  "ReadOnly": false
                },
                {
                  "$type": "Models.PMF.Cultivar, Models",
                  "Command": [
                    "[Phenology].MinimumLeafNumber.FixedValue = 7",
                    "[Phenology].VrnSensitivity.FixedValue = 6",
                    "[Phenology].PpSensitivity.FixedValue = 4",
                    "[Grain].NumberFunction.GrainNumber.GrainsPerGramOfStem.FixedValue = 25",
                    "[Grain].MaximumNConc.FixedValue = 0.02"
                  ],
                  "Name": "Stephens",
                  "Children": [],
                  "IncludeInDocumentation": true,
                  "Enabled": true,
                  "ReadOnly": false
                }
              ],
              "IncludeInDocumentation": true,
              "Enabled": true,
              "ReadOnly": false
            },
            {
              "$type": "Models.PMF.CultivarFolder, Models",
              "Name": "Europe",
              "Children": [
                {
                  "$type": "Models.PMF.Cultivar, Models",
                  "Command": [
                    "[Phenology].MinimumLeafNumber.FixedValue = 9",
                    "[Phenology].VrnSensitivity.FixedValue = 7",
                    "[Phenology].PpSensitivity.FixedValue = 3",
                    "[Phenology].HeadEmergencePpSensitivity.FixedValue = 3",
                    "[Phenology].Phyllochron.BasePhyllochron.FixedValue = 100",
                    "[Leaf].ExtinctionCoeff.VegetativePhase.FixedValue = 0.8"
                  ],
                  "Name": "Dekan",
                  "Children": [],
                  "IncludeInDocumentation": true,
                  "Enabled": true,
                  "ReadOnly": false
                },
                {
                  "$type": "Models.PMF.Cultivar, Models",
                  "Command": [
                    "[Phenology].MinimumLeafNumber.FixedValue = 9",
                    "[Phenology].VrnSensitivity.FixedValue = 7",
                    "[Phenology].PpSensitivity.FixedValue = 3",
                    "[Phenology].HeadEmergencePpSensitivity.FixedValue = 3",
                    "[Phenology].Phyllochron.BasePhyllochron.FixedValue = 100",
                    "[Leaf].ExtinctionCoeff.VegetativePhase.FixedValue = 0.8"
                  ],
                  "Name": "Rosario",
                  "Children": [],
                  "IncludeInDocumentation": true,
                  "Enabled": true,
                  "ReadOnly": false
                },
                {
                  "$type": "Models.PMF.Cultivar, Models",
                  "Command": [
                    "[Phenology].MinimumLeafNumber.FixedValue = 9",
                    "[Phenology].VrnSensitivity.FixedValue = 7",
                    "[Phenology].PpSensitivity.FixedValue = 3",
                    "[Phenology].HeadEmergencePpSensitivity.FixedValue = 3",
                    "[Phenology].Phyllochron.BasePhyllochron.FixedValue = 100",
                    "[Leaf].ExtinctionCoeff.VegetativePhase.FixedValue = 0.8"
                  ],
                  "Name": "Ararat",
                  "Children": [],
                  "IncludeInDocumentation": true,
                  "Enabled": true,
                  "ReadOnly": false
                },
                {
                  "$type": "Models.PMF.Cultivar, Models",
                  "Command": [
                    "[Phenology].MinimumLeafNumber.FixedValue = 9",
                    "[Phenology].VrnSensitivity.FixedValue = 0",
                    "[Phenology].PpSensitivity.FixedValue = 0",
                    "[Phenology].Phyllochron.BasePhyllochron.FixedValue = 90"
                  ],
                  "Name": "Tybalt",
                  "Children": [],
                  "IncludeInDocumentation": true,
                  "Enabled": true,
                  "ReadOnly": false
                }
              ],
              "IncludeInDocumentation": true,
              "Enabled": true,
              "ReadOnly": false
            },
            {
              "$type": "Models.PMF.CultivarFolder, Models",
              "Name": "Africa",
              "Children": [
                {
                  "$type": "Models.PMF.Cultivar, Models",
                  "Command": [
                    "[Phenology].MinimumLeafNumber.FixedValue = 7",
                    "[Phenology].VrnSensitivity.FixedValue = 0",
                    "[Phenology].PpSensitivity.FixedValue = 3",
                    "[Phenology].Phyllochron.BasePhyllochron.FixedValue = 100",
                    "[Grain].NumberFunction.GrainNumber.GrainsPerGramOfStem.FixedValue = 17",
                    "[Phenology].GrainFilling.Target.FixedValue = 350"
                  ],
                  "Name": "HAR1685",
                  "Children": [],
                  "IncludeInDocumentation": true,
                  "Enabled": true,
                  "ReadOnly": false
                }
              ],
              "IncludeInDocumentation": true,
              "Enabled": true,
              "ReadOnly": false
            },
            {
              "$type": "Models.PMF.CultivarFolder, Models",
              "Name": "Iran",
              "Children": [
                {
                  "$type": "Models.PMF.Cultivar, Models",
                  "Command": [
                    "[Phenology].MinimumLeafNumber.FixedValue = 7",
                    "[Phenology].VrnSensitivity.FixedValue = 0",
                    "[Phenology].PpSensitivity.FixedValue = 4",
                    "[Phenology].Phyllochron.BasePhyllochron.FixedValue = 100"
                  ],
                  "Name": "Gorgan",
                  "Children": [],
                  "IncludeInDocumentation": true,
                  "Enabled": true,
                  "ReadOnly": false
                }
              ],
              "IncludeInDocumentation": true,
              "Enabled": true,
              "ReadOnly": false
            },
            {
              "$type": "Models.PMF.CultivarFolder, Models",
              "Name": "Just Added",
              "Children": [
                {
                  "$type": "Models.PMF.Cultivar, Models",
                  "Command": [
                    "[Phenology].Phyllochron.BasePhyllochron.FixedValue = 100.4",
                    "[Phenology].MinimumLeafNumber.FixedValue = 8.0",
                    "[Phenology].PpSensitivity.FixedValue = 1.7",
                    "[Phenology].VrnSensitivity.FixedValue = 5.0"
                  ],
                  "Name": "Adv08_0008",
                  "Children": [],
                  "IncludeInDocumentation": true,
                  "Enabled": true,
                  "ReadOnly": false
                },
                {
                  "$type": "Models.PMF.Cultivar, Models",
                  "Command": [
                    "[Phenology].Phyllochron.BasePhyllochron.FixedValue = 95.1",
                    "[Phenology].MinimumLeafNumber.FixedValue = 8.3",
                    "[Phenology].PpSensitivity.FixedValue = 0.7",
                    "[Phenology].VrnSensitivity.FixedValue = 5.7"
                  ],
                  "Name": "Bennett",
                  "Children": [],
                  "IncludeInDocumentation": true,
                  "Enabled": true,
                  "ReadOnly": false
                },
                {
                  "$type": "Models.PMF.Cultivar, Models",
                  "Command": [
                    "[Phenology].Phyllochron.BasePhyllochron.FixedValue = 84.4",
                    "[Phenology].MinimumLeafNumber.FixedValue = 6.7",
                    "[Phenology].PpSensitivity.FixedValue = 2.0",
                    "[Phenology].VrnSensitivity.FixedValue = 5.7"
                  ],
                  "Name": "Scythe",
                  "Children": [],
                  "IncludeInDocumentation": true,
                  "Enabled": true,
                  "ReadOnly": false
                },
                {
                  "$type": "Models.PMF.Cultivar, Models",
                  "Command": [
                    "[Phenology].Phyllochron.BasePhyllochron.FixedValue = 100.0",
                    "[Phenology].MinimumLeafNumber.FixedValue = 9.0",
                    "[Phenology].PpSensitivity.FixedValue = 1.0",
                    "[Phenology].VrnSensitivity.FixedValue = 6.3"
                  ],
                  "Name": "Beaufort",
                  "Children": [],
                  "IncludeInDocumentation": true,
                  "Enabled": true,
                  "ReadOnly": false
                },
                {
                  "$type": "Models.PMF.Cultivar, Models",
                  "Command": [
                    "[Phenology].Phyllochron.BasePhyllochron.FixedValue = 91.5",
                    "[Phenology].MinimumLeafNumber.FixedValue = 7.3",
                    "[Phenology].PpSensitivity.FixedValue = 3.7",
                    "[Phenology].VrnSensitivity.FixedValue = 1.3"
                  ],
                  "Name": "Braewood",
                  "Children": [],
                  "IncludeInDocumentation": true,
                  "Enabled": true,
                  "ReadOnly": false
                },
                {
                  "$type": "Models.PMF.Cultivar, Models",
                  "Command": [
                    "[Phenology].Phyllochron.BasePhyllochron.FixedValue = 80.8",
                    "[Phenology].MinimumLeafNumber.FixedValue = 7.7",
                    "[Phenology].PpSensitivity.FixedValue = 1.0",
                    "[Phenology].VrnSensitivity.FixedValue = 3.7"
                  ],
                  "Name": "Calingiri",
                  "Children": [],
                  "IncludeInDocumentation": true,
                  "Enabled": true,
                  "ReadOnly": false
                },
                {
                  "$type": "Models.PMF.Cultivar, Models",
                  "Command": [
                    "[Phenology].Phyllochron.BasePhyllochron.FixedValue = 91.8",
                    "[Phenology].MinimumLeafNumber.FixedValue = 6.0",
                    "[Phenology].PpSensitivity.FixedValue = 2.3",
                    "[Phenology].VrnSensitivity.FixedValue = 1.0"
                  ],
                  "Name": "Catalina",
                  "Children": [],
                  "IncludeInDocumentation": true,
                  "Enabled": true,
                  "ReadOnly": false
                },
                {
                  "$type": "Models.PMF.Cultivar, Models",
                  "Command": [
                    "[Phenology].Phyllochron.BasePhyllochron.FixedValue = 73.6",
                    "[Phenology].MinimumLeafNumber.FixedValue = 7.0",
                    "[Phenology].PpSensitivity.FixedValue = 1.7",
                    "[Phenology].VrnSensitivity.FixedValue = 4.0"
                  ],
                  "Name": "Condo",
                  "Children": [],
                  "IncludeInDocumentation": true,
                  "Enabled": true,
                  "ReadOnly": false
                },
                {
                  "$type": "Models.PMF.Cultivar, Models",
                  "Command": [
                    "[Phenology].Phyllochron.BasePhyllochron.FixedValue = 76.0",
                    "[Phenology].MinimumLeafNumber.FixedValue = 6.0",
                    "[Phenology].PpSensitivity.FixedValue = 2.0",
                    "[Phenology].VrnSensitivity.FixedValue = 6.7"
                  ],
                  "Name": "Crusader",
                  "Children": [],
                  "IncludeInDocumentation": true,
                  "Enabled": true,
                  "ReadOnly": false
                },
                {
                  "$type": "Models.PMF.Cultivar, Models",
                  "Command": [
                    "[Phenology].Phyllochron.BasePhyllochron.FixedValue = 88.9",
                    "[Phenology].MinimumLeafNumber.FixedValue = 6.3",
                    "[Phenology].PpSensitivity.FixedValue = 1.0",
                    "[Phenology].VrnSensitivity.FixedValue = 3.7"
                  ],
                  "Name": "CSIROW002",
                  "Children": [],
                  "IncludeInDocumentation": true,
                  "Enabled": true,
                  "ReadOnly": false
                },
                {
                  "$type": "Models.PMF.Cultivar, Models",
                  "Command": [
                    "[Phenology].Phyllochron.BasePhyllochron.FixedValue = 90.1",
                    "[Phenology].MinimumLeafNumber.FixedValue = 6.0",
                    "[Phenology].PpSensitivity.FixedValue = 0.7",
                    "[Phenology].VrnSensitivity.FixedValue = 4.0"
                  ],
                  "Name": "CSIROW003",
                  "Children": [],
                  "IncludeInDocumentation": true,
                  "Enabled": true,
                  "ReadOnly": false
                },
                {
                  "$type": "Models.PMF.Cultivar, Models",
                  "Command": [
                    "[Phenology].Phyllochron.BasePhyllochron.FixedValue = 81.3",
                    "[Phenology].MinimumLeafNumber.FixedValue = 6.7",
                    "[Phenology].PpSensitivity.FixedValue = 0.7",
                    "[Phenology].VrnSensitivity.FixedValue = 5.0"
                  ],
                  "Name": "CSIROW005",
                  "Children": [],
                  "IncludeInDocumentation": true,
                  "Enabled": true,
                  "ReadOnly": false
                },
                {
                  "$type": "Models.PMF.Cultivar, Models",
                  "Command": [
                    "[Phenology].Phyllochron.BasePhyllochron.FixedValue = 93.0",
                    "[Phenology].MinimumLeafNumber.FixedValue = 6.0",
                    "[Phenology].PpSensitivity.FixedValue = 1.0",
                    "[Phenology].VrnSensitivity.FixedValue = 0.0"
                  ],
                  "Name": "CSIROW011",
                  "Children": [],
                  "IncludeInDocumentation": true,
                  "Enabled": true,
                  "ReadOnly": false
                },
                {
                  "$type": "Models.PMF.Cultivar, Models",
                  "Command": [
                    "[Phenology].Phyllochron.BasePhyllochron.FixedValue = 89.2",
                    "[Phenology].MinimumLeafNumber.FixedValue = 6.0",
                    "[Phenology].PpSensitivity.FixedValue = 1.3",
                    "[Phenology].VrnSensitivity.FixedValue = 3.7"
                  ],
                  "Name": "CSIROW018",
                  "Children": [],
                  "IncludeInDocumentation": true,
                  "Enabled": true,
                  "ReadOnly": false
                },
                {
                  "$type": "Models.PMF.Cultivar, Models",
                  "Command": [
                    "[Phenology].Phyllochron.BasePhyllochron.FixedValue = 85.1",
                    "[Phenology].MinimumLeafNumber.FixedValue = 8.0",
                    "[Phenology].PpSensitivity.FixedValue = 1.3",
                    "[Phenology].VrnSensitivity.FixedValue = 5.3"
                  ],
                  "Name": "CSIROW021",
                  "Children": [],
                  "IncludeInDocumentation": true,
                  "Enabled": true,
                  "ReadOnly": false
                },
                {
                  "$type": "Models.PMF.Cultivar, Models",
                  "Command": [
                    "[Phenology].Phyllochron.BasePhyllochron.FixedValue = 89.2",
                    "[Phenology].MinimumLeafNumber.FixedValue = 5.7",
                    "[Phenology].PpSensitivity.FixedValue = 1.0",
                    "[Phenology].VrnSensitivity.FixedValue = 0.3"
                  ],
                  "Name": "CSIROW027",
                  "Children": [],
                  "IncludeInDocumentation": true,
                  "Enabled": true,
                  "ReadOnly": false
                },
                {
                  "$type": "Models.PMF.Cultivar, Models",
                  "Command": [
                    "[Phenology].Phyllochron.BasePhyllochron.FixedValue = 96.6",
                    "[Phenology].MinimumLeafNumber.FixedValue = 5.7",
                    "[Phenology].PpSensitivity.FixedValue = 0.3",
                    "[Phenology].VrnSensitivity.FixedValue = 0.3"
                  ],
                  "Name": "CSIROW029",
                  "Children": [],
                  "IncludeInDocumentation": true,
                  "Enabled": true,
                  "ReadOnly": false
                },
                {
                  "$type": "Models.PMF.Cultivar, Models",
                  "Command": [
                    "[Phenology].Phyllochron.BasePhyllochron.FixedValue = 93.7",
                    "[Phenology].MinimumLeafNumber.FixedValue = 5.3",
                    "[Phenology].PpSensitivity.FixedValue = 0.7",
                    "[Phenology].VrnSensitivity.FixedValue = 0.7"
                  ],
                  "Name": "CSIROW077",
                  "Children": [],
                  "IncludeInDocumentation": true,
                  "Enabled": true,
                  "ReadOnly": false
                },
                {
                  "$type": "Models.PMF.Cultivar, Models",
                  "Command": [
                    "[Phenology].Phyllochron.BasePhyllochron.FixedValue = 91.5",
                    "[Phenology].MinimumLeafNumber.FixedValue = 6.0",
                    "[Phenology].PpSensitivity.FixedValue = 1.3",
                    "[Phenology].VrnSensitivity.FixedValue = 0.0"
                  ],
                  "Name": "CSIROW087",
                  "Children": [],
                  "IncludeInDocumentation": true,
                  "Enabled": true,
                  "ReadOnly": false
                },
                {
                  "$type": "Models.PMF.Cultivar, Models",
                  "Command": [
                    "[Phenology].Phyllochron.BasePhyllochron.FixedValue = 92.9",
                    "[Phenology].MinimumLeafNumber.FixedValue = 6.0",
                    "[Phenology].PpSensitivity.FixedValue = 1.0",
                    "[Phenology].VrnSensitivity.FixedValue = 2.0"
                  ],
                  "Name": "CSIROW102",
                  "Children": [],
                  "IncludeInDocumentation": true,
                  "Enabled": true,
                  "ReadOnly": false
                },
                {
                  "$type": "Models.PMF.Cultivar, Models",
                  "Command": [
                    "[Phenology].Phyllochron.BasePhyllochron.FixedValue = 94.0",
                    "[Phenology].MinimumLeafNumber.FixedValue = 5.0",
                    "[Phenology].PpSensitivity.FixedValue = 1.0",
                    "[Phenology].VrnSensitivity.FixedValue = 1.0"
                  ],
                  "Name": "CSIROW105",
                  "Children": [],
                  "IncludeInDocumentation": true,
                  "Enabled": true,
                  "ReadOnly": false
                },
                {
                  "$type": "Models.PMF.Cultivar, Models",
                  "Command": [
                    "[Phenology].Phyllochron.BasePhyllochron.FixedValue = 97.0",
                    "[Phenology].MinimumLeafNumber.FixedValue = 6.0",
                    "[Phenology].PpSensitivity.FixedValue = 2.7",
                    "[Phenology].VrnSensitivity.FixedValue = 1.0"
                  ],
                  "Name": "Hume",
                  "Children": [],
                  "IncludeInDocumentation": true,
                  "Enabled": true,
                  "ReadOnly": false
                },
                {
                  "$type": "Models.PMF.Cultivar, Models",
                  "Command": [
                    "[Phenology].Phyllochron.BasePhyllochron.FixedValue = 103.7",
                    "[Phenology].MinimumLeafNumber.FixedValue = 6.0",
                    "[Phenology].PpSensitivity.FixedValue = 4.0",
                    "[Phenology].VrnSensitivity.FixedValue = 4.7"
                  ],
                  "Name": "Ellison",
                  "Children": [],
                  "IncludeInDocumentation": true,
                  "Enabled": true,
                  "ReadOnly": false
                },
                {
                  "$type": "Models.PMF.Cultivar, Models",
                  "Command": [
                    "[Phenology].Phyllochron.BasePhyllochron.FixedValue = 95.7",
                    "[Phenology].MinimumLeafNumber.FixedValue = 6.0",
                    "[Phenology].PpSensitivity.FixedValue = 1.3",
                    "[Phenology].VrnSensitivity.FixedValue = 0.0"
                  ],
                  "Name": "Emu_Rock",
                  "Children": [],
                  "IncludeInDocumentation": true,
                  "Enabled": true,
                  "ReadOnly": false
                },
                {
                  "$type": "Models.PMF.Cultivar, Models",
                  "Command": [
                    "[Phenology].Phyllochron.BasePhyllochron.FixedValue = 88.0",
                    "[Phenology].MinimumLeafNumber.FixedValue = 6.0",
                    "[Phenology].PpSensitivity.FixedValue = 5.0",
                    "[Phenology].VrnSensitivity.FixedValue = 1.3"
                  ],
                  "Name": "Forrest",
                  "Children": [],
                  "IncludeInDocumentation": true,
                  "Enabled": true,
                  "ReadOnly": false
                },
                {
                  "$type": "Models.PMF.Cultivar, Models",
                  "Command": [
                    "[Phenology].Phyllochron.BasePhyllochron.FixedValue = 97.5",
                    "[Phenology].MinimumLeafNumber.FixedValue = 6.0",
                    "[Phenology].PpSensitivity.FixedValue = 2.7",
                    "[Phenology].VrnSensitivity.FixedValue = 1.3"
                  ],
                  "Name": "Grenade",
                  "Children": [],
                  "IncludeInDocumentation": true,
                  "Enabled": true,
                  "ReadOnly": false
                },
                {
                  "$type": "Models.PMF.Cultivar, Models",
                  "Command": [
                    "[Phenology].Phyllochron.BasePhyllochron.FixedValue = 82.8",
                    "[Phenology].MinimumLeafNumber.FixedValue = 8.0",
                    "[Phenology].PpSensitivity.FixedValue = 3.0",
                    "[Phenology].VrnSensitivity.FixedValue = 9.0"
                  ],
                  "Name": "Kittyhawk",
                  "Children": [],
                  "IncludeInDocumentation": true,
                  "Enabled": true,
                  "ReadOnly": false
                },
                {
                  "$type": "Models.PMF.Cultivar, Models",
                  "Command": [
                    "[Phenology].Phyllochron.BasePhyllochron.FixedValue = 92.3",
                    "[Phenology].MinimumLeafNumber.FixedValue = 7.0",
                    "[Phenology].PpSensitivity.FixedValue = 3.7",
                    "[Phenology].VrnSensitivity.FixedValue = 0.7"
                  ],
                  "Name": "Lancer",
                  "Children": [],
                  "IncludeInDocumentation": true,
                  "Enabled": true,
                  "ReadOnly": false
                },
                {
                  "$type": "Models.PMF.Cultivar, Models",
                  "Command": [
                    "[Phenology].Phyllochron.BasePhyllochron.FixedValue = 91.7",
                    "[Phenology].MinimumLeafNumber.FixedValue = 8.0",
                    "[Phenology].PpSensitivity.FixedValue = 1.7",
                    "[Phenology].VrnSensitivity.FixedValue = 4.0"
                  ],
                  "Name": "Nighthawk",
                  "Children": [],
                  "IncludeInDocumentation": true,
                  "Enabled": true,
                  "ReadOnly": false
                },
                {
                  "$type": "Models.PMF.Cultivar, Models",
                  "Command": [
                    "[Phenology].Phyllochron.BasePhyllochron.FixedValue = 99.4",
                    "[Phenology].MinimumLeafNumber.FixedValue = 6.7",
                    "[Phenology].PpSensitivity.FixedValue = 1.7",
                    "[Phenology].VrnSensitivity.FixedValue = 5.7"
                  ],
                  "Name": "Magenta",
                  "Children": [],
                  "IncludeInDocumentation": true,
                  "Enabled": true,
                  "ReadOnly": false
                },
                {
                  "$type": "Models.PMF.Cultivar, Models",
                  "Command": [
                    "[Phenology].Phyllochron.BasePhyllochron.FixedValue = 109.8",
                    "[Phenology].MinimumLeafNumber.FixedValue = 9.0",
                    "[Phenology].PpSensitivity.FixedValue = 2.3",
                    "[Phenology].VrnSensitivity.FixedValue = 5.0"
                  ],
                  "Name": "Manning",
                  "Children": [],
                  "IncludeInDocumentation": true,
                  "Enabled": true,
                  "ReadOnly": false
                },
                {
                  "$type": "Models.PMF.Cultivar, Models",
                  "Command": [
                    "[Phenology].Phyllochron.BasePhyllochron.FixedValue = 94.9",
                    "[Phenology].MinimumLeafNumber.FixedValue = 7.3",
                    "[Phenology].PpSensitivity.FixedValue = 1.0",
                    "[Phenology].VrnSensitivity.FixedValue = 0.0"
                  ],
                  "Name": "Merinda",
                  "Children": [],
                  "IncludeInDocumentation": true,
                  "Enabled": true,
                  "ReadOnly": false
                },
                {
                  "$type": "Models.PMF.Cultivar, Models",
                  "Command": [
                    "[Phenology].Phyllochron.BasePhyllochron.FixedValue = 76.6",
                    "[Phenology].MinimumLeafNumber.FixedValue = 7.0",
                    "[Phenology].PpSensitivity.FixedValue = 2.0",
                    "[Phenology].VrnSensitivity.FixedValue = 4.0"
                  ],
                  "Name": "Mitch",
                  "Children": [],
                  "IncludeInDocumentation": true,
                  "Enabled": true,
                  "ReadOnly": false
                },
                {
                  "$type": "Models.PMF.Cultivar, Models",
                  "Command": [
                    "[Phenology].Phyllochron.BasePhyllochron.FixedValue = 81.7",
                    "[Phenology].MinimumLeafNumber.FixedValue = 6.7",
                    "[Phenology].PpSensitivity.FixedValue = 3.3",
                    "[Phenology].VrnSensitivity.FixedValue = 1.0"
                  ],
                  "Name": "Ouyen",
                  "Children": [],
                  "IncludeInDocumentation": true,
                  "Enabled": true,
                  "ReadOnly": false
                },
                {
                  "$type": "Models.PMF.Cultivar, Models",
                  "Command": [
                    "[Phenology].Phyllochron.BasePhyllochron.FixedValue = 79.3",
                    "[Phenology].MinimumLeafNumber.FixedValue = 6.0",
                    "[Phenology].PpSensitivity.FixedValue = 2.3",
                    "[Phenology].VrnSensitivity.FixedValue = 1.0"
                  ],
                  "Name": "Peake",
                  "Children": [],
                  "IncludeInDocumentation": true,
                  "Enabled": true,
                  "ReadOnly": false
                },
                {
                  "$type": "Models.PMF.Cultivar, Models",
                  "Command": [
                    "[Phenology].Phyllochron.BasePhyllochron.FixedValue = 109.7",
                    "[Phenology].MinimumLeafNumber.FixedValue = 9.0",
                    "[Phenology].PpSensitivity.FixedValue = 1.5",
                    "[Phenology].VrnSensitivity.FixedValue = 7.5"
                  ],
                  "Name": "Revenue",
                  "Children": [],
                  "IncludeInDocumentation": true,
                  "Enabled": true,
                  "ReadOnly": false
                },
                {
                  "$type": "Models.PMF.Cultivar, Models",
                  "Command": [
                    "[Phenology].Phyllochron.BasePhyllochron.FixedValue = 85.4",
                    "[Phenology].MinimumLeafNumber.FixedValue = 8.7",
                    "[Phenology].PpSensitivity.FixedValue = 2.7",
                    "[Phenology].VrnSensitivity.FixedValue = 8.8"
                  ],
                  "Name": "Rosella",
                  "Children": [],
                  "IncludeInDocumentation": true,
                  "Enabled": true,
                  "ReadOnly": false
                },
                {
                  "$type": "Models.PMF.Cultivar, Models",
                  "Command": [
                    "[Phenology].Phyllochron.BasePhyllochron.FixedValue = 75.8",
                    "[Phenology].MinimumLeafNumber.FixedValue = 7.0",
                    "[Phenology].PpSensitivity.FixedValue = 1.3",
                    "[Phenology].VrnSensitivity.FixedValue = 5.3"
                  ],
                  "Name": "Scout",
                  "Children": [],
                  "IncludeInDocumentation": true,
                  "Enabled": true,
                  "ReadOnly": false
                },
                {
                  "$type": "Models.PMF.Cultivar, Models",
                  "Command": [
                    "[Phenology].Phyllochron.BasePhyllochron.FixedValue = 84.4",
                    "[Phenology].MinimumLeafNumber.FixedValue = 7.0",
                    "[Phenology].PpSensitivity.FixedValue = 1.3",
                    "[Phenology].VrnSensitivity.FixedValue = 4.0"
                  ],
                  "Name": "Spitfire",
                  "Children": [],
                  "IncludeInDocumentation": true,
                  "Enabled": true,
                  "ReadOnly": false
                },
                {
                  "$type": "Models.PMF.Cultivar, Models",
                  "Command": [
                    "[Phenology].Phyllochron.BasePhyllochron.FixedValue = 82.7",
                    "[Phenology].MinimumLeafNumber.FixedValue = 7.3",
                    "[Phenology].PpSensitivity.FixedValue = 1.7",
                    "[Phenology].VrnSensitivity.FixedValue = 5.3"
                  ],
                  "Name": "Strzelecki",
                  "Children": [],
                  "IncludeInDocumentation": true,
                  "Enabled": true,
                  "ReadOnly": false
                },
                {
                  "$type": "Models.PMF.Cultivar, Models",
                  "Command": [
                    "[Phenology].Phyllochron.BasePhyllochron.FixedValue = 91.3",
                    "[Phenology].MinimumLeafNumber.FixedValue = 6.0",
                    "[Phenology].PpSensitivity.FixedValue = 1.3",
                    "[Phenology].VrnSensitivity.FixedValue = 4.0"
                  ],
                  "Name": "Sunbee",
                  "Children": [],
                  "IncludeInDocumentation": true,
                  "Enabled": true,
                  "ReadOnly": false
                },
                {
                  "$type": "Models.PMF.Cultivar, Models",
                  "Command": [
                    "[Phenology].Phyllochron.BasePhyllochron.FixedValue = 93.8",
                    "[Phenology].MinimumLeafNumber.FixedValue = 7.3",
                    "[Phenology].PpSensitivity.FixedValue = 3.7",
                    "[Phenology].VrnSensitivity.FixedValue = 6.7"
                  ],
                  "Name": "Sunlamb",
                  "Children": [],
                  "IncludeInDocumentation": true,
                  "Enabled": true,
                  "ReadOnly": false
                },
                {
                  "$type": "Models.PMF.Cultivar, Models",
                  "Command": [
                    "[Phenology].Phyllochron.BasePhyllochron.FixedValue = 84.1",
                    "[Phenology].MinimumLeafNumber.FixedValue = 6.7",
                    "[Phenology].PpSensitivity.FixedValue = 1.0",
                    "[Phenology].VrnSensitivity.FixedValue = 3.3"
                  ],
                  "Name": "Sunstate",
                  "Children": [],
                  "IncludeInDocumentation": true,
                  "Enabled": true,
                  "ReadOnly": false
                },
                {
                  "$type": "Models.PMF.Cultivar, Models",
                  "Command": [
                    "[Phenology].Phyllochron.BasePhyllochron.FixedValue = 92.2",
                    "[Phenology].MinimumLeafNumber.FixedValue = 7.0",
                    "[Phenology].PpSensitivity.FixedValue = 1.3",
                    "[Phenology].VrnSensitivity.FixedValue = 1.0"
                  ],
                  "Name": "Suntop",
                  "Children": [],
                  "IncludeInDocumentation": true,
                  "Enabled": true,
                  "ReadOnly": false
                },
                {
                  "$type": "Models.PMF.Cultivar, Models",
                  "Command": [
                    "[Phenology].Phyllochron.BasePhyllochron.FixedValue = 85.8",
                    "[Phenology].MinimumLeafNumber.FixedValue = 6.7",
                    "[Phenology].PpSensitivity.FixedValue = 3.3",
                    "[Phenology].VrnSensitivity.FixedValue = 4.0"
                  ],
                  "Name": "Trojan",
                  "Children": [],
                  "IncludeInDocumentation": true,
                  "Enabled": true,
                  "ReadOnly": false
                },
                {
                  "$type": "Models.PMF.Cultivar, Models",
                  "Command": [
                    "[Phenology].Phyllochron.BasePhyllochron.FixedValue = 92.0",
                    "[Phenology].MinimumLeafNumber.FixedValue = 8.0",
                    "[Phenology].PpSensitivity.FixedValue = 1.0",
                    "[Phenology].VrnSensitivity.FixedValue = 6.7"
                  ],
                  "Name": "Illabo",
                  "Children": [],
                  "IncludeInDocumentation": true,
                  "Enabled": true,
                  "ReadOnly": false
                },
                {
                  "$type": "Models.PMF.Cultivar, Models",
                  "Command": [
                    "[Phenology].Phyllochron.BasePhyllochron.FixedValue = 91.5",
                    "[Phenology].MinimumLeafNumber.FixedValue = 8.3",
                    "[Phenology].PpSensitivity.FixedValue = 2.0",
                    "[Phenology].VrnSensitivity.FixedValue = 6.2"
                  ],
                  "Name": "Whistler",
                  "Children": [],
                  "IncludeInDocumentation": true,
                  "Enabled": true,
                  "ReadOnly": false
                }
              ],
              "IncludeInDocumentation": true,
              "Enabled": true,
              "ReadOnly": false
            }
          ],
          "IncludeInDocumentation": true,
          "Enabled": true,
          "ReadOnly": false
        },
        {
          "$type": "Models.Functions.Constant, Models",
          "FixedValue": 0.0,
          "Units": null,
          "Name": "MortalityRate",
          "Children": [],
          "IncludeInDocumentation": true,
          "Enabled": true,
          "ReadOnly": false
        }
      ],
      "IncludeInDocumentation": true,
      "Enabled": true,
      "ReadOnly": false,
      "PlantType": "Wheat"
    }
  ],
  "IncludeInDocumentation": true,
  "Enabled": true,
  "ReadOnly": false
}<|MERGE_RESOLUTION|>--- conflicted
+++ resolved
@@ -1,11 +1,7 @@
 {
   "$type": "Models.Core.Simulations, Models",
   "ExplorerWidth": 0,
-<<<<<<< HEAD
-  "Version": 143,
-=======
   "Version": 142,
->>>>>>> 1a507928
   "Name": "Simulations",
   "Children": [
     {
@@ -19,9 +15,10 @@
       "Children": [
         {
           "$type": "Models.Memo, Models",
-          "Text": "_Brown, H.E., Huth, N.I. and Holzworth, D.P._\n\nThe APSIM wheat model has been developed using the Plant Modelling Framework (PMF) of [brown_plant_2014]. This new framework provides a library of plant organ and process submodels that can be coupled, at runtime, to construct a model in much the same way that models can be coupled to construct a simulation. This means that dynamic composition of lower level process and organ classes (e.g. photosynthesis, leaf) into larger constructions (e.g. maize, wheat, sorghum) can be achieved by the model developer without additional coding.\r\n\r\nThe wheat model consists of:\r\n\r\n* a phenology model to simulate development through sequential developmental phases  \r\n* a structure model to simulate plant morphology \r\n* a collection of organs to simulate the various plant parts  \r\n* an arbitrator to allocate resources (N, biomass) to the various plant organs  \r\n\r\nThis work builds upon earlier APSIM Wheat models such as NWheat ([Asseng200225], [KeatingNWheat]), NWheatS ([Asseng1998163]), Cropmod-Wheat ([Wang2002GenericCropModel]), and the earlier versions developed in Plant (<a href=\\\"http://www.apsim.info/Documentation/Model,CropandSoil/CropModuleDocumentation/Wheat.aspx\">APSIM Wheat 7.5</a>\") and then within the Plant Modelling Framework ([brown_plant_2014]).",
-          "Name": "Introduction",
+          "Text": "\n# The APSIM Wheat Model\n\n_Brown, H.E., Huth, N.I. and Holzworth, D.P._\n\nThe APSIM wheat model has been developed using the Plant Modelling Framework (PMF) of [brown_plant_2014]. This new framework provides a library of plant organ and process submodels that can be coupled, at runtime, to construct a model in much the same way that models can be coupled to construct a simulation. This means that dynamic composition of lower level process and organ classes (e.g. photosynthesis, leaf) into larger constructions (e.g. maize, wheat, sorghum) can be achieved by the model developer without additional coding.\n\nThe model consists of:\n\n* a phenology model to simulate development between developmental phases  \n* a structure model to simulate plant morphology  \n* a collection of organs to simulate the various plant parts  \n* an arbitrator to allocate resources (N, biomass) to the various plant organs  \n",
+          "Name": "TitlePage",
           "Children": [],
+          "IncludeInDocumentation": true,
           "Enabled": true,
           "ReadOnly": false
         },
@@ -73,8 +70,7 @@
                   ],
                   "IncludeInDocumentation": true,
                   "Enabled": true,
-                  "ReadOnly": false,
-                  "ShowInDocs": true
+                  "ReadOnly": false
                 },
                 {
                   "$type": "Models.Core.Folder, Models",
@@ -100,8 +96,7 @@
                   ],
                   "IncludeInDocumentation": true,
                   "Enabled": true,
-                  "ReadOnly": false,
-                  "ShowInDocs": true
+                  "ReadOnly": false
                 },
                 {
                   "$type": "Models.PMF.RelativeAllocation, Models",
@@ -136,8 +131,7 @@
                   ],
                   "IncludeInDocumentation": true,
                   "Enabled": true,
-                  "ReadOnly": false,
-                  "ShowInDocs": true
+                  "ReadOnly": false
                 },
                 {
                   "$type": "Models.Core.Folder, Models",
@@ -163,8 +157,7 @@
                   ],
                   "IncludeInDocumentation": true,
                   "Enabled": true,
-                  "ReadOnly": false,
-                  "ShowInDocs": true
+                  "ReadOnly": false
                 },
                 {
                   "$type": "Models.Core.Folder, Models",
@@ -182,8 +175,7 @@
                   ],
                   "IncludeInDocumentation": true,
                   "Enabled": true,
-                  "ReadOnly": false,
-                  "ShowInDocs": true
+                  "ReadOnly": false
                 },
                 {
                   "$type": "Models.PMF.RelativeAllocation, Models",
@@ -4148,7 +4140,7 @@
                       "$type": "Models.Functions.Constant, Models",
                       "FixedValue": 1.3,
                       "Units": null,
-                      "Name": "Constant",
+                      "Name": "Multiplier",
                       "Children": [],
                       "IncludeInDocumentation": true,
                       "Enabled": true,
@@ -4302,7 +4294,7 @@
                       "$type": "Models.Functions.Constant, Models",
                       "FixedValue": 3.0,
                       "Units": null,
-                      "Name": "Constant",
+                      "Name": "Multiplier",
                       "Children": [],
                       "IncludeInDocumentation": true,
                       "Enabled": true,
