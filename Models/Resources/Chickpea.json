--- conflicted
+++ resolved
@@ -1,11 +1,7 @@
 {
   "$type": "Models.Core.Simulations, Models",
   "ExplorerWidth": 0,
-<<<<<<< HEAD
-  "Version": 143,
-=======
   "Version": 142,
->>>>>>> 1a507928
   "Name": "Simulations",
   "Children": [
     {
@@ -19,7 +15,7 @@
       "Children": [
         {
           "$type": "Models.Memo, Models",
-          "Text": "\r\nThe APSIM Chickpea model has been developed from the original APSIM Chickpea model described by [robertson_simulation_2002] using the Plant Modelling Framework of [brown_plant_2014].\n\nNote to users:\nDesi and Kabuli chickpea are two subspecies of chickpea. The variety set includes both types. As indicated by Peake et al., 2021 (GRDC Updates), there was less confidence in predicting ",
+          "Text": "\r\nThe APSIM Chickpea model has been developed from the original APSIM Chickpea model described by [robertson_simulation_2002] using the Plant Modelling Framework of [brown_plant_2014].",
           "Name": "Introduction",
           "Children": [],
           "IncludeInDocumentation": true,
@@ -74,8 +70,7 @@
                   ],
                   "IncludeInDocumentation": true,
                   "Enabled": true,
-                  "ReadOnly": false,
-                  "ShowInDocs": true
+                  "ReadOnly": false
                 },
                 {
                   "$type": "Models.Core.Folder, Models",
@@ -101,8 +96,7 @@
                   ],
                   "IncludeInDocumentation": true,
                   "Enabled": true,
-                  "ReadOnly": false,
-                  "ShowInDocs": true
+                  "ReadOnly": false
                 },
                 {
                   "$type": "Models.PMF.RelativeAllocation, Models",
@@ -137,8 +131,7 @@
                   ],
                   "IncludeInDocumentation": true,
                   "Enabled": true,
-                  "ReadOnly": false,
-                  "ShowInDocs": true
+                  "ReadOnly": false
                 },
                 {
                   "$type": "Models.Core.Folder, Models",
@@ -164,8 +157,7 @@
                   ],
                   "IncludeInDocumentation": true,
                   "Enabled": true,
-                  "ReadOnly": false,
-                  "ShowInDocs": true
+                  "ReadOnly": false
                 },
                 {
                   "$type": "Models.Core.Folder, Models",
@@ -183,8 +175,7 @@
                   ],
                   "IncludeInDocumentation": true,
                   "Enabled": true,
-                  "ReadOnly": false,
-                  "ShowInDocs": true
+                  "ReadOnly": false
                 },
                 {
                   "$type": "Models.PMF.RelativeAllocation, Models",
