{
  "$type": "Models.Core.Simulations, Models",
  "ExplorerWidth": 0,
<<<<<<< HEAD
  "Version": 184,
=======
  "Version": 189,
>>>>>>> d18ef584
  "Name": "Simulations",
  "Children": [
    {
      "$type": "Models.PMF.Plant, Models",
      "PlantType": "PlantainForage",
      "Name": "PlantainForage",
      "ResourceName": null,
      "Children": [
        {
          "$type": "Models.Memo, Models",
          "Text": "_Rogerio Cichota, AgResearch, New Zealand_\n\n\n## Preamble\n\nPlantain forage (*Plantago lanceolata*), also know as English plantain, ribgrass, or ribwort, is a herbaceous perennial herb with a broad distribution in the native grasslands of Eurasia ([SagarHarper_1964]; [StewartPlantain_1996]).  It is now common around the world in suitable habitats with temperate and subtropical climates.  The plant consists of a rosette of basal semi-erect leaves which may have one or more flowering stalks.  The leaves are green to grey-green in colour, have a characteristic lanceolate shape with 3 to 5 parallel veins along the length and have few or no hairs.  The stems are leafless, growing some 10-15cm above the leaves and have scattered hairs toward the base of the plant.  Each stalk terminates in an ovoid inflorescence containing many small flowers each with a pointed bract.  The inflrescence is 1-4cm long and changes shape over time (from a cone to a cilinder) as the flowers mature from the based to the top, the colour also changes from the initial grey-green to light brown when mature.  The flowering period goes from late spring to early fall and varies between plants, it can last several months for a population of plants in a given locale.  Forage plantain does not need vernalisation to trigger flowering.  The flowers are wind-pollinated and are replaced by a small seed capsule containing two small seeds, with weight varying between 1.5 and 2.0 mg per seed. Seeds have an oblong shape and the colour varies from dark brown to black.  The root system consists of a relatively shallow crown of coarse fibrous roots including adventitious roots ([SandersonElwinger_2000a]) and although technically a taprooted species it does not have the typical solid deep taproot.  Plantain forage can allocate greater proportion of roots at depth, giving a competitive advantage over shallow root grasses ([StewartPlantain_1996]; [NieEtAl_2008]; [vanDenBergeEtAl_2014]).\n\nSelection of plantain cultivars for use as forage have focused mostly on narrow leaf varieties, which have an erect, bushy, growth habit and ability to tiller under grazing ([StewartPlantain_1996]), more recently some emphasis has also been put on the ability to growth over cold periods.  Forage plantain can grow large leaves, up to around 40cm instead of typical 15-25cm, and these are highly palatable to grazing animals, being specifically targeted by sheep ([SagarHarper_1964]; [StewartPlantain_1996]; [RumballKeog_1997]; [QuijadaThesis_2015]). Reproductive organs are less palatable and mature stalks are avoided by grazers ([StewartPlantain_1996]; [MoorheadPigot_2009]; [AyalaEtAl_2011]).  Plantain forage is highly nutritious, has good digestibility, and the mineral composition usually is higher than ryegras-clover swards ([StewartPlantain_1996]; [JacobsWard_2010]; [ElgersmaEtal_2014]; [LeeEtAlYields_2015]).  Potential medicinal effects of plantain have been suggested and few bio-active compounds that may alter rumen fermentation and N partitionin in the animal are being investigated ([StewartPlantain_1996]; [QuijadaThesis_2015]; [JansmaThesis_2016]).  \n\n\n\n**Objective:**  The model presented here has been built using the Plant Modelling Framework (PMF) of [brown_plant_2014] to simulate the growth of a forage plantin crop.  Currently, the focus is on describing biomass accumulation and regrowth after harvest on monocultural swards. As part of APSIM's PMF, using plantain forage in mixed swards is possible, but this has not been properly tested yet.  Likewise, describing the effect of population decrease on plant growth was not attempted; for swards free of weeds and within typical population ranges, the changes in plant size (number of tillers) and LAI should compensate for loss of population, but competition with weeds and others would alter this pattern significantly.  \nSimulating variations in plant N concentration (seasonal or due to changes in soil status)  is not a major focus of the current model.  Further development of PMF's supply/demand processes are needed for capturing the variations in N content typically seen in perennial species.  \n\n## Presentation\n\nThis model has been built using the Plant Modelling Framework (PMF) of [brown_plant_2014] to simulate the growth of a plantain forage crop ( _Plantago lanceolata_ ).  The model focus, thus, on describing primarily the vegetative growth, with a simplified account of the reproductive phase, without explicit considering flowers and seeds (these may be included in future releases).  To simulate the aboveground plant structure, including the photosynthesis process, the PlantainForage model uses the SimpleLeaf procedure of PMF.  The model describes a semi-perennial crop, with phenology rewinding to the vegetative stage at the end of the reproductive phase.\n\n\n## Inclusion in APSIM simulations\n\nA forage plantain crop can be included in a simulation the same as any other APSIM crop.\n\n - The PlantainForage object can be dragged or copied from the Crop folder in the tool box into a Field in your simulation;\n - To become active and grow, plantain needs to be sown using a manager script with a sowing rule. e.g.:\n~~~\n PlantainForage.Sow(cultivar: Tonic, population: 300, depth: 10, rowSpacing: 150);  \n~~~\nIf a specified cultivar is not available, a fatal error will be thrown.\n\n\n### Harvest and biomass removal\n\nPlantain forage biomass can be removed by raising one of the valid methods: Harvest, Cut, Graze, or Prune; this is done using a manager script, similarly to other crops.  The proportion of the biomass of each organ that is removed from the system and/or added to the residue pools may be specified; otherwise defaults will be used.  Note that the sum of fractions removed and added to residue should be <= 1.0.  To specify the proportions for removal in a manager script, use a RemovalFractions class as shown below:\n~~~\n[EventSubscribe(\"Commencing\")]  \nprivate void OnSimulationCommencing(object sender, EventArgs e)  \n{  \n  RemoveFraction = new RemovalFractions(PlantainForage.Organs);  \n}  \n[EventSubscribe(\"DoManagement\")]    \nprivate void OnDoManagement(object sender, EventArgs e)  \n{  \n  if (Clock.Today.Date == HarvestDate)  \n  {  \n    RemoveFraction.SetFractionToRemove(\"Leaf\", 0.80);  \n    RemoveFraction.SetFractionToRemove(\"Stem\", 0.50);  \n    RemoveFraction.SetFractionToResidue(\"leaf\",0.05);\n    PlantainForage.Harvest(RemoveFraction);  \n  }\n}  \n~~~\nThe RemovalFractions class can be sent with Harvest, Cut, Graze, or Prune events. All parameters are optional, defaults are used whenever any value is not specified.\n\n\n### Crop termination\nTo fully terminate a crop the EndCrop event should be raised:\n~~~\n PlantainForage.EndCrop();  \n~~~\nOnce a crop has been ended the field is open to be used by another APSIM plant model, or another plantain crop.  Note that ending plantain forage is not necessary before sowing another crop, competition for resources will take place between crops when there is more than one in the field.\n\n\n## Acknowledgements\nThis model was developed with help from Brittany Paton and Russel McAuliffe organising data and simulations. Datasets were kindly shared by Julia M. Lee and the Forages for Reduced Nitrogen Leaching (FRNL) programme.  \n",
          "Name": "GeneralDescription",
          "ResourceName": null,
          "Children": [],
          "Enabled": true,
          "ReadOnly": false
        },
        {
          "$type": "Models.PMF.Phen.Phenology, Models",
          "Name": "Phenology",
          "ResourceName": null,
          "Children": [
            {
              "$type": "Models.Memo, Models",
              "Text": "The duration of each phenologic phase in plantain forage is controlled either by the accumulation of thermal time or photoperiod.",
              "Name": "Description",
              "ResourceName": null,
              "Children": [],
              "Enabled": true,
              "ReadOnly": false
            },
            {
              "$type": "Models.Functions.SubDailyInterpolation, Models",
              "agregationMethod": 0,
              "Name": "ThermalTime",
              "ResourceName": null,
              "Children": [
                {
                  "$type": "Models.Memo, Models",
                  "Text": "The thermal time is calculated from the daily average temperature using three cardinal temperatures: minimum, maximum, and optimum.  Crop development accelerates as temperature increases from minimum to optimum and slows down after that, stopping completely when maximum temperature is reached.  There is very little information about these thresholds for plantain, the minimum temperature seem to be quite variable as one of the main traits that vary among cultivars is the growth over winter. A base temperature of 4 oC has been used in New Zealand ([PowelEtAl_2007], [PayneEtAl_2018]) to estimate thermal time for Plantain. For \"chinese plantain\" ( _Plantago  asiatica_ ) the minimum temperature varies between 3 and 14 oC ([IshikawaEtAl_2007]), which gives an idea of potential variations for this parameter in plantain. Plantain forage is reported as tolerant to high temperatures ([StewartPlantain_1996]; [NieEtAl_2008]) and outgrows ryegrass over summer in subtropical climate ([MoorheadPigot_2009]). The data for chinese plantain suggests the optimum and maximum temperatures around 30 and 38oC respectively ([IshikawaEtAl_2007]). But results from germination trails using wild varieties from Western Europe suggest lower values, around 20 and 30oC, respectively ([TeixeiraEtAl_2020]). These should give a good indication of the variations for forage plantain.  \n",
                  "Name": "Description",
                  "ResourceName": null,
                  "Children": [],
                  "Enabled": true,
                  "ReadOnly": false
                },
                {
                  "$type": "Models.Functions.XYPairs, Models",
                  "X": [
                    4.0,
                    24.0,
                    34.0
                  ],
                  "Y": [
                    0.0,
                    20.0,
                    0.0
                  ],
                  "Name": "Response",
                  "ResourceName": null,
                  "Children": [],
                  "Enabled": true,
                  "ReadOnly": false
                },
                {
                  "$type": "Models.Functions.ThreeHourAirTemperature, Models",
                  "TempRangeFactors": null,
                  "Name": "InterpolationMethod",
                  "ResourceName": null,
                  "Children": [],
                  "Enabled": true,
                  "ReadOnly": false
                }
              ],
              "Enabled": true,
              "ReadOnly": false
            },
            {
              "$type": "Models.Functions.PhotoperiodFunction, Models",
              "Twilight": -6.0,
              "DayLength": 0.0,
              "Name": "Photoperiod",
              "ResourceName": null,
              "Children": [],
              "Enabled": true,
              "ReadOnly": false
            },
            {
              "$type": "Models.Functions.PhotoperiodDeltaFunction, Models",
              "Twilight": 0.0,
              "Name": "PhotoperiodVariation",
              "ResourceName": null,
              "Children": [],
              "Enabled": true,
              "ReadOnly": false
            },
            {
              "$type": "Models.PMF.Phen.GerminatingPhase, Models",
              "Start": "Sowing",
              "End": "Germination",
              "IsEmerged": false,
              "Name": "Germinating",
              "ResourceName": null,
              "Children": [
                {
                  "$type": "Models.Memo, Models",
                  "Text": "Germination will occur one day after sowing, provided that the amount of soil extractable water is greater than zero.  Germination rates in plantain typically vary between 75 and 95% when sown close to the surface (<10mm), in moist warm soil ([ReedEtAl_2008]; [DouglasEtAl_2013]; [LeeEtAlYields_2015]).  The plantain model, following convention of PMF, assumes 100% germination, and therefore the user must correct sowing rate when variations between sown and germinated plant density is considered important. ",
                  "Name": "Description",
                  "ResourceName": null,
                  "Children": [],
                  "Enabled": true,
                  "ReadOnly": false
                },
                {
                  "$type": "Models.Functions.Constant, Models",
                  "FixedValue": 0.0,
                  "Units": null,
                  "Name": "MinSoilTemperature",
                  "ResourceName": null,
                  "Children": [],
                  "Enabled": true,
                  "ReadOnly": false
                }
              ],
              "Enabled": true,
              "ReadOnly": false
            },
            {
              "$type": "Models.PMF.Phen.EmergingPhase, Models",
              "Start": "Germination",
              "End": "Emergence",
              "IsEmerged": true,
              "TTForTimeStep": 0.0,
              "Name": "Emerging",
              "ResourceName": null,
              "Children": [
                {
                  "$type": "Models.Memo, Models",
                  "Text": " Plantain forage has small seeds and emergence is best when seeds are sown at depth <10mm (Peri et al., 2000; Sanderson et al., 2000), deeper seed may stay dormant for years in the soil ([Blom_1978]; [RobertsBoddrell_1984]).  Variations in germination rate due to depth are not explicitly simulated by the PlantainForage model in the current version, however the sowing depth does affect timing of emergence.  This is controlled by the parameter ShootRate, which is the shoot elongation rate as function of thermal time (mm/oCd).\n",
                  "Name": "Description",
                  "ResourceName": null,
                  "Children": [],
                  "Enabled": true,
                  "ReadOnly": false
                },
                {
                  "$type": "Models.Functions.VariableReference, Models",
                  "VariableName": "[Phenology].ThermalTime",
                  "Name": "ThermalTime",
                  "ResourceName": null,
                  "Children": [],
                  "Enabled": true,
                  "ReadOnly": false
                },
                {
                  "$type": "Models.Functions.AddFunction, Models",
                  "Name": "Target",
                  "ResourceName": null,
                  "Children": [
                    {
                      "$type": "Models.Functions.Constant, Models",
                      "FixedValue": 15.0,
                      "Units": null,
                      "Name": "ShootLag",
                      "ResourceName": null,
                      "Children": [],
                      "Enabled": true,
                      "ReadOnly": false
                    },
                    {
                      "$type": "Models.Functions.MultiplyFunction, Models",
                      "Name": "DepthxRate",
                      "ResourceName": null,
                      "Children": [
                        {
                          "$type": "Models.Functions.VariableReference, Models",
                          "VariableName": "[Plant].SowingData.Depth",
                          "Name": "SowingDepth",
                          "ResourceName": null,
                          "Children": [],
                          "Enabled": true,
                          "ReadOnly": false
                        },
                        {
                          "$type": "Models.Functions.Constant, Models",
                          "FixedValue": 10.0,
                          "Units": null,
                          "Name": "ShootRate",
                          "ResourceName": null,
                          "Children": [],
                          "Enabled": true,
                          "ReadOnly": false
                        }
                      ],
                      "Enabled": true,
                      "ReadOnly": false
                    }
                  ],
                  "Enabled": true,
                  "ReadOnly": false
                }
              ],
              "Enabled": true,
              "ReadOnly": false
            },
            {
              "$type": "Models.PMF.Phen.GenericPhase, Models",
              "Start": "Emergence",
              "End": "Flowering",
              "IsEmerged": true,
              "Name": "Vegetative",
              "ResourceName": null,
              "Children": [
                {
                  "$type": "Models.Memo, Models",
                  "Text": "During this phase the plant only partitions biomass to leaf and root+taproot organs.  The phase starts when plants emerge from the ground, but it is also triggered after the end of the reproductive phase (phenology reset).  It ends when the reproductive phase starts, which is triggered by the accumulation of days with long sunlight ([SussexPlantain_1956]; [Rowarth_Plantain_1990]; [CaseLaceyHopkins_1996]; [LaceyRoach_2003]; [GonzalezParrado_2015]).  Stalk development have been recorded to start in October in NZ and in May in the USA ([Rowarth_Plantain_1990]; [LaceyRoach_2003]; [SandersonEtAl_2003]), with data suggesting a minimum of 25-30 days (non consecutive) with long daylight periods ([SussexPlantain_1956]; [FajerEtAl_1991]; [CaseLaceyHopkins_1996]).  The literature does not provide an indication of how long the sunlight period should be to trigger the reproductive phase, but it is clear that daylight should be grater that the period in darkness (14-16 hours been used to induce flowering in growth chambers).  The base plantain forage model uses the accumulation of days greater than 12hrs to trigger the end of the vegetative phase.\n",
                  "Name": "Description",
                  "ResourceName": null,
                  "Children": [],
                  "Enabled": true,
                  "ReadOnly": false
                },
                {
                  "$type": "Models.Functions.Constant, Models",
                  "FixedValue": 45.0,
                  "Units": "days",
                  "Name": "Target",
                  "ResourceName": null,
                  "Children": [],
                  "Enabled": true,
                  "ReadOnly": false
                },
                {
                  "$type": "Models.Functions.LinearInterpolationFunction, Models",
                  "Name": "Progression",
                  "ResourceName": null,
                  "Children": [
                    {
                      "$type": "Models.Functions.XYPairs, Models",
                      "X": [
                        10.0,
                        11.5,
                        12.5,
                        13.0
                      ],
                      "Y": [
                        0.0,
                        0.0,
                        1.0,
                        1.0
                      ],
                      "Name": "XYPairs",
                      "ResourceName": null,
                      "Children": [],
                      "Enabled": true,
                      "ReadOnly": false
                    },
                    {
                      "$type": "Models.Functions.VariableReference, Models",
                      "VariableName": "[Phenology].Photoperiod",
                      "Name": "XValue",
                      "ResourceName": null,
                      "Children": [],
                      "Enabled": true,
                      "ReadOnly": false
                    }
                  ],
                  "Enabled": true,
                  "ReadOnly": false
                }
              ],
              "Enabled": true,
              "ReadOnly": false
            },
            {
              "$type": "Models.PMF.Phen.GenericPhase, Models",
              "Start": "Flowering",
              "End": "Ripening",
              "IsEmerged": true,
              "Name": "Reproductive",
              "ResourceName": null,
              "Children": [
                {
                  "$type": "Models.Memo, Models",
                  "Text": "During this phase the plant is partitioning biomass to all organs, including reproductive organs (stems, flowers, and seeds). Flower stages and seeds development are not explicitly described in the current model, only a generic organ refered to as _inflorescence_ is defined.  This was done partly due to lack of data and partly because of the variability and complex phenology of forage plantain.  There is a lot of variation among plantain plants regarding when flowering occurs and how long it lasts, plus even the same plant can have flowering stalks, stalks with young seeds, as well as stalks with ripen seed at the same time ([Rowarth_Plantain_1990]; [RumballKeog_1997]; [LaceyRoach_2003]; [GonzalezParrado_2015]).  Seed ripenning is reached some 8-10 weeks after flowering, with commercial cultivars closer to the low end of the range.  The available data suggest an accumulation of 450oCd for the flowering period, with base temperature between 5 and 9oC ([Rowarth_Plantain_1990]; [RumballKeog_1997]; [GonzalezParrado_2015]).  Howerver flowering continues throughout the summer into autumn and seem to be curtailed only by frosts ([Rowarth_Plantain_1990]) and/or short days ([SandersonEtAl_2003]).  In the PlantainForage model the photoperiod is used to define the end of reproductive phase, following the same approach used to start it.  And correspondelly, the accumulation of days shorter than 12 hours is used as the trigger the end of the phase (this approach also ensures phenology reset even in warmer climates).  Note that the DM partition functions also use photoperiod to change priority allocation into reproductive organs, with maximum allocation only when daylight length is greater than 14hours.  This was done to limit the allocation to reproductive organs on the sason shoulders when only few plants are actively in the reproductive phase (e.g. [SandersonEtAl_2003]).\n",
                  "Name": "Description",
                  "ResourceName": null,
                  "Children": [],
                  "Enabled": true,
                  "ReadOnly": false
                },
                {
                  "$type": "Models.Functions.Constant, Models",
                  "FixedValue": 25.0,
                  "Units": "days",
                  "Name": "Target",
                  "ResourceName": null,
                  "Children": [],
                  "Enabled": true,
                  "ReadOnly": false
                },
                {
                  "$type": "Models.Functions.LinearInterpolationFunction, Models",
                  "Name": "Progression",
                  "ResourceName": null,
                  "Children": [
                    {
                      "$type": "Models.Functions.XYPairs, Models",
                      "X": [
                        10.0,
                        11.5,
                        12.5,
                        13.0
                      ],
                      "Y": [
                        1.0,
                        1.0,
                        0.0,
                        0.0
                      ],
                      "Name": "XYPairs",
                      "ResourceName": null,
                      "Children": [],
                      "Enabled": true,
                      "ReadOnly": false
                    },
                    {
                      "$type": "Models.Functions.VariableReference, Models",
                      "VariableName": "[Phenology].Photoperiod",
                      "Name": "XValue",
                      "ResourceName": null,
                      "Children": [],
                      "Enabled": true,
                      "ReadOnly": false
                    }
                  ],
                  "Enabled": true,
                  "ReadOnly": false
                }
              ],
              "Enabled": true,
              "ReadOnly": false
            },
            {
              "$type": "Models.PMF.Phen.GotoPhase, Models",
              "Start": "Ripening",
              "IsEmerged": true,
              "PhaseNameToGoto": "Vegetative",
              "RemovalType": 0,
              "Name": "GotoPhase",
              "ResourceName": null,
              "Children": [
                {
                  "$type": "Models.Memo, Models",
                  "Text": "At the end of reproductive phase, plantain phenology is reset to 'Vegetative'.\n",
                  "Name": "Description",
                  "ResourceName": null,
                  "Children": [],
                  "Enabled": true,
                  "ReadOnly": false
                }
              ],
              "Enabled": true,
              "ReadOnly": false
            }
          ],
          "Enabled": true,
          "ReadOnly": false
        },
        {
          "$type": "Models.PMF.OrganArbitrator, Models",
          "Name": "Arbitrator",
          "ResourceName": null,
          "Children": [
            {
              "$type": "Models.PMF.BiomassTypeArbitrator, Models",
              "Name": "DMArbitration",
              "ResourceName": null,
              "Children": [
                {
                  "$type": "Models.Core.Folder, Models",
                  "ShowInDocs": false,
                  "GraphsPerPage": 6,
                  "Name": "PotentialPartitioningMethods",
                  "ResourceName": null,
                  "Children": [
                    {
                      "$type": "Models.PMF.Arbitrator.ReallocationMethod, Models",
                      "Name": "ReallocationMethod",
                      "ResourceName": null,
                      "Children": [],
                      "Enabled": true,
                      "ReadOnly": false
                    },
                    {
                      "$type": "Models.PMF.Arbitrator.AllocateFixationMethod, Models",
                      "Name": "AllocateFixationMethod",
                      "ResourceName": null,
                      "Children": [],
                      "Enabled": true,
                      "ReadOnly": false
                    },
                    {
                      "$type": "Models.PMF.Arbitrator.RetranslocationMethod, Models",
                      "Name": "RetranslocationMethod",
                      "ResourceName": null,
                      "Children": [],
                      "Enabled": true,
                      "ReadOnly": false
                    },
                    {
                      "$type": "Models.PMF.Arbitrator.SendPotentialDMAllocationsMethod, Models",
                      "Name": "SendPotentialDMAllocationsMethod",
                      "ResourceName": null,
                      "Children": [],
                      "Enabled": true,
                      "ReadOnly": false
                    }
                  ],
                  "Enabled": true,
                  "ReadOnly": false
                },
                {
                  "$type": "Models.Core.Folder, Models",
                  "ShowInDocs": false,
                  "GraphsPerPage": 6,
                  "Name": "AllocationMethods",
                  "ResourceName": null,
                  "Children": [
                    {
                      "$type": "Models.PMF.Arbitrator.NutrientConstrainedAllocationMethod, Models",
                      "Name": "NutrientConstrainedAllocationMethod",
                      "ResourceName": null,
                      "Children": [],
                      "Enabled": true,
                      "ReadOnly": false
                    },
                    {
                      "$type": "Models.PMF.Arbitrator.DryMatterAllocationsMethod, Models",
                      "Name": "DryMatterAllocationsMethod",
                      "ResourceName": null,
                      "Children": [],
                      "Enabled": true,
                      "ReadOnly": false
                    }
                  ],
                  "Enabled": true,
                  "ReadOnly": false
                },
                {
                  "$type": "Models.PMF.RelativeAllocation, Models",
                  "Name": "ArbitrationMethod",
                  "ResourceName": null,
                  "Children": [
                    {
                      "$type": "Models.Memo, Models",
                      "Text": "Controls the allocation of biomass to each of the plant's organs. Partition is based on:  \n",
                      "Name": "Description",
                      "ResourceName": null,
                      "Children": [],
                      "Enabled": true,
                      "ReadOnly": false
                    }
                  ],
                  "Enabled": true,
                  "ReadOnly": false
                }
              ],
              "Enabled": true,
              "ReadOnly": false
            },
            {
              "$type": "Models.PMF.BiomassTypeArbitrator, Models",
              "Name": "NArbitration",
              "ResourceName": null,
              "Children": [
                {
                  "$type": "Models.Core.Folder, Models",
                  "ShowInDocs": false,
                  "GraphsPerPage": 6,
                  "Name": "PotentialPartitioningMethods",
                  "ResourceName": null,
                  "Children": [
                    {
                      "$type": "Models.PMF.Arbitrator.ReallocationMethod, Models",
                      "Name": "ReallocationMethod",
                      "ResourceName": null,
                      "Children": [],
                      "Enabled": true,
                      "ReadOnly": false
                    }
                  ],
                  "Enabled": true,
                  "ReadOnly": false
                },
                {
                  "$type": "Models.Core.Folder, Models",
                  "ShowInDocs": false,
                  "GraphsPerPage": 6,
                  "Name": "ActualPartitioningMethods",
                  "ResourceName": null,
                  "Children": [
                    {
                      "$type": "Models.PMF.Arbitrator.AllocateFixationMethod, Models",
                      "Name": "AllocateFixationMethod",
                      "ResourceName": null,
                      "Children": [],
                      "Enabled": true,
                      "ReadOnly": false
                    },
                    {
                      "$type": "Models.PMF.Arbitrator.RetranslocationMethod, Models",
                      "Name": "RetranslocationMethod",
                      "ResourceName": null,
                      "Children": [],
                      "Enabled": true,
                      "ReadOnly": false
                    }
                  ],
                  "Enabled": true,
                  "ReadOnly": false
                },
                {
                  "$type": "Models.Core.Folder, Models",
                  "ShowInDocs": false,
                  "GraphsPerPage": 6,
                  "Name": "AllocationMethods",
                  "ResourceName": null,
                  "Children": [
                    {
                      "$type": "Models.PMF.Arbitrator.NitrogenAllocationsMethod, Models",
                      "Name": "NitrogenAllocationsMethod",
                      "ResourceName": null,
                      "Children": [],
                      "Enabled": true,
                      "ReadOnly": false
                    }
                  ],
                  "Enabled": true,
                  "ReadOnly": false
                },
                {
                  "$type": "Models.PMF.RelativeAllocation, Models",
                  "Name": "ArbitrationMethod",
                  "ResourceName": null,
                  "Children": [
                    {
                      "$type": "Models.Memo, Models",
                      "Text": "Controls the allocation of N to each of the plant's organs. Partition is based on:  \n",
                      "Name": "Description",
                      "ResourceName": null,
                      "Children": [],
                      "Enabled": true,
                      "ReadOnly": false
                    }
                  ],
                  "Enabled": true,
                  "ReadOnly": false
                },
                {
                  "$type": "Models.PMF.Arbitrator.AllocateUptakesMethod, Models",
                  "Name": "AllocateUptakesMethod",
                  "ResourceName": null,
                  "Children": [],
                  "Enabled": true,
                  "ReadOnly": false
                }
              ],
              "Enabled": true,
              "ReadOnly": false
            },
            {
              "$type": "Models.PMF.Arbitrator.WaterUptakeMethod, Models",
              "Name": "WaterUptakeMethod",
              "ResourceName": null,
              "Children": [],
              "Enabled": true,
              "ReadOnly": false
            },
            {
              "$type": "Models.PMF.Arbitrator.NitrogenUptakeMethod, Models",
              "Name": "NitrogenUptakeMethod",
              "ResourceName": null,
              "Children": [],
              "Enabled": true,
              "ReadOnly": false
            }
          ],
          "Enabled": true,
          "ReadOnly": false
        },
        {
          "$type": "Models.PMF.Organs.SimpleLeaf, Models",
          "Albedo": 0.18,
          "Gsmax350": 0.015,
          "R50": 150.0,
          "LeafInitialisationStage": "Emergence",
          "Height": 0.0,
          "BaseHeight": 0.0,
          "Width": 0.0,
          "FRGR": 0.0,
          "PotentialEP": 0.0,
          "WaterDemand": 0.0,
          "LightProfile": null,
          "KDead": 0.0,
          "LAIDead": 0.0,
          "DMSupply": null,
          "NSupply": null,
          "DMDemand": null,
          "NDemand": null,
          "potentialDMAllocation": null,
          "Name": "Leaf",
          "ResourceName": null,
          "Children": [
            {
              "$type": "Models.Memo, Models",
              "Text": "__Note:__ this organ represents all the leaves in the plant, without distinction between ages or placement in the canopy.  \n",
              "Name": "Description",
              "ResourceName": null,
              "Children": [],
              "Enabled": true,
              "ReadOnly": false
            },
            {
              "$type": "Models.Functions.MultiplyFunction, Models",
              "Name": "InitialWt",
              "ResourceName": null,
              "Children": [
                {
                  "$type": "Models.Functions.Constant, Models",
                  "FixedValue": 0.0008,
                  "Units": "g/plant",
                  "Name": "InitialPlantWt",
                  "ResourceName": null,
                  "Children": [],
                  "Enabled": true,
                  "ReadOnly": false
                },
                {
                  "$type": "Models.Functions.VariableReference, Models",
                  "VariableName": "[Plant].Population",
                  "Name": "Population",
                  "ResourceName": null,
                  "Children": [],
                  "Enabled": true,
                  "ReadOnly": false
                }
              ],
              "Enabled": true,
              "ReadOnly": false
            },
            {
              "$type": "Models.Functions.Constant, Models",
              "FixedValue": 0.4,
              "Units": "gC/gDM",
              "Name": "CarbonConcentration",
              "ResourceName": null,
              "Children": [],
              "Enabled": true,
              "ReadOnly": false
            },
            {
              "$type": "Models.Functions.Constant, Models",
              "FixedValue": 0.023,
              "Units": "gN/gDM",
              "Name": "MinimumNConc",
              "ResourceName": null,
              "Children": [],
              "Enabled": true,
              "ReadOnly": false
            },
            {
              "$type": "Models.Functions.Constant, Models",
              "FixedValue": 0.05,
              "Units": "gN/gDM",
              "Name": "MaximumNConc",
              "ResourceName": null,
              "Children": [],
              "Enabled": true,
              "ReadOnly": false
            },
            {
              "$type": "Models.Functions.Constant, Models",
              "FixedValue": 0.035,
              "Units": "gN/gDM",
              "Name": "CriticalNConc",
              "ResourceName": null,
              "Children": [],
              "Enabled": true,
              "ReadOnly": false
            },
            {
              "$type": "Models.Functions.SupplyFunctions.RUEModel, Models",
              "Name": "Photosynthesis",
              "ResourceName": null,
              "Children": [
                {
                  "$type": "Models.Memo, Models",
                  "Text": "Data for photosynthesys in forage plantain is very sparse and so some of the data used here are from studies that employed wild varieties. Values for CO2 assimilation rates are generally consistent ([PootDenBroek_1997]; [LabreveuxThesis_2002]; [vanDenBergeEtAl_2014]; [CranstonEtAl_2015]) and follow a classic relationhip with light intensity (directly proportional) as well with N concentration in the leaves (inversely proportional). Reported values of photosynthetic rate indicate that these are similar or slightly higher in plantain forage when compared to Chicory ([LabreveuxThesis_2002]; [CranstonEtAl_2015]). No reported values for RUE were found in the literature, but values around 2.0 g DM/MJ can be infered for wild vareties ([PootDenBroek_1997]).  \nThe current model assumes generic responses to enviromental factors, such as temperature, nitrogen concentration, and soil water availability.  Wild plantain is ubiquitous in meadows in subtropical climates around the world, and it is generally assumed to be tollerant to high temperatures but more succeptible to cold conditions ([SagarHarper_1964]; [StewartPlantain_1996]). Forage plantain shows large differences between cultivars, but generally can grow more over winter compared to wild varieties and still outperform temperate grasses in summer ([StewartPlantain_1996]; [MoorheadPigot_2009], [DouglasEtAl_2013]), although survivability in harsh winters in the USA was found to be low ([SandersonEtAl_2003], [SkinnerPlantain_2005]). Forage plantain is also often mentioned as a drought tollerant species ([StewartPlantain_1996]; [DouglasEtAl_2013]; [QuijadaThesis_2015]), although not as much when compared to deep rooted species such as chicory or lucerne. The use of reserves from the taproots seem to be mechanism used to confer drought resistance in plantain as is the case for many herbs ([CranstonEtAl_2015]; [QuijadaThesis_2015]). Simplified functions are used to describe the responses to N concentration and vapour pressure deficit (VPD). These assume that photosynthesis decreases if N concentration fall below the optimum content and a general response to VPD was adapted from a published review ([GrossiordEtAl_VPD_2020]).  \n",
                  "Name": "Description",
                  "ResourceName": null,
                  "Children": [],
                  "Enabled": true,
                  "ReadOnly": false
                },
                {
                  "$type": "Models.Functions.Constant, Models",
                  "FixedValue": 2.0,
                  "Units": "g/MJ",
                  "Name": "RUE",
                  "ResourceName": null,
                  "Children": [],
                  "Enabled": true,
                  "ReadOnly": false
                },
                {
                  "$type": "Models.Functions.SupplyFunctions.RUECO2Function, Models",
                  "PhotosyntheticPathway": "C3",
                  "Name": "FCO2",
                  "ResourceName": null,
                  "Children": [],
                  "Enabled": true,
                  "ReadOnly": false
                },
                {
                  "$type": "Models.Functions.LinearInterpolationFunction, Models",
                  "Name": "FN",
                  "ResourceName": null,
                  "Children": [
                    {
                      "$type": "Models.Functions.XYPairs, Models",
                      "X": [
                        0.0,
                        1.0,
                        1.2
                      ],
                      "Y": [
                        0.0,
                        1.0,
                        1.0
                      ],
                      "Name": "XYPairs",
                      "ResourceName": null,
                      "Children": [],
                      "Enabled": true,
                      "ReadOnly": false
                    },
                    {
                      "$type": "Models.Functions.VariableReference, Models",
                      "VariableName": "[Leaf].FNmetabolic",
                      "Name": "XValue",
                      "ResourceName": null,
                      "Children": [],
                      "Enabled": true,
                      "ReadOnly": false
                    }
                  ],
                  "Enabled": true,
                  "ReadOnly": false
                },
                {
                  "$type": "Models.Functions.WeightedTemperatureFunction, Models",
                  "MaximumTemperatureWeighting": 0.75,
                  "Name": "FT",
                  "ResourceName": null,
                  "Children": [
                    {
                      "$type": "Models.Functions.XYPairs, Models",
                      "X": [
                        5.0,
                        10.0,
                        14.0,
                        19.0,
                        26.0,
                        33.0,
                        35.0
                      ],
                      "Y": [
                        0.0,
                        0.1,
                        0.35,
                        1.0,
                        1.0,
                        0.1,
                        0.0
                      ],
                      "Name": "XYPairs",
                      "ResourceName": null,
                      "Children": [],
                      "Enabled": true,
                      "ReadOnly": false
                    }
                  ],
                  "Enabled": true,
                  "ReadOnly": false
                },
                {
                  "$type": "Models.Functions.LinearInterpolationFunction, Models",
                  "Name": "FW",
                  "ResourceName": null,
                  "Children": [
                    {
                      "$type": "Models.Functions.XYPairs, Models",
                      "X": [
                        0.0,
                        1.0,
                        1.2
                      ],
                      "Y": [
                        0.0,
                        1.0,
                        1.0
                      ],
                      "Name": "XYPairs",
                      "ResourceName": null,
                      "Children": [],
                      "Enabled": true,
                      "ReadOnly": false
                    },
                    {
                      "$type": "Models.Functions.VariableReference, Models",
                      "VariableName": "[Leaf].Fw",
                      "Name": "XValue",
                      "ResourceName": null,
                      "Children": [],
                      "Enabled": true,
                      "ReadOnly": false
                    }
                  ],
                  "Enabled": true,
                  "ReadOnly": false
                },
                {
                  "$type": "Models.Functions.LinearInterpolationFunction, Models",
                  "Name": "FVPD",
                  "ResourceName": null,
                  "Children": [
                    {
                      "$type": "Models.Functions.XYPairs, Models",
                      "X": [
                        0.0,
                        12.5,
                        50.0
                      ],
                      "Y": [
                        1.0,
                        1.0,
                        0.0
                      ],
                      "Name": "XYPairs",
                      "ResourceName": null,
                      "Children": [],
                      "Enabled": true,
                      "ReadOnly": false
                    },
                    {
                      "$type": "Models.Functions.VariableReference, Models",
                      "VariableName": "[Weather].VPD",
                      "Name": "XValue",
                      "ResourceName": null,
                      "Children": [],
                      "Enabled": true,
                      "ReadOnly": false
                    }
                  ],
                  "Enabled": true,
                  "ReadOnly": false
                },
                {
                  "$type": "Models.Functions.VariableReference, Models",
                  "VariableName": "[Leaf].RadiationIntercepted",
                  "Name": "RadnInt",
                  "ResourceName": null,
                  "Children": [],
                  "Enabled": true,
                  "ReadOnly": false
                }
              ],
              "Enabled": true,
              "ReadOnly": false
            },
            {
              "$type": "Models.Functions.DivideFunction, Models",
              "Name": "FRGR",
              "ResourceName": null,
              "Children": [
                {
                  "$type": "Models.Memo, Models",
                  "Text": "This parameter represents the Fractional Growth Rate.  It is needed by the MicroClimate model, where it is used to compute the effect of growth rate on transpiration.  ",
                  "Name": "Description",
                  "ResourceName": null,
                  "Children": [],
                  "Enabled": true,
                  "ReadOnly": false
                },
                {
                  "$type": "Models.Functions.VariableReference, Models",
                  "VariableName": "[Leaf].Photosynthesis",
                  "Name": "Photosynthesis",
                  "ResourceName": null,
                  "Children": [],
                  "Enabled": true,
                  "ReadOnly": false
                },
                {
                  "$type": "Models.Functions.MultiplyFunction, Models",
                  "Name": "PotentialPhotosynthesis",
                  "ResourceName": null,
                  "Children": [
                    {
                      "$type": "Models.Functions.VariableReference, Models",
                      "VariableName": "[Leaf].Photosynthesis.RUE",
                      "Name": "RUE",
                      "ResourceName": null,
                      "Children": [],
                      "Enabled": true,
                      "ReadOnly": false
                    },
                    {
                      "$type": "Models.Functions.MaximumFunction, Models",
                      "Name": "Radiation",
                      "ResourceName": null,
                      "Children": [
                        {
                          "$type": "Models.Functions.VariableReference, Models",
                          "VariableName": "[Leaf].RadiationIntercepted",
                          "Name": "RadnInt",
                          "ResourceName": null,
                          "Children": [],
                          "Enabled": true,
                          "ReadOnly": false
                        },
                        {
                          "$type": "Models.Functions.Constant, Models",
                          "FixedValue": 1E-05,
                          "Units": null,
                          "Name": "MinRadn",
                          "ResourceName": null,
                          "Children": [],
                          "Enabled": true,
                          "ReadOnly": false
                        }
                      ],
                      "Enabled": true,
                      "ReadOnly": false
                    }
                  ],
                  "Enabled": true,
                  "ReadOnly": false
                }
              ],
              "Enabled": true,
              "ReadOnly": false
            },
            {
              "$type": "Models.Functions.Constant, Models",
              "FixedValue": 1.0,
              "Units": "0-1",
              "Name": "DMConversionEfficiency",
              "ResourceName": null,
              "Children": [],
              "Enabled": true,
              "ReadOnly": false
            },
            {
              "$type": "Models.Functions.Constant, Models",
              "FixedValue": 0.0,
              "Units": "0-1",
              "Name": "MaintenanceRespiration",
              "ResourceName": null,
              "Children": [],
              "Enabled": true,
              "ReadOnly": false
            },
            {
              "$type": "Models.Functions.MultiplyFunction, Models",
              "Name": "Area",
              "ResourceName": null,
              "Children": [
                {
                  "$type": "Models.Functions.Constant, Models",
                  "FixedValue": 0.021,
                  "Units": "m^2/g",
                  "Name": "SpecificLeafArea",
                  "ResourceName": null,
                  "Children": [],
                  "Enabled": true,
                  "ReadOnly": false
                },
                {
                  "$type": "Models.Functions.VariableReference, Models",
                  "VariableName": "[Leaf].Live.Wt",
                  "Name": "LiveLeafWeight",
                  "ResourceName": null,
                  "Children": [],
                  "Enabled": true,
                  "ReadOnly": false
                }
              ],
              "Enabled": true,
              "ReadOnly": false
            },
            {
              "$type": "Models.Functions.MultiplyFunction, Models",
              "Name": "LaiDead",
              "ResourceName": null,
              "Children": [
                {
                  "$type": "Models.Functions.VariableReference, Models",
                  "VariableName": "[Leaf].Area.SpecificLeafArea",
                  "Name": "SpecificLeafArea",
                  "ResourceName": null,
                  "Children": [],
                  "Enabled": true,
                  "ReadOnly": false
                },
                {
                  "$type": "Models.Functions.VariableReference, Models",
                  "VariableName": "[Leaf].Dead.Wt",
                  "Name": "DeadLeafWeight",
                  "ResourceName": null,
                  "Children": [],
                  "Enabled": true,
                  "ReadOnly": false
                }
              ],
              "Enabled": true,
              "ReadOnly": false
            },
            {
              "$type": "Models.Functions.Constant, Models",
              "FixedValue": 0.6,
              "Units": "0-1",
              "Name": "ExtinctionCoefficient",
              "ResourceName": null,
              "Children": [],
              "Enabled": true,
              "ReadOnly": false
            },
            {
              "$type": "Models.Functions.Constant, Models",
              "FixedValue": 1.0,
              "Units": "",
              "Name": "StomatalConductanceCO2Modifier",
              "ResourceName": null,
              "Children": [],
              "Enabled": true,
              "ReadOnly": false
            },
            {
              "$type": "Models.Functions.LinearInterpolationFunction, Models",
              "Name": "HeightFunction",
              "ResourceName": null,
              "Children": [
                {
                  "$type": "Models.Functions.XYPairs, Models",
                  "X": [
                    0.0,
                    15.0,
                    150.0,
                    350.0,
                    450.0
                  ],
                  "Y": [
                    0.0,
                    125.0,
                    325.0,
                    475.0,
                    500.0
                  ],
                  "Name": "XYPairs",
                  "ResourceName": null,
                  "Children": [],
                  "Enabled": true,
                  "ReadOnly": false
                },
                {
                  "$type": "Models.Functions.VariableReference, Models",
                  "VariableName": "[Leaf].Live.Wt",
                  "Name": "XValue",
                  "ResourceName": null,
                  "Children": [],
                  "Enabled": true,
                  "ReadOnly": false
                },
                {
                  "$type": "Models.Memo, Models",
                  "Text": "The average height of plantain forage is assumed here to be a function of leaf biomass, inflorescence stalks can and often do grow above the leaves, but these are assumed to have little impact on energy balance, where crop height is an important factor. Sward population and competition with other plants can have an influence on the height of plantain and there should be variation between cultivars, but these are not currently accounted for by PMF.  \nThis function was derived based on data from a trial in New Zealand using cultivar Tonic ([LeeEtAlYields_2015]).  \n\n",
                  "Name": "Description",
                  "ResourceName": null,
                  "Children": [],
                  "Enabled": true,
                  "ReadOnly": false
                }
              ],
              "Enabled": true,
              "ReadOnly": false
            },
            {
              "$type": "Models.Functions.MultiplyFunction, Models",
              "Name": "SenescenceRate",
              "ResourceName": null,
              "Children": [
                {
                  "$type": "Models.Memo, Models",
                  "Text": "The sparse availabe data suggests that plantain has a relativelly slow senescence rate compared to other medow herbs ([CalviereDuru_1995]; [SchippersOlff_2000]). Generic relationships to enviromental factors, such as temperature and soil water availability, are assumed based on other plant models.  \n",
                  "Name": "Description",
                  "ResourceName": null,
                  "Children": [],
                  "Enabled": true,
                  "ReadOnly": false
                },
                {
                  "$type": "Models.Functions.Constant, Models",
                  "FixedValue": 0.005,
                  "Units": "/day",
                  "Name": "ReferenceRate",
                  "ResourceName": null,
                  "Children": [],
                  "Enabled": true,
                  "ReadOnly": false
                },
                {
                  "$type": "Models.Functions.LinearInterpolationFunction, Models",
                  "Name": "StageFactor",
                  "ResourceName": null,
                  "Children": [
                    {
                      "$type": "Models.Functions.XYPairs, Models",
                      "X": [
                        2.0,
                        2.999,
                        3.0,
                        3.5,
                        4.0,
                        5.0
                      ],
                      "Y": [
                        0.0,
                        0.0,
                        0.75,
                        0.8,
                        1.0,
                        1.0
                      ],
                      "Name": "XYPairs",
                      "ResourceName": null,
                      "Children": [],
                      "Enabled": true,
                      "ReadOnly": false
                    },
                    {
                      "$type": "Models.Functions.VariableReference, Models",
                      "VariableName": "[Phenology].Stage",
                      "Name": "XValue",
                      "ResourceName": null,
                      "Children": [],
                      "Enabled": true,
                      "ReadOnly": false
                    }
                  ],
                  "Enabled": true,
                  "ReadOnly": false
                },
                {
                  "$type": "Models.Functions.LinearInterpolationFunction, Models",
                  "Name": "CoverFactor",
                  "ResourceName": null,
                  "Children": [
                    {
                      "$type": "Models.Functions.XYPairs, Models",
                      "X": [
                        0.0,
                        0.5,
                        0.9,
                        0.95,
                        0.99,
                        1.0
                      ],
                      "Y": [
                        1.0,
                        1.0,
                        1.0,
                        1.1,
                        2.0,
                        3.0
                      ],
                      "Name": "XYPairs",
                      "ResourceName": null,
                      "Children": [],
                      "Enabled": true,
                      "ReadOnly": false
                    },
                    {
                      "$type": "Models.Functions.VariableReference, Models",
                      "VariableName": "[Leaf].CoverTotal",
                      "Name": "XValue",
                      "ResourceName": null,
                      "Children": [],
                      "Enabled": true,
                      "ReadOnly": false
                    }
                  ],
                  "Enabled": true,
                  "ReadOnly": false
                },
                {
                  "$type": "Models.Functions.WeightedTemperatureFunction, Models",
                  "MaximumTemperatureWeighting": 0.5,
                  "Name": "TemperatureFactor",
                  "ResourceName": null,
                  "Children": [
                    {
                      "$type": "Models.Functions.XYPairs, Models",
                      "X": [
                        0.0,
                        5.0,
                        20.0,
                        30.0
                      ],
                      "Y": [
                        0.0,
                        0.0,
                        1.0,
                        1.0
                      ],
                      "Name": "XYPairs",
                      "ResourceName": null,
                      "Children": [],
                      "Enabled": true,
                      "ReadOnly": false
                    }
                  ],
                  "Enabled": true,
                  "ReadOnly": false
                },
                {
                  "$type": "Models.Functions.LinearInterpolationFunction, Models",
                  "Name": "WaterAvailabilityFactor",
                  "ResourceName": null,
                  "Children": [
                    {
                      "$type": "Models.Functions.XYPairs, Models",
                      "X": [
                        0.0,
                        0.25,
                        0.5,
                        1.0
                      ],
                      "Y": [
                        2.0,
                        1.25,
                        1.0,
                        1.0
                      ],
                      "Name": "XYPairs",
                      "ResourceName": null,
                      "Children": [],
                      "Enabled": true,
                      "ReadOnly": false
                    },
                    {
                      "$type": "Models.Functions.VariableReference, Models",
                      "VariableName": "[Leaf].Fw",
                      "Name": "XValue",
                      "ResourceName": null,
                      "Children": [],
                      "Enabled": true,
                      "ReadOnly": false
                    }
                  ],
                  "Enabled": true,
                  "ReadOnly": false
                }
              ],
              "Enabled": true,
              "ReadOnly": false
            },
            {
              "$type": "Models.Functions.MultiplyFunction, Models",
              "Name": "DetachmentRate",
              "ResourceName": null,
              "Children": [
                {
                  "$type": "Models.Memo, Models",
                  "Text": "A generic relationship between detachment and soil moisture is assumed. It implies that under dry conditions the detachment rate decreases due to the lower level of activity of decomposing microorganisms.  \nSoil moisture status is represented by a relative scale, where 0.0 means the soil moisture is at the lower limit for plant uptake (LL), 1.0 represents field capacity (DUL), and 2.0 means the soil moisture is at saturated conditions.  \n",
                  "Name": "Description",
                  "ResourceName": null,
                  "Children": [],
                  "Enabled": true,
                  "ReadOnly": false
                },
                {
                  "$type": "Models.Functions.Constant, Models",
                  "FixedValue": 0.1,
                  "Units": "/day",
                  "Name": "ReferenceRate",
                  "ResourceName": null,
                  "Children": [],
                  "Enabled": true,
                  "ReadOnly": false
                },
                {
                  "$type": "Models.Functions.LinearInterpolationFunction, Models",
                  "Name": "SoilMoistureFactor",
                  "ResourceName": null,
                  "Children": [
                    {
                      "$type": "Models.Functions.XYPairs, Models",
                      "X": [
                        0.0,
                        0.5,
                        1.0,
                        2.0
                      ],
                      "Y": [
                        0.5,
                        1.0,
                        1.0,
                        1.0
                      ],
                      "Name": "XYPairs",
                      "ResourceName": null,
                      "Children": [],
                      "Enabled": true,
                      "ReadOnly": false
                    },
                    {
                      "$type": "Models.Functions.VariableReference, Models",
                      "VariableName": "[Root].SoilWaterStatus",
                      "Name": "XValue",
                      "ResourceName": null,
                      "Children": [],
                      "Enabled": true,
                      "ReadOnly": false
                    }
                  ],
                  "Enabled": true,
                  "ReadOnly": false
                }
              ],
              "Enabled": true,
              "ReadOnly": false
            },
            {
              "$type": "Models.Functions.Constant, Models",
              "FixedValue": 0.0,
              "Units": "/day",
              "Name": "DMRetranslocationFactor",
              "ResourceName": null,
              "Children": [],
              "Enabled": true,
              "ReadOnly": false
            },
            {
              "$type": "Models.Functions.Constant, Models",
              "FixedValue": 0.0,
              "Units": "/day",
              "Name": "DMReallocationFactor",
              "ResourceName": null,
              "Children": [],
              "Enabled": true,
              "ReadOnly": false
            },
            {
              "$type": "Models.Functions.Constant, Models",
              "FixedValue": 0.0,
              "Units": null,
              "Name": "RemobilisationCost",
              "ResourceName": null,
              "Children": [],
              "Enabled": true,
              "ReadOnly": false
            },
            {
              "$type": "Models.Functions.Constant, Models",
              "FixedValue": 0.0,
              "Units": "/day",
              "Name": "NRetranslocationFactor",
              "ResourceName": null,
              "Children": [],
              "Enabled": true,
              "ReadOnly": false
            },
            {
              "$type": "Models.Functions.Constant, Models",
              "FixedValue": 1.0,
              "Units": "/day",
              "Name": "NReallocationFactor",
              "ResourceName": null,
              "Children": [],
              "Enabled": true,
              "ReadOnly": false
            },
            {
              "$type": "Models.Functions.Constant, Models",
              "FixedValue": 1.0,
              "Units": null,
              "Name": "NitrogenDemandSwitch",
              "ResourceName": null,
              "Children": [],
              "Enabled": true,
              "ReadOnly": false
            },
            {
              "$type": "Models.PMF.Library.BiomassRemoval, Models",
              "HarvestFractionLiveToRemove": 0.0,
              "HarvestFractionDeadToRemove": 0.0,
              "HarvestFractionLiveToResidue": 0.1,
              "HarvestFractionDeadToResidue": 0.1,
              "Name": "BiomassRemovalDefaults",
              "ResourceName": null,
              "Children": [],
              "Enabled": true,
              "ReadOnly": false
            },
            {
              "$type": "Models.PMF.NutrientDemandFunctions, Models",
              "Name": "DMDemands",
              "ResourceName": null,
              "Children": [
                {
                  "$type": "Models.Functions.MultiplyFunction, Models",
                  "Name": "Structural",
                  "ResourceName": null,
                  "Children": [
                    {
                      "$type": "Models.Functions.DemandFunctions.PartitionFractionDemandFunction, Models",
                      "Name": "DMDemandFunction",
                      "ResourceName": null,
                      "Children": [
                        {
                          "$type": "Models.Memo, Models",
                          "Text": "In the PlantainForage model, the DM demand function attempts to keep the shoot to root ratio and then the stem to leaf ratio close to a target value (defined by the [TargetShootRootRatio].Value and [TargetStemsLeafRatio].Value), which may vary according to the phenolgical stage.  This approach ensures that the plantain forage plants will recovery after being cut or grazed.  In this case, biomass will be allocated to leaves preferably, even during reproductive phase.  \n",
                          "Name": "Description",
                          "ResourceName": null,
                          "Children": [],
                          "Enabled": true,
                          "ReadOnly": false
                        },
                        {
                          "$type": "Models.Functions.PhaseLookup, Models",
                          "Name": "PartitionFraction",
                          "ResourceName": null,
                          "Children": [
                            {
                              "$type": "Models.Functions.PhaseLookupValue, Models",
                              "Start": "Emergence",
                              "End": "Flowering",
                              "Name": "Vegetative",
                              "ResourceName": null,
                              "Children": [
                                {
                                  "$type": "Models.Functions.DivideFunction, Models",
                                  "Name": "LeafFraction",
                                  "ResourceName": null,
                                  "Children": [
                                    {
                                      "$type": "Models.Functions.MultiplyFunction, Models",
                                      "Name": "Numerator",
                                      "ResourceName": null,
                                      "Children": [
                                        {
                                          "$type": "Models.Functions.VariableReference, Models",
                                          "VariableName": "[TargetShootRootRatio]",
                                          "Name": "TargetSR1",
                                          "ResourceName": null,
                                          "Children": [],
                                          "Enabled": true,
                                          "ReadOnly": false
                                        },
                                        {
                                          "$type": "Models.Functions.VariableReference, Models",
                                          "VariableName": "[TargetShootRootRatio]",
                                          "Name": "TargetSR2",
                                          "ResourceName": null,
                                          "Children": [],
                                          "Enabled": true,
                                          "ReadOnly": false
                                        }
                                      ],
                                      "Enabled": true,
                                      "ReadOnly": false
                                    },
                                    {
                                      "$type": "Models.Functions.AddFunction, Models",
                                      "Name": "Denominator",
                                      "ResourceName": null,
                                      "Children": [
                                        {
                                          "$type": "Models.Functions.MultiplyFunction, Models",
                                          "Name": "TargetSRs",
                                          "ResourceName": null,
                                          "Children": [
                                            {
                                              "$type": "Models.Functions.VariableReference, Models",
                                              "VariableName": "[TargetShootRootRatio]",
                                              "Name": "TargetSR1",
                                              "ResourceName": null,
                                              "Children": [],
                                              "Enabled": true,
                                              "ReadOnly": false
                                            },
                                            {
                                              "$type": "Models.Functions.VariableReference, Models",
                                              "VariableName": "[TargetShootRootRatio]",
                                              "Name": "TargetSR2",
                                              "ResourceName": null,
                                              "Children": [],
                                              "Enabled": true,
                                              "ReadOnly": false
                                            }
                                          ],
                                          "Enabled": true,
                                          "ReadOnly": false
                                        },
                                        {
                                          "$type": "Models.Functions.VariableReference, Models",
                                          "VariableName": "[ShootRootRatio]",
                                          "Name": "CurrentSR",
                                          "ResourceName": null,
                                          "Children": [],
                                          "Enabled": true,
                                          "ReadOnly": false
                                        }
                                      ],
                                      "Enabled": true,
                                      "ReadOnly": false
                                    }
                                  ],
                                  "Enabled": true,
                                  "ReadOnly": false
                                }
                              ],
                              "Enabled": true,
                              "ReadOnly": false
                            },
                            {
                              "$type": "Models.Functions.PhaseLookupValue, Models",
                              "Start": "Flowering",
                              "End": "Ripening",
                              "Name": "Reproductive",
                              "ResourceName": null,
                              "Children": [
                                {
                                  "$type": "Models.Functions.DivideFunction, Models",
                                  "Name": "LeafFraction",
                                  "ResourceName": null,
                                  "Children": [
                                    {
                                      "$type": "Models.Functions.MultiplyFunction, Models",
                                      "Name": "Numerator",
                                      "ResourceName": null,
                                      "Children": [
                                        {
                                          "$type": "Models.Functions.VariableReference, Models",
                                          "VariableName": "[TargetShootRootRatio]",
                                          "Name": "TargetSR1",
                                          "ResourceName": null,
                                          "Children": [],
                                          "Enabled": true,
                                          "ReadOnly": false
                                        },
                                        {
                                          "$type": "Models.Functions.VariableReference, Models",
                                          "VariableName": "[TargetShootRootRatio]",
                                          "Name": "TargetSR2",
                                          "ResourceName": null,
                                          "Children": [],
                                          "Enabled": true,
                                          "ReadOnly": false
                                        },
                                        {
                                          "$type": "Models.Functions.VariableReference, Models",
                                          "VariableName": "[StemsLeafRatio]",
                                          "Name": "CurrentSL",
                                          "ResourceName": null,
                                          "Children": [],
                                          "Enabled": true,
                                          "ReadOnly": false
                                        }
                                      ],
                                      "Enabled": true,
                                      "ReadOnly": false
                                    },
                                    {
                                      "$type": "Models.Functions.MultiplyFunction, Models",
                                      "Name": "Denominator",
                                      "ResourceName": null,
                                      "Children": [
                                        {
                                          "$type": "Models.Functions.AddFunction, Models",
                                          "Name": "SRs",
                                          "ResourceName": null,
                                          "Children": [
                                            {
                                              "$type": "Models.Functions.MultiplyFunction, Models",
                                              "Name": "TargetSRs",
                                              "ResourceName": null,
                                              "Children": [
                                                {
                                                  "$type": "Models.Functions.VariableReference, Models",
                                                  "VariableName": "[TargetShootRootRatio]",
                                                  "Name": "TargetSR1",
                                                  "ResourceName": null,
                                                  "Children": [],
                                                  "Enabled": true,
                                                  "ReadOnly": false
                                                },
                                                {
                                                  "$type": "Models.Functions.VariableReference, Models",
                                                  "VariableName": "[TargetShootRootRatio]",
                                                  "Name": "TargetSR2",
                                                  "ResourceName": null,
                                                  "Children": [],
                                                  "Enabled": true,
                                                  "ReadOnly": false
                                                }
                                              ],
                                              "Enabled": true,
                                              "ReadOnly": false
                                            },
                                            {
                                              "$type": "Models.Functions.VariableReference, Models",
                                              "VariableName": "[ShootRootRatio]",
                                              "Name": "CurrentSR",
                                              "ResourceName": null,
                                              "Children": [],
                                              "Enabled": true,
                                              "ReadOnly": false
                                            }
                                          ],
                                          "Enabled": true,
                                          "ReadOnly": false
                                        },
                                        {
                                          "$type": "Models.Functions.AddFunction, Models",
                                          "Name": "SLs",
                                          "ResourceName": null,
                                          "Children": [
                                            {
                                              "$type": "Models.Functions.MultiplyFunction, Models",
                                              "Name": "TargetSLs",
                                              "ResourceName": null,
                                              "Children": [
                                                {
                                                  "$type": "Models.Functions.VariableReference, Models",
                                                  "VariableName": "[TargetStemsLeafRatio]",
                                                  "Name": "TargetSL1",
                                                  "ResourceName": null,
                                                  "Children": [],
                                                  "Enabled": true,
                                                  "ReadOnly": false
                                                },
                                                {
                                                  "$type": "Models.Functions.VariableReference, Models",
                                                  "VariableName": "[TargetStemsLeafRatio]",
                                                  "Name": "TargetSL2",
                                                  "ResourceName": null,
                                                  "Children": [],
                                                  "Enabled": true,
                                                  "ReadOnly": false
                                                }
                                              ],
                                              "Enabled": true,
                                              "ReadOnly": false
                                            },
                                            {
                                              "$type": "Models.Functions.VariableReference, Models",
                                              "VariableName": "[StemsLeafRatio]",
                                              "Name": "CurrentSL",
                                              "ResourceName": null,
                                              "Children": [],
                                              "Enabled": true,
                                              "ReadOnly": false
                                            }
                                          ],
                                          "Enabled": true,
                                          "ReadOnly": false
                                        }
                                      ],
                                      "Enabled": true,
                                      "ReadOnly": false
                                    }
                                  ],
                                  "Enabled": true,
                                  "ReadOnly": false
                                }
                              ],
                              "Enabled": true,
                              "ReadOnly": false
                            }
                          ],
                          "Enabled": true,
                          "ReadOnly": false
                        }
                      ],
                      "Enabled": true,
                      "ReadOnly": false
                    },
                    {
                      "$type": "Models.Functions.Constant, Models",
                      "FixedValue": 1.0,
                      "Units": "g/g",
                      "Name": "StructuralFraction",
                      "ResourceName": null,
                      "Children": [],
                      "Enabled": true,
                      "ReadOnly": false
                    }
                  ],
                  "Enabled": true,
                  "ReadOnly": false
                },
                {
                  "$type": "Models.Functions.Constant, Models",
                  "FixedValue": 0.0,
                  "Units": null,
                  "Name": "Metabolic",
                  "ResourceName": null,
                  "Children": [],
                  "Enabled": true,
                  "ReadOnly": false
                },
                {
                  "$type": "Models.Functions.DemandFunctions.StorageDMDemandFunction, Models",
                  "Name": "Storage",
                  "ResourceName": null,
                  "Children": [
                    {
                      "$type": "Models.Functions.SubtractFunction, Models",
                      "Name": "StorageFraction",
                      "ResourceName": null,
                      "Children": [
                        {
                          "$type": "Models.Functions.Constant, Models",
                          "FixedValue": 1.0,
                          "Units": null,
                          "Name": "One",
                          "ResourceName": null,
                          "Children": [],
                          "Enabled": true,
                          "ReadOnly": false
                        },
                        {
                          "$type": "Models.Functions.VariableReference, Models",
                          "VariableName": "[Leaf].DMDemands.Structural.StructuralFraction",
                          "Name": "StructuralFraction",
                          "ResourceName": null,
                          "Children": [],
                          "Enabled": true,
                          "ReadOnly": false
                        }
                      ],
                      "Enabled": true,
                      "ReadOnly": false
                    }
                  ],
                  "Enabled": true,
                  "ReadOnly": false
                },
                {
                  "$type": "Models.Functions.Constant, Models",
                  "FixedValue": 1.0,
                  "Units": null,
                  "Name": "QStructuralPriority",
                  "ResourceName": null,
                  "Children": [],
                  "Enabled": true,
                  "ReadOnly": false
                },
                {
                  "$type": "Models.Functions.Constant, Models",
                  "FixedValue": 1.0,
                  "Units": null,
                  "Name": "QMetabolicPriority",
                  "ResourceName": null,
                  "Children": [],
                  "Enabled": true,
                  "ReadOnly": false
                },
                {
                  "$type": "Models.Functions.Constant, Models",
                  "FixedValue": 1.0,
                  "Units": null,
                  "Name": "QStoragePriority",
                  "ResourceName": null,
                  "Children": [],
                  "Enabled": true,
                  "ReadOnly": false
                }
              ],
              "Enabled": true,
              "ReadOnly": false
            },
            {
              "$type": "Models.PMF.NutrientDemandFunctions, Models",
              "Name": "NDemands",
              "ResourceName": null,
              "Children": [
                {
                  "$type": "Models.Functions.MultiplyFunction, Models",
                  "Name": "Structural",
                  "ResourceName": null,
                  "Children": [
                    {
                      "$type": "Models.Functions.VariableReference, Models",
                      "VariableName": "[Leaf].minimumNconc",
                      "Name": "MinNconc",
                      "ResourceName": null,
                      "Children": [],
                      "Enabled": true,
                      "ReadOnly": false
                    },
                    {
                      "$type": "Models.Functions.VariableReference, Models",
                      "VariableName": "[Leaf].potentialDMAllocation.Structural",
                      "Name": "PotentialDMAllocation",
                      "ResourceName": null,
                      "Children": [],
                      "Enabled": true,
                      "ReadOnly": false
                    }
                  ],
                  "Enabled": true,
                  "ReadOnly": false
                },
                {
                  "$type": "Models.Functions.MultiplyFunction, Models",
                  "Name": "Metabolic",
                  "ResourceName": null,
                  "Children": [
                    {
                      "$type": "Models.Functions.SubtractFunction, Models",
                      "Name": "MetabolicNconc",
                      "ResourceName": null,
                      "Children": [
                        {
                          "$type": "Models.Functions.VariableReference, Models",
                          "VariableName": "[Leaf].criticalNConc",
                          "Name": "CritNconc",
                          "ResourceName": null,
                          "Children": [],
                          "Enabled": true,
                          "ReadOnly": false
                        },
                        {
                          "$type": "Models.Functions.VariableReference, Models",
                          "VariableName": "[Leaf].minimumNconc",
                          "Name": "MinNconc",
                          "ResourceName": null,
                          "Children": [],
                          "Enabled": true,
                          "ReadOnly": false
                        }
                      ],
                      "Enabled": true,
                      "ReadOnly": false
                    },
                    {
                      "$type": "Models.Functions.VariableReference, Models",
                      "VariableName": "[Leaf].potentialDMAllocation.Structural",
                      "Name": "PotentialDMAllocation",
                      "ResourceName": null,
                      "Children": [],
                      "Enabled": true,
                      "ReadOnly": false
                    }
                  ],
                  "Enabled": true,
                  "ReadOnly": false
                },
                {
                  "$type": "Models.Functions.DemandFunctions.StorageNDemandFunction, Models",
                  "Name": "Storage",
                  "ResourceName": null,
                  "Children": [
                    {
                      "$type": "Models.Functions.VariableReference, Models",
                      "VariableName": "[Leaf].nitrogenDemandSwitch",
                      "Name": "NitrogenDemandSwitch",
                      "ResourceName": null,
                      "Children": [],
                      "Enabled": true,
                      "ReadOnly": false
                    },
                    {
                      "$type": "Models.Functions.VariableReference, Models",
                      "VariableName": "[Leaf].maximumNconc",
                      "Name": "MaxNconc",
                      "ResourceName": null,
                      "Children": [],
                      "Enabled": true,
                      "ReadOnly": false
                    }
                  ],
                  "Enabled": true,
                  "ReadOnly": false
                },
                {
                  "$type": "Models.Functions.Constant, Models",
                  "FixedValue": 1.0,
                  "Units": null,
                  "Name": "QStructuralPriority",
                  "ResourceName": null,
                  "Children": [],
                  "Enabled": true,
                  "ReadOnly": false
                },
                {
                  "$type": "Models.Functions.Constant, Models",
                  "FixedValue": 1.0,
                  "Units": null,
                  "Name": "QMetabolicPriority",
                  "ResourceName": null,
                  "Children": [],
                  "Enabled": true,
                  "ReadOnly": false
                },
                {
                  "$type": "Models.Functions.Constant, Models",
                  "FixedValue": 1.0,
                  "Units": null,
                  "Name": "QStoragePriority",
                  "ResourceName": null,
                  "Children": [],
                  "Enabled": true,
                  "ReadOnly": false
                }
              ],
              "Enabled": true,
              "ReadOnly": false
            }
          ],
          "Enabled": true,
          "ReadOnly": false,
          "MaxNConc": null,
          "MinNConc": null,
          "CritNConc": null
        },
        {
          "$type": "Models.PMF.Organs.GenericOrgan, Models",
          "StartLive": null,
          "DMSupply": null,
          "NSupply": null,
          "DMDemand": null,
          "NDemand": null,
          "potentialDMAllocation": null,
          "IsAboveGround": true,
          "Name": "Stem",
          "ResourceName": null,
          "Children": [
            {
              "$type": "Models.Memo, Models",
              "Text": "__Note:__ this represents all the stems/stalks in the plant, without distinction between ages or placement in the canopy.  \n",
              "Name": "Description",
              "ResourceName": null,
              "Children": [],
              "Enabled": true,
              "ReadOnly": false
            },
            {
              "$type": "Models.PMF.NutrientPoolFunctions, Models",
              "Name": "InitialWt",
              "ResourceName": null,
              "Children": [
                {
                  "$type": "Models.Functions.Constant, Models",
                  "FixedValue": 1E-06,
                  "Units": "g/plant",
                  "Name": "Structural",
                  "ResourceName": null,
                  "Children": [],
                  "Enabled": true,
                  "ReadOnly": false
                },
                {
                  "$type": "Models.Functions.Constant, Models",
                  "FixedValue": 0.0,
                  "Units": null,
                  "Name": "Metabolic",
                  "ResourceName": null,
                  "Children": [],
                  "Enabled": true,
                  "ReadOnly": false
                },
                {
                  "$type": "Models.Functions.Constant, Models",
                  "FixedValue": 0.0,
                  "Units": null,
                  "Name": "Storage",
                  "ResourceName": null,
                  "Children": [],
                  "Enabled": true,
                  "ReadOnly": false
                }
              ],
              "Enabled": true,
              "ReadOnly": false
            },
            {
              "$type": "Models.Functions.VariableReference, Models",
              "VariableName": "[Stem].MinimumNConc",
              "Name": "initialNConcFunction",
              "ResourceName": null,
              "Children": [],
              "Enabled": true,
              "ReadOnly": false
            },
            {
              "$type": "Models.Functions.Constant, Models",
              "FixedValue": 0.4,
              "Units": "gC/gDM",
              "Name": "CarbonConcentration",
              "ResourceName": null,
              "Children": [],
              "Enabled": true,
              "ReadOnly": false
            },
            {
              "$type": "Models.Functions.Constant, Models",
              "FixedValue": 0.005,
              "Units": "gN/gDM",
              "Name": "MinimumNConc",
              "ResourceName": null,
              "Children": [],
              "Enabled": true,
              "ReadOnly": false
            },
            {
              "$type": "Models.Functions.Constant, Models",
              "FixedValue": 0.025,
              "Units": "gN/gDM",
              "Name": "MaximumNConc",
              "ResourceName": null,
              "Children": [],
              "Enabled": true,
              "ReadOnly": false
            },
            {
              "$type": "Models.Functions.VariableReference, Models",
              "VariableName": "[Stem].MaximumNConc",
              "Name": "CriticalNConc",
              "ResourceName": null,
              "Children": [],
              "Enabled": true,
              "ReadOnly": false
            },
            {
              "$type": "Models.Functions.Constant, Models",
              "FixedValue": 0.0,
              "Units": null,
              "Name": "Photosynthesis",
              "ResourceName": null,
              "Children": [],
              "Enabled": true,
              "ReadOnly": false
            },
            {
              "$type": "Models.Functions.Constant, Models",
              "FixedValue": 1.0,
              "Units": "0-1",
              "Name": "DMConversionEfficiency",
              "ResourceName": null,
              "Children": [],
              "Enabled": true,
              "ReadOnly": false
            },
            {
              "$type": "Models.Functions.Constant, Models",
              "FixedValue": 0.0,
              "Units": "0-1",
              "Name": "MaintenanceRespirationFunction",
              "ResourceName": null,
              "Children": [],
              "Enabled": true,
              "ReadOnly": false
            },
            {
              "$type": "Models.Functions.MultiplyFunction, Models",
              "Name": "SenescenceRate",
              "ResourceName": null,
              "Children": [
                {
                  "$type": "Models.Memo, Models",
                  "Text": "The reference senescence rate is adjusted using generic relationships to enviromental factors, such as temperature and soil water availability. These are based on general knowledge from other plant models.  \n",
                  "Name": "Description",
                  "ResourceName": null,
                  "Children": [],
                  "Enabled": true,
                  "ReadOnly": false
                },
                {
                  "$type": "Models.Functions.Constant, Models",
                  "FixedValue": 0.2,
                  "Units": "/day",
                  "Name": "ReferenceRate",
                  "ResourceName": null,
                  "Children": [],
                  "Enabled": true,
                  "ReadOnly": false
                },
                {
                  "$type": "Models.Functions.LinearInterpolationFunction, Models",
                  "Name": "StageFactor",
                  "ResourceName": null,
                  "Children": [
                    {
                      "$type": "Models.Functions.XYPairs, Models",
                      "X": [
                        3.0,
                        3.999,
                        4.0,
                        4.5,
                        5.0
                      ],
                      "Y": [
                        1.0,
                        1.0,
                        0.25,
                        0.5,
                        1.0
                      ],
                      "Name": "XYPairs",
                      "ResourceName": null,
                      "Children": [],
                      "Enabled": true,
                      "ReadOnly": false
                    },
                    {
                      "$type": "Models.Functions.VariableReference, Models",
                      "VariableName": "[Phenology].Stage",
                      "Name": "XValue",
                      "ResourceName": null,
                      "Children": [],
                      "Enabled": true,
                      "ReadOnly": false
                    }
                  ],
                  "Enabled": true,
                  "ReadOnly": false
                },
                {
                  "$type": "Models.Functions.WeightedTemperatureFunction, Models",
                  "MaximumTemperatureWeighting": 0.5,
                  "Name": "TemperatureFactor",
                  "ResourceName": null,
                  "Children": [
                    {
                      "$type": "Models.Functions.XYPairs, Models",
                      "X": [
                        0.0,
                        5.0,
                        20.0,
                        30.0
                      ],
                      "Y": [
                        0.0,
                        0.0,
                        1.0,
                        1.0
                      ],
                      "Name": "XYPairs",
                      "ResourceName": null,
                      "Children": [],
                      "Enabled": true,
                      "ReadOnly": false
                    }
                  ],
                  "Enabled": true,
                  "ReadOnly": false
                },
                {
                  "$type": "Models.Functions.LinearInterpolationFunction, Models",
                  "Name": "WaterAvailabilityFactor",
                  "ResourceName": null,
                  "Children": [
                    {
                      "$type": "Models.Functions.XYPairs, Models",
                      "X": [
                        0.0,
                        0.25,
                        0.5,
                        1.0
                      ],
                      "Y": [
                        2.0,
                        1.25,
                        1.0,
                        1.0
                      ],
                      "Name": "XYPairs",
                      "ResourceName": null,
                      "Children": [],
                      "Enabled": true,
                      "ReadOnly": false
                    },
                    {
                      "$type": "Models.Functions.VariableReference, Models",
                      "VariableName": "[Leaf].Fw",
                      "Name": "XValue",
                      "ResourceName": null,
                      "Children": [],
                      "Enabled": true,
                      "ReadOnly": false
                    }
                  ],
                  "Enabled": true,
                  "ReadOnly": false
                }
              ],
              "Enabled": true,
              "ReadOnly": false
            },
            {
              "$type": "Models.Functions.MultiplyFunction, Models",
              "Name": "DetachmentRateFunction",
              "ResourceName": null,
              "Children": [
                {
                  "$type": "Models.Memo, Models",
                  "Text": "A generic relationship between detachment and soil moisture is assumed. It implies that under dry conditions the detachment rate decreases due to the lower level of activity of decomposing microorganisms.  \nSoil moisture status is represented by a relative scale, where 0.0 means the soil moisture is at the lower limit for plant uptake (LL), 1.0 represents field capacity (DUL), and 2.0 means the soil moisture is at saturated conditions.  \n",
                  "Name": "Description",
                  "ResourceName": null,
                  "Children": [],
                  "Enabled": true,
                  "ReadOnly": false
                },
                {
                  "$type": "Models.Functions.Constant, Models",
                  "FixedValue": 0.1,
                  "Units": "/day",
                  "Name": "ReferenceRate",
                  "ResourceName": null,
                  "Children": [],
                  "Enabled": true,
                  "ReadOnly": false
                },
                {
                  "$type": "Models.Functions.LinearInterpolationFunction, Models",
                  "Name": "SoilMoistureFactor",
                  "ResourceName": null,
                  "Children": [
                    {
                      "$type": "Models.Functions.XYPairs, Models",
                      "X": [
                        0.0,
                        0.2,
                        0.8,
                        2.0
                      ],
                      "Y": [
                        0.25,
                        0.35,
                        1.0,
                        1.0
                      ],
                      "Name": "XYPairs",
                      "ResourceName": null,
                      "Children": [],
                      "Enabled": true,
                      "ReadOnly": false
                    },
                    {
                      "$type": "Models.Functions.VariableReference, Models",
                      "VariableName": "[Root].SoilWaterStatus",
                      "Name": "XValue",
                      "ResourceName": null,
                      "Children": [],
                      "Enabled": true,
                      "ReadOnly": false
                    }
                  ],
                  "Enabled": true,
                  "ReadOnly": false
                }
              ],
              "Enabled": true,
              "ReadOnly": false
            },
            {
              "$type": "Models.Functions.Constant, Models",
              "FixedValue": 0.0,
              "Units": "/day",
              "Name": "DMRetranslocationFactor",
              "ResourceName": null,
              "Children": [],
              "Enabled": true,
              "ReadOnly": false
            },
            {
              "$type": "Models.Functions.Constant, Models",
              "FixedValue": 0.0,
              "Units": "/day",
              "Name": "DMReallocationFactor",
              "ResourceName": null,
              "Children": [],
              "Enabled": true,
              "ReadOnly": false
            },
            {
              "$type": "Models.Functions.Constant, Models",
              "FixedValue": 0.0,
              "Units": null,
              "Name": "RemobilisationCost",
              "ResourceName": null,
              "Children": [],
              "Enabled": true,
              "ReadOnly": false
            },
            {
              "$type": "Models.Functions.Constant, Models",
              "FixedValue": 0.0,
              "Units": "/day",
              "Name": "NRetranslocationFactor",
              "ResourceName": null,
              "Children": [],
              "Enabled": true,
              "ReadOnly": false
            },
            {
              "$type": "Models.Functions.Constant, Models",
              "FixedValue": 1.0,
              "Units": "/day",
              "Name": "NReallocationFactor",
              "ResourceName": null,
              "Children": [],
              "Enabled": true,
              "ReadOnly": false
            },
            {
              "$type": "Models.Functions.Constant, Models",
              "FixedValue": 1.0,
              "Units": null,
              "Name": "NitrogenDemandSwitch",
              "ResourceName": null,
              "Children": [],
              "Enabled": true,
              "ReadOnly": false
            },
            {
              "$type": "Models.PMF.RetranslocateNonStructural, Models",
              "Name": "RetranslocateNitrogen",
              "ResourceName": null,
              "Children": [],
              "Enabled": true,
              "ReadOnly": false
            },
            {
              "$type": "Models.PMF.Library.BiomassRemoval, Models",
              "HarvestFractionLiveToRemove": 0.0,
              "HarvestFractionDeadToRemove": 0.0,
              "HarvestFractionLiveToResidue": 0.1,
              "HarvestFractionDeadToResidue": 0.1,
              "Name": "BiomassRemovalDefaults",
              "ResourceName": null,
              "Children": [],
              "Enabled": true,
              "ReadOnly": false
            },
            {
              "$type": "Models.PMF.NutrientDemandFunctions, Models",
              "Name": "DMDemands",
              "ResourceName": null,
              "Children": [
                {
                  "$type": "Models.Functions.MultiplyFunction, Models",
                  "Name": "Structural",
                  "ResourceName": null,
                  "Children": [
                    {
                      "$type": "Models.Functions.DemandFunctions.PartitionFractionDemandFunction, Models",
                      "Name": "DMDemandFunction",
                      "ResourceName": null,
                      "Children": [
                        {
                          "$type": "Models.Memo, Models",
                          "Text": "A simple approach is used in the PlantainForage model to define the allocation of biomass to various organs. The proportion of the above ground biomass allocated to stems is determined based on the current state and two target ratios, the [TargetStemsLeafRatio].Value and [FlowerStemRatio].Value). Allocation of biomass to stems can only occur during the reproductive phase. A maximum proportion to allocate is also defined, this smooths out the allocation at start of reproductive phase or in case of extreme defoliation.  \n",
                          "Name": "Description",
                          "ResourceName": null,
                          "Children": [],
                          "Enabled": true,
                          "ReadOnly": false
                        },
                        {
                          "$type": "Models.Functions.PhaseLookup, Models",
                          "Name": "PartitionFraction",
                          "ResourceName": null,
                          "Children": [
                            {
                              "$type": "Models.Functions.PhaseLookupValue, Models",
                              "Start": "Flowering",
                              "End": "Ripening",
                              "Name": "Reproductive",
                              "ResourceName": null,
                              "Children": [
                                {
                                  "$type": "Models.Functions.MinimumFunction, Models",
                                  "Name": "StemFraction",
                                  "ResourceName": null,
                                  "Children": [
                                    {
                                      "$type": "Models.Functions.Constant, Models",
                                      "FixedValue": 0.15,
                                      "Units": "g/g",
                                      "Name": "MaxFraction",
                                      "ResourceName": null,
                                      "Children": [],
                                      "Enabled": true,
                                      "ReadOnly": false
                                    },
                                    {
                                      "$type": "Models.Functions.DivideFunction, Models",
                                      "Name": "EstimatedFraction",
                                      "ResourceName": null,
                                      "Children": [
                                        {
                                          "$type": "Models.Functions.MultiplyFunction, Models",
                                          "Name": "Numerator",
                                          "ResourceName": null,
                                          "Children": [
                                            {
                                              "$type": "Models.Functions.VariableReference, Models",
                                              "VariableName": "[TargetShootRootRatio]",
                                              "Name": "TargetSR1",
                                              "ResourceName": null,
                                              "Children": [],
                                              "Enabled": true,
                                              "ReadOnly": false
                                            },
                                            {
                                              "$type": "Models.Functions.VariableReference, Models",
                                              "VariableName": "[TargetShootRootRatio]",
                                              "Name": "TargetSR2",
                                              "ResourceName": null,
                                              "Children": [],
                                              "Enabled": true,
                                              "ReadOnly": false
                                            },
                                            {
                                              "$type": "Models.Functions.VariableReference, Models",
                                              "VariableName": "[TargetStemsLeafRatio]",
                                              "Name": "TargetSL1",
                                              "ResourceName": null,
                                              "Children": [],
                                              "Enabled": true,
                                              "ReadOnly": false
                                            },
                                            {
                                              "$type": "Models.Functions.VariableReference, Models",
                                              "VariableName": "[TargetStemsLeafRatio]",
                                              "Name": "TargetSL2",
                                              "ResourceName": null,
                                              "Children": [],
                                              "Enabled": true,
                                              "ReadOnly": false
                                            },
                                            {
                                              "$type": "Models.Functions.VariableReference, Models",
                                              "VariableName": "[FlowerStemRatio]",
                                              "Name": "CurrentFS",
                                              "ResourceName": null,
                                              "Children": [],
                                              "Enabled": true,
                                              "ReadOnly": false
                                            }
                                          ],
                                          "Enabled": true,
                                          "ReadOnly": false
                                        },
                                        {
                                          "$type": "Models.Functions.MultiplyFunction, Models",
                                          "Name": "Denominator",
                                          "ResourceName": null,
                                          "Children": [
                                            {
                                              "$type": "Models.Functions.AddFunction, Models",
                                              "Name": "SRs",
                                              "ResourceName": null,
                                              "Children": [
                                                {
                                                  "$type": "Models.Functions.MultiplyFunction, Models",
                                                  "Name": "TargetSRs",
                                                  "ResourceName": null,
                                                  "Children": [
                                                    {
                                                      "$type": "Models.Functions.VariableReference, Models",
                                                      "VariableName": "[TargetShootRootRatio]",
                                                      "Name": "TargetSR1",
                                                      "ResourceName": null,
                                                      "Children": [],
                                                      "Enabled": true,
                                                      "ReadOnly": false
                                                    },
                                                    {
                                                      "$type": "Models.Functions.VariableReference, Models",
                                                      "VariableName": "[TargetShootRootRatio]",
                                                      "Name": "TargetSR2",
                                                      "ResourceName": null,
                                                      "Children": [],
                                                      "Enabled": true,
                                                      "ReadOnly": false
                                                    }
                                                  ],
                                                  "Enabled": true,
                                                  "ReadOnly": false
                                                },
                                                {
                                                  "$type": "Models.Functions.VariableReference, Models",
                                                  "VariableName": "[ShootRootRatio]",
                                                  "Name": "CurrentSR",
                                                  "ResourceName": null,
                                                  "Children": [],
                                                  "Enabled": true,
                                                  "ReadOnly": false
                                                }
                                              ],
                                              "Enabled": true,
                                              "ReadOnly": false
                                            },
                                            {
                                              "$type": "Models.Functions.AddFunction, Models",
                                              "Name": "SLs",
                                              "ResourceName": null,
                                              "Children": [
                                                {
                                                  "$type": "Models.Functions.MultiplyFunction, Models",
                                                  "Name": "TargetSLs",
                                                  "ResourceName": null,
                                                  "Children": [
                                                    {
                                                      "$type": "Models.Functions.VariableReference, Models",
                                                      "VariableName": "[TargetStemsLeafRatio]",
                                                      "Name": "TargetSL1",
                                                      "ResourceName": null,
                                                      "Children": [],
                                                      "Enabled": true,
                                                      "ReadOnly": false
                                                    },
                                                    {
                                                      "$type": "Models.Functions.VariableReference, Models",
                                                      "VariableName": "[TargetStemsLeafRatio]",
                                                      "Name": "TargetSL2",
                                                      "ResourceName": null,
                                                      "Children": [],
                                                      "Enabled": true,
                                                      "ReadOnly": false
                                                    }
                                                  ],
                                                  "Enabled": true,
                                                  "ReadOnly": false
                                                },
                                                {
                                                  "$type": "Models.Functions.VariableReference, Models",
                                                  "VariableName": "[StemsLeafRatio]",
                                                  "Name": "CurrentSL",
                                                  "ResourceName": null,
                                                  "Children": [],
                                                  "Enabled": true,
                                                  "ReadOnly": false
                                                }
                                              ],
                                              "Enabled": true,
                                              "ReadOnly": false
                                            },
                                            {
                                              "$type": "Models.Functions.AddFunction, Models",
                                              "Name": "FSs",
                                              "ResourceName": null,
                                              "Children": [
                                                {
                                                  "$type": "Models.Functions.MultiplyFunction, Models",
                                                  "Name": "TargetFSs",
                                                  "ResourceName": null,
                                                  "Children": [
                                                    {
                                                      "$type": "Models.Functions.VariableReference, Models",
                                                      "VariableName": "[TargetFlowerStemRatio]",
                                                      "Name": "TargetFS1",
                                                      "ResourceName": null,
                                                      "Children": [],
                                                      "Enabled": true,
                                                      "ReadOnly": false
                                                    },
                                                    {
                                                      "$type": "Models.Functions.VariableReference, Models",
                                                      "VariableName": "[TargetFlowerStemRatio]",
                                                      "Name": "TargetFS2",
                                                      "ResourceName": null,
                                                      "Children": [],
                                                      "Enabled": true,
                                                      "ReadOnly": false
                                                    }
                                                  ],
                                                  "Enabled": true,
                                                  "ReadOnly": false
                                                },
                                                {
                                                  "$type": "Models.Functions.VariableReference, Models",
                                                  "VariableName": "[FlowerStemRatio]",
                                                  "Name": "CurrentFS",
                                                  "ResourceName": null,
                                                  "Children": [],
                                                  "Enabled": true,
                                                  "ReadOnly": false
                                                }
                                              ],
                                              "Enabled": true,
                                              "ReadOnly": false
                                            }
                                          ],
                                          "Enabled": true,
                                          "ReadOnly": false
                                        }
                                      ],
                                      "Enabled": true,
                                      "ReadOnly": false
                                    }
                                  ],
                                  "Enabled": true,
                                  "ReadOnly": false
                                }
                              ],
                              "Enabled": true,
                              "ReadOnly": false
                            }
                          ],
                          "Enabled": true,
                          "ReadOnly": false
                        }
                      ],
                      "Enabled": true,
                      "ReadOnly": false
                    },
                    {
                      "$type": "Models.Functions.Constant, Models",
                      "FixedValue": 1.0,
                      "Units": "g/g",
                      "Name": "StructuralFraction",
                      "ResourceName": null,
                      "Children": [],
                      "Enabled": true,
                      "ReadOnly": false
                    }
                  ],
                  "Enabled": true,
                  "ReadOnly": false
                },
                {
                  "$type": "Models.Functions.Constant, Models",
                  "FixedValue": 0.0,
                  "Units": null,
                  "Name": "Metabolic",
                  "ResourceName": null,
                  "Children": [],
                  "Enabled": true,
                  "ReadOnly": false
                },
                {
                  "$type": "Models.Functions.DemandFunctions.StorageDMDemandFunction, Models",
                  "Name": "Storage",
                  "ResourceName": null,
                  "Children": [
                    {
                      "$type": "Models.Functions.SubtractFunction, Models",
                      "Name": "StorageFraction",
                      "ResourceName": null,
                      "Children": [
                        {
                          "$type": "Models.Functions.Constant, Models",
                          "FixedValue": 1.0,
                          "Units": null,
                          "Name": "One",
                          "ResourceName": null,
                          "Children": [],
                          "Enabled": true,
                          "ReadOnly": false
                        },
                        {
                          "$type": "Models.Functions.VariableReference, Models",
                          "VariableName": "[Stem].DMDemands.Structural.StructuralFraction",
                          "Name": "StructuralFraction",
                          "ResourceName": null,
                          "Children": [],
                          "Enabled": true,
                          "ReadOnly": false
                        }
                      ],
                      "Enabled": true,
                      "ReadOnly": false
                    }
                  ],
                  "Enabled": true,
                  "ReadOnly": false
                },
                {
                  "$type": "Models.Functions.Constant, Models",
                  "FixedValue": 1.0,
                  "Units": null,
                  "Name": "QStructuralPriority",
                  "ResourceName": null,
                  "Children": [],
                  "Enabled": true,
                  "ReadOnly": false
                },
                {
                  "$type": "Models.Functions.Constant, Models",
                  "FixedValue": 1.0,
                  "Units": null,
                  "Name": "QMetabolicPriority",
                  "ResourceName": null,
                  "Children": [],
                  "Enabled": true,
                  "ReadOnly": false
                },
                {
                  "$type": "Models.Functions.Constant, Models",
                  "FixedValue": 1.0,
                  "Units": null,
                  "Name": "QStoragePriority",
                  "ResourceName": null,
                  "Children": [],
                  "Enabled": true,
                  "ReadOnly": false
                }
              ],
              "Enabled": true,
              "ReadOnly": false
            },
            {
              "$type": "Models.PMF.NutrientDemandFunctions, Models",
              "Name": "NDemands",
              "ResourceName": null,
              "Children": [
                {
                  "$type": "Models.Functions.MultiplyFunction, Models",
                  "Name": "Structural",
                  "ResourceName": null,
                  "Children": [
                    {
                      "$type": "Models.Functions.VariableReference, Models",
                      "VariableName": "[Stem].minimumNconc",
                      "Name": "MinNconc",
                      "ResourceName": null,
                      "Children": [],
                      "Enabled": true,
                      "ReadOnly": false
                    },
                    {
                      "$type": "Models.Functions.VariableReference, Models",
                      "VariableName": "[Stem].potentialDMAllocation.Structural",
                      "Name": "PotentialDMAllocation",
                      "ResourceName": null,
                      "Children": [],
                      "Enabled": true,
                      "ReadOnly": false
                    }
                  ],
                  "Enabled": true,
                  "ReadOnly": false
                },
                {
                  "$type": "Models.Functions.MultiplyFunction, Models",
                  "Name": "Metabolic",
                  "ResourceName": null,
                  "Children": [
                    {
                      "$type": "Models.Functions.SubtractFunction, Models",
                      "Name": "MetabolicNconc",
                      "ResourceName": null,
                      "Children": [
                        {
                          "$type": "Models.Functions.VariableReference, Models",
                          "VariableName": "[Stem].criticalNConc",
                          "Name": "CritNconc",
                          "ResourceName": null,
                          "Children": [],
                          "Enabled": true,
                          "ReadOnly": false
                        },
                        {
                          "$type": "Models.Functions.VariableReference, Models",
                          "VariableName": "[Stem].minimumNconc",
                          "Name": "MinNconc",
                          "ResourceName": null,
                          "Children": [],
                          "Enabled": true,
                          "ReadOnly": false
                        }
                      ],
                      "Enabled": true,
                      "ReadOnly": false
                    },
                    {
                      "$type": "Models.Functions.VariableReference, Models",
                      "VariableName": "[Stem].potentialDMAllocation.Structural",
                      "Name": "PotentialDMAllocation",
                      "ResourceName": null,
                      "Children": [],
                      "Enabled": true,
                      "ReadOnly": false
                    }
                  ],
                  "Enabled": true,
                  "ReadOnly": false
                },
                {
                  "$type": "Models.Functions.DemandFunctions.StorageNDemandFunction, Models",
                  "Name": "Storage",
                  "ResourceName": null,
                  "Children": [
                    {
                      "$type": "Models.Functions.VariableReference, Models",
                      "VariableName": "[Stem].nitrogenDemandSwitch",
                      "Name": "NitrogenDemandSwitch",
                      "ResourceName": null,
                      "Children": [],
                      "Enabled": true,
                      "ReadOnly": false
                    },
                    {
                      "$type": "Models.Functions.VariableReference, Models",
                      "VariableName": "[Stem].maximumNconc",
                      "Name": "MaxNconc",
                      "ResourceName": null,
                      "Children": [],
                      "Enabled": true,
                      "ReadOnly": false
                    }
                  ],
                  "Enabled": true,
                  "ReadOnly": false
                },
                {
                  "$type": "Models.Functions.Constant, Models",
                  "FixedValue": 1.0,
                  "Units": null,
                  "Name": "QStructuralPriority",
                  "ResourceName": null,
                  "Children": [],
                  "Enabled": true,
                  "ReadOnly": false
                },
                {
                  "$type": "Models.Functions.Constant, Models",
                  "FixedValue": 1.0,
                  "Units": null,
                  "Name": "QMetabolicPriority",
                  "ResourceName": null,
                  "Children": [],
                  "Enabled": true,
                  "ReadOnly": false
                },
                {
                  "$type": "Models.Functions.Constant, Models",
                  "FixedValue": 1.0,
                  "Units": null,
                  "Name": "QStoragePriority",
                  "ResourceName": null,
                  "Children": [],
                  "Enabled": true,
                  "ReadOnly": false
                }
              ],
              "Enabled": true,
              "ReadOnly": false
            }
          ],
          "Enabled": true,
          "ReadOnly": false,
          "MaxNConc": null,
          "MinNConc": null,
          "CritNConc": null
        },
        {
          "$type": "Models.PMF.Organs.GenericOrgan, Models",
          "StartLive": null,
          "DMSupply": null,
          "NSupply": null,
          "DMDemand": null,
          "NDemand": null,
          "potentialDMAllocation": null,
          "IsAboveGround": true,
          "Name": "Inflorescence",
          "ResourceName": null,
          "Children": [
            {
              "$type": "Models.Memo, Models",
              "Text": "__Note:__ this represents all the reproductive parts of the plant, flowers, pods, seed, etc. No distinction is made between ages or placement in the canopy.  \n",
              "Name": "Description",
              "ResourceName": null,
              "Children": [],
              "Enabled": true,
              "ReadOnly": false
            },
            {
              "$type": "Models.PMF.NutrientPoolFunctions, Models",
              "Name": "InitialWt",
              "ResourceName": null,
              "Children": [
                {
                  "$type": "Models.Functions.Constant, Models",
                  "FixedValue": 0.0,
                  "Units": "g/m^2",
                  "Name": "Structural",
                  "ResourceName": null,
                  "Children": [],
                  "Enabled": true,
                  "ReadOnly": false
                },
                {
                  "$type": "Models.Functions.Constant, Models",
                  "FixedValue": 0.0,
                  "Units": null,
                  "Name": "Metabolic",
                  "ResourceName": null,
                  "Children": [],
                  "Enabled": true,
                  "ReadOnly": false
                },
                {
                  "$type": "Models.Functions.Constant, Models",
                  "FixedValue": 0.0,
                  "Units": null,
                  "Name": "Storage",
                  "ResourceName": null,
                  "Children": [],
                  "Enabled": true,
                  "ReadOnly": false
                }
              ],
              "Enabled": true,
              "ReadOnly": false
            },
            {
              "$type": "Models.Functions.Constant, Models",
              "FixedValue": 0.4,
              "Units": "gC/gDM",
              "Name": "CarbonConcentration",
              "ResourceName": null,
              "Children": [],
              "Enabled": true,
              "ReadOnly": false
            },
            {
              "$type": "Models.Functions.VariableReference, Models",
              "VariableName": "[Inflorescence].MinimumNConc",
              "Name": "initialNConcFunction",
              "ResourceName": null,
              "Children": [],
              "Enabled": true,
              "ReadOnly": false
            },
            {
              "$type": "Models.Functions.Constant, Models",
              "FixedValue": 0.025,
              "Units": "gN/gDM",
              "Name": "MinimumNConc",
              "ResourceName": null,
              "Children": [],
              "Enabled": true,
              "ReadOnly": false
            },
            {
              "$type": "Models.Functions.Constant, Models",
              "FixedValue": 0.035,
              "Units": "gN/gDM",
              "Name": "MaximumNConc",
              "ResourceName": null,
              "Children": [],
              "Enabled": true,
              "ReadOnly": false
            },
            {
              "$type": "Models.Functions.VariableReference, Models",
              "VariableName": "[Inflorescence].MaximumNConc",
              "Name": "CriticalNConc",
              "ResourceName": null,
              "Children": [],
              "Enabled": true,
              "ReadOnly": false
            },
            {
              "$type": "Models.Functions.Constant, Models",
              "FixedValue": 0.0,
              "Units": null,
              "Name": "Photosynthesis",
              "ResourceName": null,
              "Children": [],
              "Enabled": true,
              "ReadOnly": false
            },
            {
              "$type": "Models.Functions.Constant, Models",
              "FixedValue": 1.0,
              "Units": "0-1",
              "Name": "DMConversionEfficiency",
              "ResourceName": null,
              "Children": [],
              "Enabled": true,
              "ReadOnly": false
            },
            {
              "$type": "Models.Functions.Constant, Models",
              "FixedValue": 0.0,
              "Units": "0-1",
              "Name": "MaintenanceRespirationFunction",
              "ResourceName": null,
              "Children": [],
              "Enabled": true,
              "ReadOnly": false
            },
            {
              "$type": "Models.Functions.MultiplyFunction, Models",
              "Name": "SenescenceRate",
              "ResourceName": null,
              "Children": [
                {
                  "$type": "Models.Memo, Models",
                  "Text": "The sparse availabe data suggests that plantain has a relativelly slow senescence rate compared to other medow herbs ([CalviereDuru_1995]; [SchippersOlff_2000]). Generic relationships to enviromental factors, such as temperature and soil water availability, are assumed based on other plant models.  \n",
                  "Name": "Description",
                  "ResourceName": null,
                  "Children": [],
                  "Enabled": true,
                  "ReadOnly": false
                },
                {
                  "$type": "Models.Functions.Constant, Models",
                  "FixedValue": 0.25,
                  "Units": "/day",
                  "Name": "ReferenceRate",
                  "ResourceName": null,
                  "Children": [],
                  "Enabled": true,
                  "ReadOnly": false
                },
                {
                  "$type": "Models.Functions.LinearInterpolationFunction, Models",
                  "Name": "StageFactor",
                  "ResourceName": null,
                  "Children": [
                    {
                      "$type": "Models.Functions.XYPairs, Models",
                      "X": [
                        3.0,
                        3.999,
                        4.0,
                        4.5,
                        5.0
                      ],
                      "Y": [
                        1.0,
                        1.0,
                        0.25,
                        0.5,
                        1.0
                      ],
                      "Name": "XYPairs",
                      "ResourceName": null,
                      "Children": [],
                      "Enabled": true,
                      "ReadOnly": false
                    },
                    {
                      "$type": "Models.Functions.VariableReference, Models",
                      "VariableName": "[Phenology].Stage",
                      "Name": "XValue",
                      "ResourceName": null,
                      "Children": [],
                      "Enabled": true,
                      "ReadOnly": false
                    }
                  ],
                  "Enabled": true,
                  "ReadOnly": false
                },
                {
                  "$type": "Models.Functions.WeightedTemperatureFunction, Models",
                  "MaximumTemperatureWeighting": 0.5,
                  "Name": "TemperatureFactor",
                  "ResourceName": null,
                  "Children": [
                    {
                      "$type": "Models.Functions.XYPairs, Models",
                      "X": [
                        0.0,
                        5.0,
                        20.0,
                        30.0
                      ],
                      "Y": [
                        0.0,
                        0.0,
                        1.0,
                        1.0
                      ],
                      "Name": "XYPairs",
                      "ResourceName": null,
                      "Children": [],
                      "Enabled": true,
                      "ReadOnly": false
                    }
                  ],
                  "Enabled": true,
                  "ReadOnly": false
                },
                {
                  "$type": "Models.Functions.LinearInterpolationFunction, Models",
                  "Name": "WaterAvailabilityFactor",
                  "ResourceName": null,
                  "Children": [
                    {
                      "$type": "Models.Functions.XYPairs, Models",
                      "X": [
                        0.0,
                        0.25,
                        0.5,
                        1.0
                      ],
                      "Y": [
                        2.0,
                        1.25,
                        1.0,
                        1.0
                      ],
                      "Name": "XYPairs",
                      "ResourceName": null,
                      "Children": [],
                      "Enabled": true,
                      "ReadOnly": false
                    },
                    {
                      "$type": "Models.Functions.VariableReference, Models",
                      "VariableName": "[Leaf].Fw",
                      "Name": "XValue",
                      "ResourceName": null,
                      "Children": [],
                      "Enabled": true,
                      "ReadOnly": false
                    }
                  ],
                  "Enabled": true,
                  "ReadOnly": false
                }
              ],
              "Enabled": true,
              "ReadOnly": false
            },
            {
              "$type": "Models.Functions.MultiplyFunction, Models",
              "Name": "DetachmentRateFunction",
              "ResourceName": null,
              "Children": [
                {
                  "$type": "Models.Memo, Models",
                  "Text": "A generic relationship between detachment and soil moisture is assumed. It implies that under dry conditions the detachment rate decreases due to the lower level of activity of decomposing microorganisms.  \nSoil moisture status is represented by a relative scale, where 0.0 means the soil moisture is at the lower limit for plant uptake (LL), 1.0 represents field capacity (DUL), and 2.0 means the soil moisture is at saturated conditions.  \n",
                  "Name": "Description",
                  "ResourceName": null,
                  "Children": [],
                  "Enabled": true,
                  "ReadOnly": false
                },
                {
                  "$type": "Models.Functions.Constant, Models",
                  "FixedValue": 0.25,
                  "Units": "/day",
                  "Name": "ReferenceRate",
                  "ResourceName": null,
                  "Children": [],
                  "Enabled": true,
                  "ReadOnly": false
                },
                {
                  "$type": "Models.Functions.LinearInterpolationFunction, Models",
                  "Name": "SoilMoistureFactor",
                  "ResourceName": null,
                  "Children": [
                    {
                      "$type": "Models.Functions.XYPairs, Models",
                      "X": [
                        0.0,
                        0.2,
                        0.8,
                        2.0
                      ],
                      "Y": [
                        0.25,
                        0.35,
                        1.0,
                        1.0
                      ],
                      "Name": "XYPairs",
                      "ResourceName": null,
                      "Children": [],
                      "Enabled": true,
                      "ReadOnly": false
                    },
                    {
                      "$type": "Models.Functions.VariableReference, Models",
                      "VariableName": "[Root].SoilWaterStatus",
                      "Name": "XValue",
                      "ResourceName": null,
                      "Children": [],
                      "Enabled": true,
                      "ReadOnly": false
                    }
                  ],
                  "Enabled": true,
                  "ReadOnly": false
                }
              ],
              "Enabled": true,
              "ReadOnly": false
            },
            {
              "$type": "Models.Functions.Constant, Models",
              "FixedValue": 0.0,
              "Units": "/day",
              "Name": "DMRetranslocationFactor",
              "ResourceName": null,
              "Children": [],
              "Enabled": true,
              "ReadOnly": false
            },
            {
              "$type": "Models.Functions.Constant, Models",
              "FixedValue": 0.0,
              "Units": "/day",
              "Name": "DMReallocationFactor",
              "ResourceName": null,
              "Children": [],
              "Enabled": true,
              "ReadOnly": false
            },
            {
              "$type": "Models.Functions.Constant, Models",
              "FixedValue": 0.0,
              "Units": null,
              "Name": "RemobilisationCost",
              "ResourceName": null,
              "Children": [],
              "Enabled": true,
              "ReadOnly": false
            },
            {
              "$type": "Models.Functions.Constant, Models",
              "FixedValue": 0.0,
              "Units": "/day",
              "Name": "NRetranslocationFactor",
              "ResourceName": null,
              "Children": [],
              "Enabled": true,
              "ReadOnly": false
            },
            {
              "$type": "Models.Functions.Constant, Models",
              "FixedValue": 1.0,
              "Units": "/day",
              "Name": "NReallocationFactor",
              "ResourceName": null,
              "Children": [],
              "Enabled": true,
              "ReadOnly": false
            },
            {
              "$type": "Models.Functions.Constant, Models",
              "FixedValue": 1.0,
              "Units": null,
              "Name": "NitrogenDemandSwitch",
              "ResourceName": null,
              "Children": [],
              "Enabled": true,
              "ReadOnly": false
            },
            {
              "$type": "Models.PMF.RetranslocateNonStructural, Models",
              "Name": "RetranslocateNitrogen",
              "ResourceName": null,
              "Children": [],
              "Enabled": true,
              "ReadOnly": false
            },
            {
              "$type": "Models.PMF.Library.BiomassRemoval, Models",
              "HarvestFractionLiveToRemove": 0.8,
              "HarvestFractionDeadToRemove": 0.8,
              "HarvestFractionLiveToResidue": 0.1,
              "HarvestFractionDeadToResidue": 0.1,
              "Name": "BiomassRemovalDefaults",
              "ResourceName": null,
              "Children": [],
              "Enabled": true,
              "ReadOnly": false
            },
            {
              "$type": "Models.PMF.NutrientDemandFunctions, Models",
              "Name": "DMDemands",
              "ResourceName": null,
              "Children": [
                {
                  "$type": "Models.Functions.MultiplyFunction, Models",
                  "Name": "Structural",
                  "ResourceName": null,
                  "Children": [
                    {
                      "$type": "Models.Functions.DemandFunctions.PartitionFractionDemandFunction, Models",
                      "Name": "DMDemandFunction",
                      "ResourceName": null,
                      "Children": [
                        {
                          "$type": "Models.Memo, Models",
                          "Text": "The PlantainForage model uses a  simple approach to define the allocation of biomass to various organs. The fraction of the above ground biomass allocated to inflorescence is determined based on the current proprotion and two target ratios, the [TargetStemsLeafRatio].Value and [FlowerStemRatio].Value). Allocation to inflorescence can only occur during the reproductive phase. It is assumed that the proportion allocated to flowers and seeds increases over the season, but with a maximum allocation also defined; this ensures the proportion allocated varies smoothly at start of reproductive phase or in case of extreme defoliation.  \n",
                          "Name": "Description",
                          "ResourceName": null,
                          "Children": [],
                          "Enabled": true,
                          "ReadOnly": false
                        },
                        {
                          "$type": "Models.Functions.PhaseLookup, Models",
                          "Name": "PartitionFraction",
                          "ResourceName": null,
                          "Children": [
                            {
                              "$type": "Models.Functions.PhaseLookupValue, Models",
                              "Start": "Flowering",
                              "End": "Ripening",
                              "Name": "Reproductive",
                              "ResourceName": null,
                              "Children": [
                                {
                                  "$type": "Models.Functions.MinimumFunction, Models",
                                  "Name": "FlowerFraction",
                                  "ResourceName": null,
                                  "Children": [
                                    {
                                      "$type": "Models.Functions.Constant, Models",
                                      "FixedValue": 0.15,
                                      "Units": "g/g",
                                      "Name": "MaxFraction",
                                      "ResourceName": null,
                                      "Children": [],
                                      "Enabled": true,
                                      "ReadOnly": false
                                    },
                                    {
                                      "$type": "Models.Functions.DivideFunction, Models",
                                      "Name": "EstimatedFraction",
                                      "ResourceName": null,
                                      "Children": [
                                        {
                                          "$type": "Models.Functions.MultiplyFunction, Models",
                                          "Name": "Numerator",
                                          "ResourceName": null,
                                          "Children": [
                                            {
                                              "$type": "Models.Functions.VariableReference, Models",
                                              "VariableName": "[TargetShootRootRatio]",
                                              "Name": "TargetSR1",
                                              "ResourceName": null,
                                              "Children": [],
                                              "Enabled": true,
                                              "ReadOnly": false
                                            },
                                            {
                                              "$type": "Models.Functions.VariableReference, Models",
                                              "VariableName": "[TargetShootRootRatio]",
                                              "Name": "TargetSR2",
                                              "ResourceName": null,
                                              "Children": [],
                                              "Enabled": true,
                                              "ReadOnly": false
                                            },
                                            {
                                              "$type": "Models.Functions.VariableReference, Models",
                                              "VariableName": "[TargetStemsLeafRatio]",
                                              "Name": "TargetSL1",
                                              "ResourceName": null,
                                              "Children": [],
                                              "Enabled": true,
                                              "ReadOnly": false
                                            },
                                            {
                                              "$type": "Models.Functions.VariableReference, Models",
                                              "VariableName": "[TargetStemsLeafRatio]",
                                              "Name": "TargetSL2",
                                              "ResourceName": null,
                                              "Children": [],
                                              "Enabled": true,
                                              "ReadOnly": false
                                            },
                                            {
                                              "$type": "Models.Functions.VariableReference, Models",
                                              "VariableName": "[TargetFlowerStemRatio]",
                                              "Name": "TargetFS1",
                                              "ResourceName": null,
                                              "Children": [],
                                              "Enabled": true,
                                              "ReadOnly": false
                                            },
                                            {
                                              "$type": "Models.Functions.VariableReference, Models",
                                              "VariableName": "[TargetFlowerStemRatio]",
                                              "Name": "TargetFS2",
                                              "ResourceName": null,
                                              "Children": [],
                                              "Enabled": true,
                                              "ReadOnly": false
                                            }
                                          ],
                                          "Enabled": true,
                                          "ReadOnly": false
                                        },
                                        {
                                          "$type": "Models.Functions.MultiplyFunction, Models",
                                          "Name": "Denominator",
                                          "ResourceName": null,
                                          "Children": [
                                            {
                                              "$type": "Models.Functions.AddFunction, Models",
                                              "Name": "SRs",
                                              "ResourceName": null,
                                              "Children": [
                                                {
                                                  "$type": "Models.Functions.MultiplyFunction, Models",
                                                  "Name": "TargetSRs",
                                                  "ResourceName": null,
                                                  "Children": [
                                                    {
                                                      "$type": "Models.Functions.VariableReference, Models",
                                                      "VariableName": "[TargetShootRootRatio]",
                                                      "Name": "TargetSR1",
                                                      "ResourceName": null,
                                                      "Children": [],
                                                      "Enabled": true,
                                                      "ReadOnly": false
                                                    },
                                                    {
                                                      "$type": "Models.Functions.VariableReference, Models",
                                                      "VariableName": "[TargetShootRootRatio]",
                                                      "Name": "TargetSR2",
                                                      "ResourceName": null,
                                                      "Children": [],
                                                      "Enabled": true,
                                                      "ReadOnly": false
                                                    }
                                                  ],
                                                  "Enabled": true,
                                                  "ReadOnly": false
                                                },
                                                {
                                                  "$type": "Models.Functions.VariableReference, Models",
                                                  "VariableName": "[ShootRootRatio]",
                                                  "Name": "CurrentSR",
                                                  "ResourceName": null,
                                                  "Children": [],
                                                  "Enabled": true,
                                                  "ReadOnly": false
                                                }
                                              ],
                                              "Enabled": true,
                                              "ReadOnly": false
                                            },
                                            {
                                              "$type": "Models.Functions.AddFunction, Models",
                                              "Name": "SLs",
                                              "ResourceName": null,
                                              "Children": [
                                                {
                                                  "$type": "Models.Functions.MultiplyFunction, Models",
                                                  "Name": "TargetSLs",
                                                  "ResourceName": null,
                                                  "Children": [
                                                    {
                                                      "$type": "Models.Functions.VariableReference, Models",
                                                      "VariableName": "[TargetStemsLeafRatio]",
                                                      "Name": "TargetSL1",
                                                      "ResourceName": null,
                                                      "Children": [],
                                                      "Enabled": true,
                                                      "ReadOnly": false
                                                    },
                                                    {
                                                      "$type": "Models.Functions.VariableReference, Models",
                                                      "VariableName": "[TargetStemsLeafRatio]",
                                                      "Name": "TargetSL2",
                                                      "ResourceName": null,
                                                      "Children": [],
                                                      "Enabled": true,
                                                      "ReadOnly": false
                                                    }
                                                  ],
                                                  "Enabled": true,
                                                  "ReadOnly": false
                                                },
                                                {
                                                  "$type": "Models.Functions.VariableReference, Models",
                                                  "VariableName": "[StemsLeafRatio]",
                                                  "Name": "CurrentSL",
                                                  "ResourceName": null,
                                                  "Children": [],
                                                  "Enabled": true,
                                                  "ReadOnly": false
                                                }
                                              ],
                                              "Enabled": true,
                                              "ReadOnly": false
                                            },
                                            {
                                              "$type": "Models.Functions.AddFunction, Models",
                                              "Name": "FSs",
                                              "ResourceName": null,
                                              "Children": [
                                                {
                                                  "$type": "Models.Functions.MultiplyFunction, Models",
                                                  "Name": "TargetFSs",
                                                  "ResourceName": null,
                                                  "Children": [
                                                    {
                                                      "$type": "Models.Functions.VariableReference, Models",
                                                      "VariableName": "[TargetFlowerStemRatio]",
                                                      "Name": "TargetFS1",
                                                      "ResourceName": null,
                                                      "Children": [],
                                                      "Enabled": true,
                                                      "ReadOnly": false
                                                    },
                                                    {
                                                      "$type": "Models.Functions.VariableReference, Models",
                                                      "VariableName": "[TargetFlowerStemRatio]",
                                                      "Name": "TargetFS2",
                                                      "ResourceName": null,
                                                      "Children": [],
                                                      "Enabled": true,
                                                      "ReadOnly": false
                                                    }
                                                  ],
                                                  "Enabled": true,
                                                  "ReadOnly": false
                                                },
                                                {
                                                  "$type": "Models.Functions.VariableReference, Models",
                                                  "VariableName": "[FlowerStemRatio]",
                                                  "Name": "CurrentFS",
                                                  "ResourceName": null,
                                                  "Children": [],
                                                  "Enabled": true,
                                                  "ReadOnly": false
                                                }
                                              ],
                                              "Enabled": true,
                                              "ReadOnly": false
                                            }
                                          ],
                                          "Enabled": true,
                                          "ReadOnly": false
                                        }
                                      ],
                                      "Enabled": true,
                                      "ReadOnly": false
                                    }
                                  ],
                                  "Enabled": true,
                                  "ReadOnly": false
                                }
                              ],
                              "Enabled": true,
                              "ReadOnly": false
                            }
                          ],
                          "Enabled": true,
                          "ReadOnly": false
                        }
                      ],
                      "Enabled": true,
                      "ReadOnly": false
                    },
                    {
                      "$type": "Models.Functions.Constant, Models",
                      "FixedValue": 1.0,
                      "Units": "g/g",
                      "Name": "StructuralFraction",
                      "ResourceName": null,
                      "Children": [],
                      "Enabled": true,
                      "ReadOnly": false
                    }
                  ],
                  "Enabled": true,
                  "ReadOnly": false
                },
                {
                  "$type": "Models.Functions.Constant, Models",
                  "FixedValue": 0.0,
                  "Units": null,
                  "Name": "Metabolic",
                  "ResourceName": null,
                  "Children": [],
                  "Enabled": true,
                  "ReadOnly": false
                },
                {
                  "$type": "Models.Functions.DemandFunctions.StorageDMDemandFunction, Models",
                  "Name": "Storage",
                  "ResourceName": null,
                  "Children": [
                    {
                      "$type": "Models.Functions.SubtractFunction, Models",
                      "Name": "StorageFraction",
                      "ResourceName": null,
                      "Children": [
                        {
                          "$type": "Models.Functions.Constant, Models",
                          "FixedValue": 1.0,
                          "Units": null,
                          "Name": "One",
                          "ResourceName": null,
                          "Children": [],
                          "Enabled": true,
                          "ReadOnly": false
                        },
                        {
                          "$type": "Models.Functions.VariableReference, Models",
                          "VariableName": "[Inflorescence].DMDemands.Structural.StructuralFraction",
                          "Name": "StructuralFraction",
                          "ResourceName": null,
                          "Children": [],
                          "Enabled": true,
                          "ReadOnly": false
                        }
                      ],
                      "Enabled": true,
                      "ReadOnly": false
                    }
                  ],
                  "Enabled": true,
                  "ReadOnly": false
                },
                {
                  "$type": "Models.Functions.Constant, Models",
                  "FixedValue": 1.0,
                  "Units": null,
                  "Name": "QStructuralPriority",
                  "ResourceName": null,
                  "Children": [],
                  "Enabled": true,
                  "ReadOnly": false
                },
                {
                  "$type": "Models.Functions.Constant, Models",
                  "FixedValue": 1.0,
                  "Units": null,
                  "Name": "QMetabolicPriority",
                  "ResourceName": null,
                  "Children": [],
                  "Enabled": true,
                  "ReadOnly": false
                },
                {
                  "$type": "Models.Functions.Constant, Models",
                  "FixedValue": 1.0,
                  "Units": null,
                  "Name": "QStoragePriority",
                  "ResourceName": null,
                  "Children": [],
                  "Enabled": true,
                  "ReadOnly": false
                }
              ],
              "Enabled": true,
              "ReadOnly": false
            },
            {
              "$type": "Models.PMF.NutrientDemandFunctions, Models",
              "Name": "NDemands",
              "ResourceName": null,
              "Children": [
                {
                  "$type": "Models.Functions.MultiplyFunction, Models",
                  "Name": "Structural",
                  "ResourceName": null,
                  "Children": [
                    {
                      "$type": "Models.Functions.VariableReference, Models",
                      "VariableName": "[Inflorescence].minimumNconc",
                      "Name": "MinNconc",
                      "ResourceName": null,
                      "Children": [],
                      "Enabled": true,
                      "ReadOnly": false
                    },
                    {
                      "$type": "Models.Functions.VariableReference, Models",
                      "VariableName": "[Inflorescence].potentialDMAllocation.Structural",
                      "Name": "PotentialDMAllocation",
                      "ResourceName": null,
                      "Children": [],
                      "Enabled": true,
                      "ReadOnly": false
                    }
                  ],
                  "Enabled": true,
                  "ReadOnly": false
                },
                {
                  "$type": "Models.Functions.MultiplyFunction, Models",
                  "Name": "Metabolic",
                  "ResourceName": null,
                  "Children": [
                    {
                      "$type": "Models.Functions.SubtractFunction, Models",
                      "Name": "MetabolicNconc",
                      "ResourceName": null,
                      "Children": [
                        {
                          "$type": "Models.Functions.VariableReference, Models",
                          "VariableName": "[Inflorescence].criticalNConc",
                          "Name": "CritNconc",
                          "ResourceName": null,
                          "Children": [],
                          "Enabled": true,
                          "ReadOnly": false
                        },
                        {
                          "$type": "Models.Functions.VariableReference, Models",
                          "VariableName": "[Inflorescence].minimumNconc",
                          "Name": "MinNconc",
                          "ResourceName": null,
                          "Children": [],
                          "Enabled": true,
                          "ReadOnly": false
                        }
                      ],
                      "Enabled": true,
                      "ReadOnly": false
                    },
                    {
                      "$type": "Models.Functions.VariableReference, Models",
                      "VariableName": "[Inflorescence].potentialDMAllocation.Structural",
                      "Name": "PotentialDMAllocation",
                      "ResourceName": null,
                      "Children": [],
                      "Enabled": true,
                      "ReadOnly": false
                    }
                  ],
                  "Enabled": true,
                  "ReadOnly": false
                },
                {
                  "$type": "Models.Functions.DemandFunctions.StorageNDemandFunction, Models",
                  "Name": "Storage",
                  "ResourceName": null,
                  "Children": [
                    {
                      "$type": "Models.Functions.VariableReference, Models",
                      "VariableName": "[Inflorescence].nitrogenDemandSwitch",
                      "Name": "NitrogenDemandSwitch",
                      "ResourceName": null,
                      "Children": [],
                      "Enabled": true,
                      "ReadOnly": false
                    },
                    {
                      "$type": "Models.Functions.VariableReference, Models",
                      "VariableName": "[Inflorescence].maximumNconc",
                      "Name": "MaxNconc",
                      "ResourceName": null,
                      "Children": [],
                      "Enabled": true,
                      "ReadOnly": false
                    }
                  ],
                  "Enabled": true,
                  "ReadOnly": false
                },
                {
                  "$type": "Models.Functions.Constant, Models",
                  "FixedValue": 1.0,
                  "Units": null,
                  "Name": "QStructuralPriority",
                  "ResourceName": null,
                  "Children": [],
                  "Enabled": true,
                  "ReadOnly": false
                },
                {
                  "$type": "Models.Functions.Constant, Models",
                  "FixedValue": 1.0,
                  "Units": null,
                  "Name": "QMetabolicPriority",
                  "ResourceName": null,
                  "Children": [],
                  "Enabled": true,
                  "ReadOnly": false
                },
                {
                  "$type": "Models.Functions.Constant, Models",
                  "FixedValue": 1.0,
                  "Units": null,
                  "Name": "QStoragePriority",
                  "ResourceName": null,
                  "Children": [],
                  "Enabled": true,
                  "ReadOnly": false
                }
              ],
              "Enabled": true,
              "ReadOnly": false
            }
          ],
          "Enabled": true,
          "ReadOnly": false,
          "MaxNConc": null,
          "MinNConc": null,
          "CritNConc": null
        },
        {
          "$type": "Models.PMF.Organs.GenericOrgan, Models",
          "StartLive": null,
          "DMSupply": null,
          "NSupply": null,
          "DMDemand": null,
          "NDemand": null,
          "potentialDMAllocation": null,
          "IsAboveGround": false,
          "Name": "Taproot",
          "ResourceName": null,
          "Children": [
            {
              "$type": "Models.Memo, Models",
              "Text": "__Note:__ this represents all the taproots of the plant.  \nTaproots are the primary reserve organs and will supply sugars and N to burst growth especially early in spring and following defoliation.  To accomplish this, the taproots' biomass is partioned into structural and non-structural fractions, the later is available to be used in new growth (via biomass retranslocation).  There is very few data on how much reserves are kept in plantain taproots, results from [QuijadaThesis_2015] suggest that sugars plus fructan made up 4-11% of taproots biomass compared to 15-35% in chicory, which is consistent with plantain forage having much smaller taproots.  Based on these values, and some trial and error, the parameters related to retranslocation (StructuralFraction, DMRetranslocationFactor, and NRetranslocationFactor) were estimated.  These should be upgraded when more data is made available.  \n",
              "Name": "Description",
              "ResourceName": null,
              "Children": [],
              "Enabled": true,
              "ReadOnly": false
            },
            {
              "$type": "Models.PMF.NutrientPoolFunctions, Models",
              "Name": "InitialWt",
              "ResourceName": null,
              "Children": [
                {
                  "$type": "Models.Functions.Constant, Models",
                  "FixedValue": 0.0,
                  "Units": "g/m^2",
                  "Name": "Structural",
                  "ResourceName": null,
                  "Children": [],
                  "Enabled": true,
                  "ReadOnly": false
                },
                {
                  "$type": "Models.Functions.Constant, Models",
                  "FixedValue": 0.0,
                  "Units": null,
                  "Name": "Metabolic",
                  "ResourceName": null,
                  "Children": [],
                  "Enabled": true,
                  "ReadOnly": false
                },
                {
                  "$type": "Models.Functions.Constant, Models",
                  "FixedValue": 0.0,
                  "Units": null,
                  "Name": "Storage",
                  "ResourceName": null,
                  "Children": [],
                  "Enabled": true,
                  "ReadOnly": false
                }
              ],
              "Enabled": true,
              "ReadOnly": false
            },
            {
              "$type": "Models.Functions.Constant, Models",
              "FixedValue": 0.4,
              "Units": "gC/gDM",
              "Name": "CarbonConcentration",
              "ResourceName": null,
              "Children": [],
              "Enabled": true,
              "ReadOnly": false
            },
            {
              "$type": "Models.Functions.VariableReference, Models",
              "VariableName": "[Taproot].MinimumNConc",
              "Name": "initialNConcFunction",
              "ResourceName": null,
              "Children": [],
              "Enabled": true,
              "ReadOnly": false
            },
            {
              "$type": "Models.Functions.Constant, Models",
              "FixedValue": 0.005,
              "Units": "gN/gDM",
              "Name": "MinimumNConc",
              "ResourceName": null,
              "Children": [],
              "Enabled": true,
              "ReadOnly": false
            },
            {
              "$type": "Models.Functions.Constant, Models",
              "FixedValue": 0.02,
              "Units": "gN/gDM",
              "Name": "MaximumNConc",
              "ResourceName": null,
              "Children": [],
              "Enabled": true,
              "ReadOnly": false
            },
            {
              "$type": "Models.Functions.VariableReference, Models",
              "VariableName": "[Taproot].MaximumNConc",
              "Name": "CriticalNConc",
              "ResourceName": null,
              "Children": [],
              "Enabled": true,
              "ReadOnly": false
            },
            {
              "$type": "Models.Functions.Constant, Models",
              "FixedValue": 0.0,
              "Units": null,
              "Name": "Photosynthesis",
              "ResourceName": null,
              "Children": [],
              "Enabled": true,
              "ReadOnly": false
            },
            {
              "$type": "Models.Functions.Constant, Models",
              "FixedValue": 1.0,
              "Units": "0-1",
              "Name": "DMConversionEfficiency",
              "ResourceName": null,
              "Children": [],
              "Enabled": true,
              "ReadOnly": false
            },
            {
              "$type": "Models.Functions.Constant, Models",
              "FixedValue": 0.0,
              "Units": "0-1",
              "Name": "MaintenanceRespirationFunction",
              "ResourceName": null,
              "Children": [],
              "Enabled": true,
              "ReadOnly": false
            },
            {
              "$type": "Models.Functions.MultiplyFunction, Models",
              "Name": "SenescenceRate",
              "ResourceName": null,
              "Children": [
                {
                  "$type": "Models.Memo, Models",
                  "Text": "The reference senescence rate is adjusted according to enviromental factors, temperature and soil moisture. Currently there are no data specific to taproots in forage plantain. Here the sensitivity to temperature and soil mositure is considered in a similar way to fine roots, being based on general knowledge from other plant models, so this will have to be upgrade in the future when more data is available.  \n",
                  "Name": "Description",
                  "ResourceName": null,
                  "Children": [],
                  "Enabled": true,
                  "ReadOnly": false
                },
                {
                  "$type": "Models.Functions.Constant, Models",
                  "FixedValue": 0.005,
                  "Units": "/day",
                  "Name": "ReferenceRate",
                  "ResourceName": null,
                  "Children": [],
                  "Enabled": true,
                  "ReadOnly": false
                },
                {
                  "$type": "Models.Functions.WeightedTemperatureFunction, Models",
                  "MaximumTemperatureWeighting": 0.5,
                  "Name": "TemperatureFactor",
                  "ResourceName": null,
                  "Children": [
                    {
                      "$type": "Models.Functions.XYPairs, Models",
                      "X": [
                        0.0,
                        7.0,
                        22.0,
                        30.0
                      ],
                      "Y": [
                        0.0,
                        0.0,
                        1.0,
                        1.0
                      ],
                      "Name": "XYPairs",
                      "ResourceName": null,
                      "Children": [],
                      "Enabled": true,
                      "ReadOnly": false
                    }
                  ],
                  "Enabled": true,
                  "ReadOnly": false
                },
                {
                  "$type": "Models.Functions.LinearInterpolationFunction, Models",
                  "Name": "SoilMoistureFactor",
                  "ResourceName": null,
                  "Children": [
                    {
                      "$type": "Models.Functions.XYPairs, Models",
                      "X": [
                        0.0,
                        0.5,
                        1.0,
                        1.5,
                        2.0
                      ],
                      "Y": [
                        1.0,
                        1.0,
                        1.0,
                        1.5,
                        2.0
                      ],
                      "Name": "XYPairs",
                      "ResourceName": null,
                      "Children": [],
                      "Enabled": true,
                      "ReadOnly": false
                    },
                    {
                      "$type": "Models.Functions.VariableReference, Models",
                      "VariableName": "[Root].SoilWaterStatus",
                      "Name": "XValue",
                      "ResourceName": null,
                      "Children": [],
                      "Enabled": true,
                      "ReadOnly": false
                    }
                  ],
                  "Enabled": true,
                  "ReadOnly": false
                }
              ],
              "Enabled": true,
              "ReadOnly": false
            },
            {
              "$type": "Models.Functions.Constant, Models",
              "FixedValue": 1.0,
              "Units": "/day",
              "Name": "DetachmentRateFunction",
              "ResourceName": null,
              "Children": [],
              "Enabled": true,
              "ReadOnly": false
            },
            {
              "$type": "Models.Functions.MultiplyFunction, Models",
              "Name": "DMRetranslocationFactor",
              "ResourceName": null,
              "Children": [
                {
                  "$type": "Models.Functions.Constant, Models",
                  "FixedValue": 0.1,
                  "Units": "g/g",
                  "Name": "MaximumRate",
                  "ResourceName": null,
                  "Children": [],
                  "Enabled": true,
                  "ReadOnly": false
                },
                {
                  "$type": "Models.Functions.LinearInterpolationFunction, Models",
                  "Name": "PhotoperiodEffect",
                  "ResourceName": null,
                  "Children": [
                    {
                      "$type": "Models.Functions.XYPairs, Models",
                      "X": [
                        11.5,
                        12.0,
                        12.5,
                        13.0,
                        13.4,
                        13.9,
                        14.5
                      ],
                      "Y": [
                        0.0,
                        0.05,
                        0.15,
                        0.4,
                        0.85,
                        1.0,
                        1.0
                      ],
                      "Name": "XYPairs",
                      "ResourceName": null,
                      "Children": [],
                      "Enabled": true,
                      "ReadOnly": false
                    },
                    {
                      "$type": "Models.Functions.VariableReference, Models",
                      "VariableName": "[Phenology].Photoperiod",
                      "Name": "XValue",
                      "ResourceName": null,
                      "Children": [],
                      "Enabled": true,
                      "ReadOnly": false
                    }
                  ],
                  "Enabled": true,
                  "ReadOnly": false
                }
              ],
              "Enabled": true,
              "ReadOnly": false
            },
            {
              "$type": "Models.Functions.Constant, Models",
              "FixedValue": 0.0,
              "Units": "/day",
              "Name": "DMReallocationFactor",
              "ResourceName": null,
              "Children": [],
              "Enabled": true,
              "ReadOnly": false
            },
            {
              "$type": "Models.Functions.Constant, Models",
              "FixedValue": 0.0,
              "Units": null,
              "Name": "RemobilisationCost",
              "ResourceName": null,
              "Children": [],
              "Enabled": true,
              "ReadOnly": false
            },
            {
              "$type": "Models.Functions.MultiplyFunction, Models",
              "Name": "NRetranslocationFactor",
              "ResourceName": null,
              "Children": [
                {
                  "$type": "Models.Functions.Constant, Models",
                  "FixedValue": 0.1,
                  "Units": "g/g",
                  "Name": "MaximumRate",
                  "ResourceName": null,
                  "Children": [],
                  "Enabled": true,
                  "ReadOnly": false
                },
                {
                  "$type": "Models.Functions.LinearInterpolationFunction, Models",
                  "Name": "PhotoperiodEffect",
                  "ResourceName": null,
                  "Children": [
                    {
                      "$type": "Models.Functions.XYPairs, Models",
                      "X": [
                        11.5,
                        12.0,
                        12.5,
                        13.0,
                        13.4,
                        13.9,
                        14.5
                      ],
                      "Y": [
                        0.0,
                        0.05,
                        0.15,
                        0.4,
                        0.85,
                        1.0,
                        1.0
                      ],
                      "Name": "XYPairs",
                      "ResourceName": null,
                      "Children": [],
                      "Enabled": true,
                      "ReadOnly": false
                    },
                    {
                      "$type": "Models.Functions.VariableReference, Models",
                      "VariableName": "[Phenology].Photoperiod",
                      "Name": "XValue",
                      "ResourceName": null,
                      "Children": [],
                      "Enabled": true,
                      "ReadOnly": false
                    }
                  ],
                  "Enabled": true,
                  "ReadOnly": false
                }
              ],
              "Enabled": true,
              "ReadOnly": false
            },
            {
              "$type": "Models.Functions.Constant, Models",
              "FixedValue": 1.0,
              "Units": "/day",
              "Name": "NReallocationFactor",
              "ResourceName": null,
              "Children": [],
              "Enabled": true,
              "ReadOnly": false
            },
            {
              "$type": "Models.Functions.Constant, Models",
              "FixedValue": 1.0,
              "Units": null,
              "Name": "NitrogenDemandSwitch",
              "ResourceName": null,
              "Children": [],
              "Enabled": true,
              "ReadOnly": false
            },
            {
              "$type": "Models.PMF.RetranslocateNonStructural, Models",
              "Name": "RetranslocateNitrogen",
              "ResourceName": null,
              "Children": [],
              "Enabled": true,
              "ReadOnly": false
            },
            {
              "$type": "Models.PMF.Library.BiomassRemoval, Models",
              "HarvestFractionLiveToRemove": 0.0,
              "HarvestFractionDeadToRemove": 0.0,
              "HarvestFractionLiveToResidue": 0.1,
              "HarvestFractionDeadToResidue": 0.0,
              "Name": "BiomassRemovalDefaults",
              "ResourceName": null,
              "Children": [],
              "Enabled": true,
              "ReadOnly": false
            },
            {
              "$type": "Models.PMF.NutrientDemandFunctions, Models",
              "Name": "DMDemands",
              "ResourceName": null,
              "Children": [
                {
                  "$type": "Models.Functions.MultiplyFunction, Models",
                  "Name": "Structural",
                  "ResourceName": null,
                  "Children": [
                    {
                      "$type": "Models.Functions.DemandFunctions.PartitionFractionDemandFunction, Models",
                      "Name": "DMDemandFunction",
                      "ResourceName": null,
                      "Children": [
                        {
                          "$type": "Models.Memo, Models",
                          "Text": "The PlantainForage model computes the allocation of biomass to taproots assuming that there is a target ratio the biomass of root and taproot (defined by [TaprootRootRatio].Value).  The existing literature does not provide values for this parameter, and based on other herbs, such as chicory, a simple value which is further modified by plant specific biomass is assumed in the model. This should be update when more data becomes available.\n",
                          "Name": "Description",
                          "ResourceName": null,
                          "Children": [],
                          "Enabled": true,
                          "ReadOnly": false
                        },
                        {
                          "$type": "Models.Functions.PhaseLookup, Models",
                          "Name": "PartitionFraction",
                          "ResourceName": null,
                          "Children": [
                            {
                              "$type": "Models.Functions.PhaseLookupValue, Models",
                              "Start": "Emergence",
                              "End": "Ripening",
                              "Name": "AllPhases",
                              "ResourceName": null,
                              "Children": [
                                {
                                  "$type": "Models.Functions.MinimumFunction, Models",
                                  "Name": "TaprootFraction",
                                  "ResourceName": null,
                                  "Children": [
                                    {
                                      "$type": "Models.Functions.Constant, Models",
                                      "FixedValue": 0.1,
                                      "Units": "g/g",
                                      "Name": "MaxFraction",
                                      "ResourceName": null,
                                      "Children": [],
                                      "Enabled": true,
                                      "ReadOnly": false
                                    },
                                    {
                                      "$type": "Models.Functions.DivideFunction, Models",
                                      "Name": "EstimatedFraction",
                                      "ResourceName": null,
                                      "Children": [
                                        {
                                          "$type": "Models.Functions.MultiplyFunction, Models",
                                          "Name": "Numerator",
                                          "ResourceName": null,
                                          "Children": [
                                            {
                                              "$type": "Models.Functions.VariableReference, Models",
                                              "VariableName": "[ShootRootRatio]",
                                              "Name": "CurrentSR",
                                              "ResourceName": null,
                                              "Children": [],
                                              "Enabled": true,
                                              "ReadOnly": false
                                            },
                                            {
                                              "$type": "Models.Functions.VariableReference, Models",
                                              "VariableName": "[TargetTaprootRootRatio]",
                                              "Name": "TargetTR1",
                                              "ResourceName": null,
                                              "Children": [],
                                              "Enabled": true,
                                              "ReadOnly": false
                                            },
                                            {
                                              "$type": "Models.Functions.VariableReference, Models",
                                              "VariableName": "[TargetTaprootRootRatio]",
                                              "Name": "TargetTR2",
                                              "ResourceName": null,
                                              "Children": [],
                                              "Enabled": true,
                                              "ReadOnly": false
                                            }
                                          ],
                                          "Enabled": true,
                                          "ReadOnly": false
                                        },
                                        {
                                          "$type": "Models.Functions.MultiplyFunction, Models",
                                          "Name": "Denominator",
                                          "ResourceName": null,
                                          "Children": [
                                            {
                                              "$type": "Models.Functions.AddFunction, Models",
                                              "Name": "SRs",
                                              "ResourceName": null,
                                              "Children": [
                                                {
                                                  "$type": "Models.Functions.MultiplyFunction, Models",
                                                  "Name": "TargetSRs",
                                                  "ResourceName": null,
                                                  "Children": [
                                                    {
                                                      "$type": "Models.Functions.VariableReference, Models",
                                                      "VariableName": "[TargetShootRootRatio]",
                                                      "Name": "TargetSR1",
                                                      "ResourceName": null,
                                                      "Children": [],
                                                      "Enabled": true,
                                                      "ReadOnly": false
                                                    },
                                                    {
                                                      "$type": "Models.Functions.VariableReference, Models",
                                                      "VariableName": "[TargetShootRootRatio]",
                                                      "Name": "TargetSR2",
                                                      "ResourceName": null,
                                                      "Children": [],
                                                      "Enabled": true,
                                                      "ReadOnly": false
                                                    }
                                                  ],
                                                  "Enabled": true,
                                                  "ReadOnly": false
                                                },
                                                {
                                                  "$type": "Models.Functions.VariableReference, Models",
                                                  "VariableName": "[ShootRootRatio]",
                                                  "Name": "CurrentSR",
                                                  "ResourceName": null,
                                                  "Children": [],
                                                  "Enabled": true,
                                                  "ReadOnly": false
                                                }
                                              ],
                                              "Enabled": true,
                                              "ReadOnly": false
                                            },
                                            {
                                              "$type": "Models.Functions.AddFunction, Models",
                                              "Name": "TRs",
                                              "ResourceName": null,
                                              "Children": [
                                                {
                                                  "$type": "Models.Functions.MultiplyFunction, Models",
                                                  "Name": "TargetTRs",
                                                  "ResourceName": null,
                                                  "Children": [
                                                    {
                                                      "$type": "Models.Functions.VariableReference, Models",
                                                      "VariableName": "[TargetTaprootRootRatio]",
                                                      "Name": "TargetTR1",
                                                      "ResourceName": null,
                                                      "Children": [],
                                                      "Enabled": true,
                                                      "ReadOnly": false
                                                    },
                                                    {
                                                      "$type": "Models.Functions.VariableReference, Models",
                                                      "VariableName": "[TargetTaprootRootRatio]",
                                                      "Name": "TargetTR2",
                                                      "ResourceName": null,
                                                      "Children": [],
                                                      "Enabled": true,
                                                      "ReadOnly": false
                                                    }
                                                  ],
                                                  "Enabled": true,
                                                  "ReadOnly": false
                                                },
                                                {
                                                  "$type": "Models.Functions.VariableReference, Models",
                                                  "VariableName": "[TaprootRootRatio]",
                                                  "Name": "CurrentTR",
                                                  "ResourceName": null,
                                                  "Children": [],
                                                  "Enabled": true,
                                                  "ReadOnly": false
                                                }
                                              ],
                                              "Enabled": true,
                                              "ReadOnly": false
                                            }
                                          ],
                                          "Enabled": true,
                                          "ReadOnly": false
                                        }
                                      ],
                                      "Enabled": true,
                                      "ReadOnly": false
                                    }
                                  ],
                                  "Enabled": true,
                                  "ReadOnly": false
                                }
                              ],
                              "Enabled": true,
                              "ReadOnly": false
                            }
                          ],
                          "Enabled": true,
                          "ReadOnly": false
                        }
                      ],
                      "Enabled": true,
                      "ReadOnly": false
                    },
                    {
                      "$type": "Models.Functions.Constant, Models",
                      "FixedValue": 0.6,
                      "Units": "g/g",
                      "Name": "StructuralFraction",
                      "ResourceName": null,
                      "Children": [],
                      "Enabled": true,
                      "ReadOnly": false
                    }
                  ],
                  "Enabled": true,
                  "ReadOnly": false
                },
                {
                  "$type": "Models.Functions.Constant, Models",
                  "FixedValue": 0.0,
                  "Units": null,
                  "Name": "Metabolic",
                  "ResourceName": null,
                  "Children": [],
                  "Enabled": true,
                  "ReadOnly": false
                },
                {
                  "$type": "Models.Functions.DemandFunctions.StorageDMDemandFunction, Models",
                  "Name": "Storage",
                  "ResourceName": null,
                  "Children": [
                    {
                      "$type": "Models.Functions.SubtractFunction, Models",
                      "Name": "StorageFraction",
                      "ResourceName": null,
                      "Children": [
                        {
                          "$type": "Models.Functions.Constant, Models",
                          "FixedValue": 1.0,
                          "Units": null,
                          "Name": "One",
                          "ResourceName": null,
                          "Children": [],
                          "Enabled": true,
                          "ReadOnly": false
                        },
                        {
                          "$type": "Models.Functions.VariableReference, Models",
                          "VariableName": "[Taproot].DMDemands.Structural.StructuralFraction",
                          "Name": "StructuralFraction",
                          "ResourceName": null,
                          "Children": [],
                          "Enabled": true,
                          "ReadOnly": false
                        }
                      ],
                      "Enabled": true,
                      "ReadOnly": false
                    }
                  ],
                  "Enabled": true,
                  "ReadOnly": false
                },
                {
                  "$type": "Models.Functions.Constant, Models",
                  "FixedValue": 1.0,
                  "Units": null,
                  "Name": "QStructuralPriority",
                  "ResourceName": null,
                  "Children": [],
                  "Enabled": true,
                  "ReadOnly": false
                },
                {
                  "$type": "Models.Functions.Constant, Models",
                  "FixedValue": 1.0,
                  "Units": null,
                  "Name": "QMetabolicPriority",
                  "ResourceName": null,
                  "Children": [],
                  "Enabled": true,
                  "ReadOnly": false
                },
                {
                  "$type": "Models.Functions.Constant, Models",
                  "FixedValue": 1.0,
                  "Units": null,
                  "Name": "QStoragePriority",
                  "ResourceName": null,
                  "Children": [],
                  "Enabled": true,
                  "ReadOnly": false
                }
              ],
              "Enabled": true,
              "ReadOnly": false
            },
            {
              "$type": "Models.PMF.NutrientDemandFunctions, Models",
              "Name": "NDemands",
              "ResourceName": null,
              "Children": [
                {
                  "$type": "Models.Functions.MultiplyFunction, Models",
                  "Name": "Structural",
                  "ResourceName": null,
                  "Children": [
                    {
                      "$type": "Models.Functions.VariableReference, Models",
                      "VariableName": "[Taproot].minimumNconc",
                      "Name": "MinNconc",
                      "ResourceName": null,
                      "Children": [],
                      "Enabled": true,
                      "ReadOnly": false
                    },
                    {
                      "$type": "Models.Functions.VariableReference, Models",
                      "VariableName": "[Taproot].potentialDMAllocation.Structural",
                      "Name": "PotentialDMAllocation",
                      "ResourceName": null,
                      "Children": [],
                      "Enabled": true,
                      "ReadOnly": false
                    }
                  ],
                  "Enabled": true,
                  "ReadOnly": false
                },
                {
                  "$type": "Models.Functions.MultiplyFunction, Models",
                  "Name": "Metabolic",
                  "ResourceName": null,
                  "Children": [
                    {
                      "$type": "Models.Functions.SubtractFunction, Models",
                      "Name": "MetabolicNconc",
                      "ResourceName": null,
                      "Children": [
                        {
                          "$type": "Models.Functions.VariableReference, Models",
                          "VariableName": "[Taproot].criticalNConc",
                          "Name": "CritNconc",
                          "ResourceName": null,
                          "Children": [],
                          "Enabled": true,
                          "ReadOnly": false
                        },
                        {
                          "$type": "Models.Functions.VariableReference, Models",
                          "VariableName": "[Taproot].minimumNconc",
                          "Name": "MinNconc",
                          "ResourceName": null,
                          "Children": [],
                          "Enabled": true,
                          "ReadOnly": false
                        }
                      ],
                      "Enabled": true,
                      "ReadOnly": false
                    },
                    {
                      "$type": "Models.Functions.VariableReference, Models",
                      "VariableName": "[Taproot].potentialDMAllocation.Structural",
                      "Name": "PotentialDMAllocation",
                      "ResourceName": null,
                      "Children": [],
                      "Enabled": true,
                      "ReadOnly": false
                    }
                  ],
                  "Enabled": true,
                  "ReadOnly": false
                },
                {
                  "$type": "Models.Functions.DemandFunctions.StorageNDemandFunction, Models",
                  "Name": "Storage",
                  "ResourceName": null,
                  "Children": [
                    {
                      "$type": "Models.Functions.VariableReference, Models",
                      "VariableName": "[Taproot].nitrogenDemandSwitch",
                      "Name": "NitrogenDemandSwitch",
                      "ResourceName": null,
                      "Children": [],
                      "Enabled": true,
                      "ReadOnly": false
                    },
                    {
                      "$type": "Models.Functions.VariableReference, Models",
                      "VariableName": "[Taproot].maximumNconc",
                      "Name": "MaxNconc",
                      "ResourceName": null,
                      "Children": [],
                      "Enabled": true,
                      "ReadOnly": false
                    }
                  ],
                  "Enabled": true,
                  "ReadOnly": false
                },
                {
                  "$type": "Models.Functions.Constant, Models",
                  "FixedValue": 1.0,
                  "Units": null,
                  "Name": "QStructuralPriority",
                  "ResourceName": null,
                  "Children": [],
                  "Enabled": true,
                  "ReadOnly": false
                },
                {
                  "$type": "Models.Functions.Constant, Models",
                  "FixedValue": 1.0,
                  "Units": null,
                  "Name": "QMetabolicPriority",
                  "ResourceName": null,
                  "Children": [],
                  "Enabled": true,
                  "ReadOnly": false
                },
                {
                  "$type": "Models.Functions.Constant, Models",
                  "FixedValue": 1.0,
                  "Units": null,
                  "Name": "QStoragePriority",
                  "ResourceName": null,
                  "Children": [],
                  "Enabled": true,
                  "ReadOnly": false
                }
              ],
              "Enabled": true,
              "ReadOnly": false
            }
          ],
          "Enabled": true,
          "ReadOnly": false,
          "MaxNConc": null,
          "MinNConc": null,
          "CritNConc": null
        },
        {
          "$type": "Models.PMF.Organs.Root, Models",
          "DMSupply": null,
          "NSupply": null,
          "DMDemand": null,
          "NDemand": null,
          "potentialDMAllocation": null,
          "GrowthRespiration": 0.0,
          "MaintenanceRespiration": 0.0,
          "Name": "Root",
          "ResourceName": null,
          "Children": [
            {
              "$type": "Models.Memo, Models",
              "Text": "__Note:__ this represents all the fine roots of the plant.  The root organ demands and is partitioned N and DM and its depth increases through time to provide a water uptake supply\n",
              "Name": "Description",
              "ResourceName": null,
              "Children": [
                {
                  "$type": "Models.Memo, Models",
                  "Text": "This represents all the fine roots of the plant.  The root organ demands and is partitioned N and DM and its depth increases through time to provide a water uptake supply\n",
                  "Name": "Description",
                  "ResourceName": null,
                  "Children": [],
                  "Enabled": true,
                  "ReadOnly": false
                }
              ],
              "Enabled": true,
              "ReadOnly": false
            },
            {
              "$type": "Models.PMF.NutrientPoolFunctions, Models",
              "Name": "InitialWt",
              "ResourceName": null,
              "Children": [
                {
                  "$type": "Models.Functions.Constant, Models",
                  "FixedValue": 0.0009,
                  "Units": null,
                  "Name": "Structural",
                  "ResourceName": null,
                  "Children": [],
                  "Enabled": true,
                  "ReadOnly": false
                },
                {
                  "$type": "Models.Functions.Constant, Models",
                  "FixedValue": 0.0,
                  "Units": null,
                  "Name": "Metabolic",
                  "ResourceName": null,
                  "Children": [],
                  "Enabled": true,
                  "ReadOnly": false
                },
                {
                  "$type": "Models.Functions.Constant, Models",
                  "FixedValue": 0.0,
                  "Units": null,
                  "Name": "Storage",
                  "ResourceName": null,
                  "Children": [],
                  "Enabled": true,
                  "ReadOnly": false
                }
              ],
              "Enabled": true,
              "ReadOnly": false
            },
            {
              "$type": "Models.Functions.Constant, Models",
              "FixedValue": 0.4,
              "Units": "gC/gDM",
              "Name": "CarbonConcentration",
              "ResourceName": null,
              "Children": [],
              "Enabled": true,
              "ReadOnly": false
            },
            {
              "$type": "Models.Functions.Constant, Models",
              "FixedValue": 0.005,
              "Units": "gN/gDM",
              "Name": "MinimumNConc",
              "ResourceName": null,
              "Children": [],
              "Enabled": true,
              "ReadOnly": false
            },
            {
              "$type": "Models.Functions.Constant, Models",
              "FixedValue": 0.015,
              "Units": "gN/gDM",
              "Name": "MaximumNConc",
              "ResourceName": null,
              "Children": [],
              "Enabled": true,
              "ReadOnly": false
            },
            {
              "$type": "Models.Functions.VariableReference, Models",
              "VariableName": "[Root].MaximumNConc",
              "Name": "CriticalNConc",
              "ResourceName": null,
              "Children": [],
              "Enabled": true,
              "ReadOnly": false
            },
            {
              "$type": "Models.Functions.Constant, Models",
              "FixedValue": 1.0,
              "Units": null,
              "Name": "DMConversionEfficiency",
              "ResourceName": null,
              "Children": [],
              "Enabled": true,
              "ReadOnly": false
            },
            {
              "$type": "Models.Functions.Constant, Models",
              "FixedValue": 1000.0,
              "Units": "mm",
              "Name": "MaximumRootDepth",
              "ResourceName": null,
              "Children": [],
              "Enabled": true,
              "ReadOnly": false
            },
            {
              "$type": "Models.Functions.PhaseLookup, Models",
              "Name": "RootFrontVelocity",
              "ResourceName": null,
              "Children": [
                {
                  "$type": "Models.Functions.PhaseLookupValue, Models",
                  "Start": "Germination",
                  "End": "Emergence",
                  "Name": "PreEmergence",
                  "ResourceName": null,
                  "Children": [
                    {
                      "$type": "Models.Functions.Constant, Models",
                      "FixedValue": 5.0,
                      "Units": "mm/day",
                      "Name": "ReferenceVelocity",
                      "ResourceName": null,
                      "Children": [],
                      "Enabled": true,
                      "ReadOnly": false
                    }
                  ],
                  "Enabled": true,
                  "ReadOnly": false
                },
                {
                  "$type": "Models.Functions.PhaseLookupValue, Models",
                  "Start": "Emergence",
                  "End": "Flowering",
                  "Name": "Vegetative",
                  "ResourceName": null,
                  "Children": [
                    {
                      "$type": "Models.Functions.Constant, Models",
                      "FixedValue": 10.0,
                      "Units": "mm/day",
                      "Name": "ReferenceVelocity",
                      "ResourceName": null,
                      "Children": [],
                      "Enabled": true,
                      "ReadOnly": false
                    }
                  ],
                  "Enabled": true,
                  "ReadOnly": false
                },
                {
                  "$type": "Models.Functions.PhaseLookupValue, Models",
                  "Start": "Flowering",
                  "End": "Ripening",
                  "Name": "Reproductive",
                  "ResourceName": null,
                  "Children": [
                    {
                      "$type": "Models.Functions.Constant, Models",
                      "FixedValue": 7.5,
                      "Units": "mm/day",
                      "Name": "ReferenceVelocity",
                      "ResourceName": null,
                      "Children": [],
                      "Enabled": true,
                      "ReadOnly": false
                    }
                  ],
                  "Enabled": true,
                  "ReadOnly": false
                }
              ],
              "Enabled": true,
              "ReadOnly": false
            },
            {
              "$type": "Models.Functions.Constant, Models",
              "FixedValue": 1.0,
              "Units": null,
              "Name": "TemperatureEffect",
              "ResourceName": null,
              "Children": [
                {
                  "$type": "Models.Memo, Models",
                  "Text": "\nNo effect of temperature on root growth is currently captured in the model.\n",
                  "Name": "memo",
                  "ResourceName": null,
                  "Children": [],
                  "Enabled": true,
                  "ReadOnly": false
                }
              ],
              "Enabled": true,
              "ReadOnly": false
            },
            {
              "$type": "Models.Functions.Constant, Models",
              "FixedValue": 1.0,
              "Units": null,
              "Name": "SoilWaterEffect",
              "ResourceName": null,
              "Children": [
                {
                  "$type": "Models.Memo, Models",
                  "Text": "\nNo effect of soil water content on root growth is currently captured in the model.\n",
                  "Name": "memo",
                  "ResourceName": null,
                  "Children": [],
                  "Enabled": true,
                  "ReadOnly": false
                }
              ],
              "Enabled": true,
              "ReadOnly": false
            },
            {
              "$type": "Models.Functions.RootShape.RootShapeCylinder, Models",
              "Name": "RootShape",
              "ResourceName": null,
              "Children": [],
              "Enabled": true,
              "ReadOnly": false
            },
            {
              "$type": "Models.Functions.Constant, Models",
              "FixedValue": 120.0,
              "Units": "m/g",
              "Name": "SpecificRootLength",
              "ResourceName": null,
              "Children": [],
              "Enabled": true,
              "ReadOnly": false
            },
            {
              "$type": "Models.Functions.MultiplyFunction, Models",
              "Name": "SenescenceRate",
              "ResourceName": null,
              "Children": [
                {
                  "$type": "Models.Memo, Models",
                  "Text": "The reference senescence rate is adjusted according to enviromental factors, temperature and soil moisture. Sensitivity to temperature is based on general knowledge from other plant models. The sensitivity of plantain roots to low moisture or water logging is not clear (according to [SagarHarper_1964], *P. major* is more tolerant to water logging than *P. lanceolata*, but water logging definetely has an impact on plantain growth, (WilsonWLoggPlantain_2023). In the model, it is assumed that senescence is only affected by water logging, increasing as soil moisture approaches saturation. This will have to be upgrade in the future when more data is available.  \n",
                  "Name": "Description",
                  "ResourceName": null,
                  "Children": [],
                  "Enabled": true,
                  "ReadOnly": false
                },
                {
                  "$type": "Models.Functions.Constant, Models",
                  "FixedValue": 0.01,
                  "Units": "/day",
                  "Name": "ReferenceRate",
                  "ResourceName": null,
                  "Children": [],
                  "Enabled": true,
                  "ReadOnly": false
                },
                {
                  "$type": "Models.Functions.WeightedTemperatureFunction, Models",
                  "MaximumTemperatureWeighting": 0.5,
                  "Name": "TemperatureFactor",
                  "ResourceName": null,
                  "Children": [
                    {
                      "$type": "Models.Functions.XYPairs, Models",
                      "X": [
                        0.0,
                        7.0,
                        22.0,
                        30.0
                      ],
                      "Y": [
                        0.0,
                        0.0,
                        1.0,
                        1.0
                      ],
                      "Name": "XYPairs",
                      "ResourceName": null,
                      "Children": [],
                      "Enabled": true,
                      "ReadOnly": false
                    }
                  ],
                  "Enabled": true,
                  "ReadOnly": false
                },
                {
                  "$type": "Models.Functions.LinearInterpolationFunction, Models",
                  "Name": "SoilMoistureFactor",
                  "ResourceName": null,
                  "Children": [
                    {
                      "$type": "Models.Functions.XYPairs, Models",
                      "X": [
                        0.0,
                        1.0,
                        1.5,
                        2.0
                      ],
                      "Y": [
                        1.0,
                        1.0,
                        1.5,
                        2.0
                      ],
                      "Name": "XYPairs",
                      "ResourceName": null,
                      "Children": [],
                      "Enabled": true,
                      "ReadOnly": false
                    },
                    {
                      "$type": "Models.Functions.VariableReference, Models",
                      "VariableName": "[Root].SoilWaterStatus",
                      "Name": "XValue",
                      "ResourceName": null,
                      "Children": [],
                      "Enabled": true,
                      "ReadOnly": false
                    }
                  ],
                  "Enabled": true,
                  "ReadOnly": false
                }
              ],
              "Enabled": true,
              "ReadOnly": false
            },
            {
              "$type": "Models.Functions.Constant, Models",
              "FixedValue": 0.0,
              "Units": "/day",
              "Name": "DMRetranslocationFactor",
              "ResourceName": null,
              "Children": [],
              "Enabled": true,
              "ReadOnly": false
            },
            {
              "$type": "Models.Functions.Constant, Models",
              "FixedValue": 0.0,
              "Units": "/day",
              "Name": "DMReallocationFactor",
              "ResourceName": null,
              "Children": [],
              "Enabled": true,
              "ReadOnly": false
            },
            {
              "$type": "Models.Functions.Constant, Models",
              "FixedValue": 0.0,
              "Units": null,
              "Name": "RemobilisationCost",
              "ResourceName": null,
              "Children": [],
              "Enabled": true,
              "ReadOnly": false
            },
            {
              "$type": "Models.Functions.Constant, Models",
              "FixedValue": 0.0,
              "Units": "/day",
              "Name": "NRetranslocationFactor",
              "ResourceName": null,
              "Children": [],
              "Enabled": true,
              "ReadOnly": false
            },
            {
              "$type": "Models.Functions.Constant, Models",
              "FixedValue": 0.0,
              "Units": "/day",
              "Name": "NReallocationFactor",
              "ResourceName": null,
              "Children": [],
              "Enabled": true,
              "ReadOnly": false
            },
            {
              "$type": "Models.Functions.Constant, Models",
              "FixedValue": 1.0,
              "Units": null,
              "Name": "NitrogenDemandSwitch",
              "ResourceName": null,
              "Children": [],
              "Enabled": true,
              "ReadOnly": false
            },
            {
              "$type": "Models.Functions.Constant, Models",
              "FixedValue": 1.0,
              "Units": null,
              "Name": "MaintenanceRespirationFunction",
              "ResourceName": null,
              "Children": [],
              "Enabled": true,
              "ReadOnly": false
            },
            {
              "$type": "Models.Functions.LinearInterpolationFunction, Models",
              "Name": "KLModifier",
              "ResourceName": null,
              "Children": [
                {
                  "$type": "Models.Memo, Models",
                  "Text": "No adjustment of KL are considered for plantain at this stage.  More analyses, preferebly with support from data specific to this issue, are needed to improve the description of this relationship.  \n",
                  "Name": "Memo",
                  "ResourceName": null,
                  "Children": [
                    {
                      "$type": "Models.Memo, Models",
                      "Text": "This represents all the fine roots of the plant.  The root organ demands and is partitioned N and DM and its depth increases through time to provide a water uptake supply\n",
                      "Name": "Description",
                      "ResourceName": null,
                      "Children": [],
                      "Enabled": true,
                      "ReadOnly": false
                    }
                  ],
                  "Enabled": true,
                  "ReadOnly": false
                },
                {
                  "$type": "Models.Functions.XYPairs, Models",
                  "X": [
                    0.0,
                    1.0
                  ],
                  "Y": [
                    1.0,
                    1.0
                  ],
                  "Name": "XYPairs",
                  "ResourceName": null,
                  "Children": [],
                  "Enabled": true,
                  "ReadOnly": false
                },
                {
                  "$type": "Models.Functions.VariableReference, Models",
                  "VariableName": "[Root].LengthDensity",
                  "Name": "XValue",
                  "ResourceName": null,
                  "Children": [],
                  "Enabled": true,
                  "ReadOnly": false
                }
              ],
              "Enabled": true,
              "ReadOnly": false
            },
            {
              "$type": "Models.Functions.LinearInterpolationFunction, Models",
              "Name": "KNH4",
              "ResourceName": null,
              "Children": [
                {
                  "$type": "Models.Functions.XYPairs, Models",
                  "X": [
                    0.0,
                    0.003
                  ],
                  "Y": [
                    0.01,
                    0.02
                  ],
                  "Name": "XYPairs",
                  "ResourceName": null,
                  "Children": [],
                  "Enabled": true,
                  "ReadOnly": false
                },
                {
                  "$type": "Models.Functions.VariableReference, Models",
                  "VariableName": "[Root].LengthDensity",
                  "Name": "XValue",
                  "ResourceName": null,
                  "Children": [],
                  "Enabled": true,
                  "ReadOnly": false
                }
              ],
              "Enabled": true,
              "ReadOnly": false
            },
            {
              "$type": "Models.Functions.LinearInterpolationFunction, Models",
              "Name": "KNO3",
              "ResourceName": null,
              "Children": [
                {
                  "$type": "Models.Functions.XYPairs, Models",
                  "X": [
                    0.0,
                    0.003
                  ],
                  "Y": [
                    0.01,
                    0.02
                  ],
                  "Name": "XYPairs",
                  "ResourceName": null,
                  "Children": [],
                  "Enabled": true,
                  "ReadOnly": false
                },
                {
                  "$type": "Models.Functions.VariableReference, Models",
                  "VariableName": "[Root].LengthDensity",
                  "Name": "XValue",
                  "ResourceName": null,
                  "Children": [],
                  "Enabled": true,
                  "ReadOnly": false
                }
              ],
              "Enabled": true,
              "ReadOnly": false
            },
            {
              "$type": "Models.Functions.LinearInterpolationFunction, Models",
              "Name": "NUptakeSWFactor",
              "ResourceName": null,
              "Children": [
                {
                  "$type": "Models.Functions.XYPairs, Models",
                  "X": [
                    0.0,
                    0.5,
                    1.0
                  ],
                  "Y": [
                    0.0,
                    1.0,
                    1.0
                  ],
                  "Name": "XYPairs",
                  "ResourceName": null,
                  "Children": [],
                  "Enabled": true,
                  "ReadOnly": false
                },
                {
                  "$type": "Models.Functions.VariableReference, Models",
                  "VariableName": "[Root].RWC",
                  "Name": "XValue",
                  "ResourceName": null,
                  "Children": [],
                  "Enabled": true,
                  "ReadOnly": false
                }
              ],
              "Enabled": true,
              "ReadOnly": false
            },
            {
              "$type": "Models.Functions.Constant, Models",
              "FixedValue": 10.0,
              "Units": "kgN/ha",
              "Name": "MaxDailyNUptake",
              "ResourceName": null,
              "Children": [],
              "Enabled": true,
              "ReadOnly": false
            },
            {
              "$type": "Models.PMF.Library.BiomassRemoval, Models",
              "HarvestFractionLiveToRemove": 0.0,
              "HarvestFractionDeadToRemove": 0.0,
              "HarvestFractionLiveToResidue": 0.05,
              "HarvestFractionDeadToResidue": 0.0,
              "Name": "BiomassRemovalDefaults",
              "ResourceName": null,
              "Children": [],
              "Enabled": true,
              "ReadOnly": false
            },
            {
              "$type": "Models.PMF.NutrientDemandFunctions, Models",
              "Name": "DMDemands",
              "ResourceName": null,
              "Children": [
                {
                  "$type": "Models.Functions.MultiplyFunction, Models",
                  "Name": "Structural",
                  "ResourceName": null,
                  "Children": [
                    {
                      "$type": "Models.Functions.DemandFunctions.PartitionFractionDemandFunction, Models",
                      "Name": "DMDemandFunction",
                      "ResourceName": null,
                      "Children": [
                        {
                          "$type": "Models.Functions.PhaseLookup, Models",
                          "Name": "PartitionFraction",
                          "ResourceName": null,
                          "Children": [
                            {
                              "$type": "Models.Memo, Models",
                              "Text": "The allocation of biomass below ground follows a simple approach in the PlantainForage model. The amount allocated to roots is computed based on current proportion and two target ratios (the [TargetShootRootRatio].Value and [TaprootRootRatio].Value). There is little information in the literature about these parameters and they should vary with cultivar. Currently the model will attempt to keep a given proportion of biomass in each organ, how these proportions vary should be update when more data becomes available.  \n\n",
                              "Name": "Description",
                              "ResourceName": null,
                              "Children": [],
                              "Enabled": true,
                              "ReadOnly": false
                            },
                            {
                              "$type": "Models.Functions.PhaseLookupValue, Models",
                              "Start": "Emergence",
                              "End": "Ripening",
                              "Name": "AllPhases",
                              "ResourceName": null,
                              "Children": [
                                {
                                  "$type": "Models.Functions.DivideFunction, Models",
                                  "Name": "RootFraction",
                                  "ResourceName": null,
                                  "Children": [
                                    {
                                      "$type": "Models.Functions.MultiplyFunction, Models",
                                      "Name": "Numerator",
                                      "ResourceName": null,
                                      "Children": [
                                        {
                                          "$type": "Models.Functions.VariableReference, Models",
                                          "VariableName": "[ShootRootRatio]",
                                          "Name": "CurrentSR",
                                          "ResourceName": null,
                                          "Children": [],
                                          "Enabled": true,
                                          "ReadOnly": false
                                        },
                                        {
                                          "$type": "Models.Functions.VariableReference, Models",
                                          "VariableName": "[TaprootRootRatio]",
                                          "Name": "CurrentTR",
                                          "ResourceName": null,
                                          "Children": [],
                                          "Enabled": true,
                                          "ReadOnly": false
                                        }
                                      ],
                                      "Enabled": true,
                                      "ReadOnly": false
                                    },
                                    {
                                      "$type": "Models.Functions.MultiplyFunction, Models",
                                      "Name": "Denominator",
                                      "ResourceName": null,
                                      "Children": [
                                        {
                                          "$type": "Models.Functions.AddFunction, Models",
                                          "Name": "SRs",
                                          "ResourceName": null,
                                          "Children": [
                                            {
                                              "$type": "Models.Functions.MultiplyFunction, Models",
                                              "Name": "TargetSRs",
                                              "ResourceName": null,
                                              "Children": [
                                                {
                                                  "$type": "Models.Functions.VariableReference, Models",
                                                  "VariableName": "[TargetShootRootRatio]",
                                                  "Name": "TargetSR1",
                                                  "ResourceName": null,
                                                  "Children": [],
                                                  "Enabled": true,
                                                  "ReadOnly": false
                                                },
                                                {
                                                  "$type": "Models.Functions.VariableReference, Models",
                                                  "VariableName": "[TargetShootRootRatio]",
                                                  "Name": "TargetSR2",
                                                  "ResourceName": null,
                                                  "Children": [],
                                                  "Enabled": true,
                                                  "ReadOnly": false
                                                }
                                              ],
                                              "Enabled": true,
                                              "ReadOnly": false
                                            },
                                            {
                                              "$type": "Models.Functions.VariableReference, Models",
                                              "VariableName": "[ShootRootRatio]",
                                              "Name": "CurrentSR",
                                              "ResourceName": null,
                                              "Children": [],
                                              "Enabled": true,
                                              "ReadOnly": false
                                            }
                                          ],
                                          "Enabled": true,
                                          "ReadOnly": false
                                        },
                                        {
                                          "$type": "Models.Functions.AddFunction, Models",
                                          "Name": "TRs",
                                          "ResourceName": null,
                                          "Children": [
                                            {
                                              "$type": "Models.Functions.MultiplyFunction, Models",
                                              "Name": "TargetTRs",
                                              "ResourceName": null,
                                              "Children": [
                                                {
                                                  "$type": "Models.Functions.VariableReference, Models",
                                                  "VariableName": "[TargetTaprootRootRatio]",
                                                  "Name": "TargetTR1",
                                                  "ResourceName": null,
                                                  "Children": [],
                                                  "Enabled": true,
                                                  "ReadOnly": false
                                                },
                                                {
                                                  "$type": "Models.Functions.VariableReference, Models",
                                                  "VariableName": "[TargetTaprootRootRatio]",
                                                  "Name": "TargetTR2",
                                                  "ResourceName": null,
                                                  "Children": [],
                                                  "Enabled": true,
                                                  "ReadOnly": false
                                                }
                                              ],
                                              "Enabled": true,
                                              "ReadOnly": false
                                            },
                                            {
                                              "$type": "Models.Functions.VariableReference, Models",
                                              "VariableName": "[TaprootRootRatio]",
                                              "Name": "CurrentTR",
                                              "ResourceName": null,
                                              "Children": [],
                                              "Enabled": true,
                                              "ReadOnly": false
                                            }
                                          ],
                                          "Enabled": true,
                                          "ReadOnly": false
                                        }
                                      ],
                                      "Enabled": true,
                                      "ReadOnly": false
                                    }
                                  ],
                                  "Enabled": true,
                                  "ReadOnly": false
                                }
                              ],
                              "Enabled": true,
                              "ReadOnly": false
                            }
                          ],
                          "Enabled": true,
                          "ReadOnly": false
                        }
                      ],
                      "Enabled": true,
                      "ReadOnly": false
                    },
                    {
                      "$type": "Models.Functions.Constant, Models",
                      "FixedValue": 1.0,
                      "Units": "g/g",
                      "Name": "StructuralFraction",
                      "ResourceName": null,
                      "Children": [],
                      "Enabled": true,
                      "ReadOnly": false
                    }
                  ],
                  "Enabled": true,
                  "ReadOnly": false
                },
                {
                  "$type": "Models.Functions.Constant, Models",
                  "FixedValue": 0.0,
                  "Units": null,
                  "Name": "Metabolic",
                  "ResourceName": null,
                  "Children": [],
                  "Enabled": true,
                  "ReadOnly": false
                },
                {
                  "$type": "Models.Functions.DemandFunctions.StorageDMDemandFunction, Models",
                  "Name": "Storage",
                  "ResourceName": null,
                  "Children": [
                    {
                      "$type": "Models.Functions.SubtractFunction, Models",
                      "Name": "StorageFraction",
                      "ResourceName": null,
                      "Children": [
                        {
                          "$type": "Models.Functions.Constant, Models",
                          "FixedValue": 1.0,
                          "Units": null,
                          "Name": "One",
                          "ResourceName": null,
                          "Children": [],
                          "Enabled": true,
                          "ReadOnly": false
                        },
                        {
                          "$type": "Models.Functions.VariableReference, Models",
                          "VariableName": "[Root].DMDemands.Structural.StructuralFraction",
                          "Name": "StructuralFraction",
                          "ResourceName": null,
                          "Children": [],
                          "Enabled": true,
                          "ReadOnly": false
                        }
                      ],
                      "Enabled": true,
                      "ReadOnly": false
                    }
                  ],
                  "Enabled": true,
                  "ReadOnly": false
                },
                {
                  "$type": "Models.Functions.Constant, Models",
                  "FixedValue": 1.0,
                  "Units": null,
                  "Name": "QStructuralPriority",
                  "ResourceName": null,
                  "Children": [],
                  "Enabled": true,
                  "ReadOnly": false
                },
                {
                  "$type": "Models.Functions.Constant, Models",
                  "FixedValue": 1.0,
                  "Units": null,
                  "Name": "QMetabolicPriority",
                  "ResourceName": null,
                  "Children": [],
                  "Enabled": true,
                  "ReadOnly": false
                },
                {
                  "$type": "Models.Functions.Constant, Models",
                  "FixedValue": 1.0,
                  "Units": null,
                  "Name": "QStoragePriority",
                  "ResourceName": null,
                  "Children": [],
                  "Enabled": true,
                  "ReadOnly": false
                }
              ],
              "Enabled": true,
              "ReadOnly": false
            },
            {
              "$type": "Models.PMF.NutrientDemandFunctions, Models",
              "Name": "NDemands",
              "ResourceName": null,
              "Children": [
                {
                  "$type": "Models.Functions.MultiplyFunction, Models",
                  "Name": "Structural",
                  "ResourceName": null,
                  "Children": [
                    {
                      "$type": "Models.Functions.VariableReference, Models",
                      "VariableName": "[Root].minimumNconc",
                      "Name": "MinNconc",
                      "ResourceName": null,
                      "Children": [],
                      "Enabled": true,
                      "ReadOnly": false
                    },
                    {
                      "$type": "Models.Functions.VariableReference, Models",
                      "VariableName": "[Root].potentialDMAllocation.Structural",
                      "Name": "PotentialDMAllocation",
                      "ResourceName": null,
                      "Children": [],
                      "Enabled": true,
                      "ReadOnly": false
                    }
                  ],
                  "Enabled": true,
                  "ReadOnly": false
                },
                {
                  "$type": "Models.Functions.MultiplyFunction, Models",
                  "Name": "Metabolic",
                  "ResourceName": null,
                  "Children": [
                    {
                      "$type": "Models.Functions.SubtractFunction, Models",
                      "Name": "MetabolicNconc",
                      "ResourceName": null,
                      "Children": [
                        {
                          "$type": "Models.Functions.VariableReference, Models",
                          "VariableName": "[Root].criticalNConc",
                          "Name": "CritNconc",
                          "ResourceName": null,
                          "Children": [],
                          "Enabled": true,
                          "ReadOnly": false
                        },
                        {
                          "$type": "Models.Functions.VariableReference, Models",
                          "VariableName": "[Root].minimumNconc",
                          "Name": "MinNconc",
                          "ResourceName": null,
                          "Children": [],
                          "Enabled": true,
                          "ReadOnly": false
                        }
                      ],
                      "Enabled": true,
                      "ReadOnly": false
                    },
                    {
                      "$type": "Models.Functions.VariableReference, Models",
                      "VariableName": "[Root].potentialDMAllocation.Structural",
                      "Name": "PotentialDMAllocation",
                      "ResourceName": null,
                      "Children": [],
                      "Enabled": true,
                      "ReadOnly": false
                    }
                  ],
                  "Enabled": true,
                  "ReadOnly": false
                },
                {
                  "$type": "Models.Functions.DemandFunctions.StorageNDemandFunction, Models",
                  "Name": "Storage",
                  "ResourceName": null,
                  "Children": [
                    {
                      "$type": "Models.Functions.VariableReference, Models",
                      "VariableName": "[Root].nitrogenDemandSwitch",
                      "Name": "NitrogenDemandSwitch",
                      "ResourceName": null,
                      "Children": [],
                      "Enabled": true,
                      "ReadOnly": false
                    },
                    {
                      "$type": "Models.Functions.VariableReference, Models",
                      "VariableName": "[Root].maximumNconc",
                      "Name": "MaxNconc",
                      "ResourceName": null,
                      "Children": [],
                      "Enabled": true,
                      "ReadOnly": false
                    }
                  ],
                  "Enabled": true,
                  "ReadOnly": false
                },
                {
                  "$type": "Models.Functions.Constant, Models",
                  "FixedValue": 1.0,
                  "Units": null,
                  "Name": "QStructuralPriority",
                  "ResourceName": null,
                  "Children": [],
                  "Enabled": true,
                  "ReadOnly": false
                },
                {
                  "$type": "Models.Functions.Constant, Models",
                  "FixedValue": 1.0,
                  "Units": null,
                  "Name": "QMetabolicPriority",
                  "ResourceName": null,
                  "Children": [],
                  "Enabled": true,
                  "ReadOnly": false
                },
                {
                  "$type": "Models.Functions.Constant, Models",
                  "FixedValue": 1.0,
                  "Units": null,
                  "Name": "QStoragePriority",
                  "ResourceName": null,
                  "Children": [],
                  "Enabled": true,
                  "ReadOnly": false
                }
              ],
              "Enabled": true,
              "ReadOnly": false
            },
            {
              "$type": "Models.Functions.SoilWaterScale, Models",
              "LLModel": 0,
              "Name": "SoilWaterStatus",
              "ResourceName": null,
              "Children": [],
              "Enabled": true,
              "ReadOnly": false
            }
          ],
          "Enabled": true,
          "ReadOnly": false,
          "MaxNConc": null,
          "MinNConc": null
        },
        {
          "$type": "Models.PMF.CompositeBiomass, Models",
          "OrganNames": [
            "Leaf",
            "Stem",
            "Inflorescence"
          ],
          "IncludeLive": true,
          "IncludeDead": true,
          "Name": "AboveGround",
          "ResourceName": null,
          "Children": [],
          "Enabled": true,
          "ReadOnly": false
        },
        {
          "$type": "Models.PMF.CompositeBiomass, Models",
          "OrganNames": [
            "Leaf",
            "Stem",
            "Inflorescence"
          ],
          "IncludeLive": true,
          "IncludeDead": false,
          "Name": "AboveGroundLive",
          "ResourceName": null,
          "Children": [],
          "Enabled": true,
          "ReadOnly": false
        },
        {
          "$type": "Models.PMF.CompositeBiomass, Models",
          "OrganNames": [
            "Root",
            "Taproot"
          ],
          "IncludeLive": true,
          "IncludeDead": true,
          "Name": "BelowGround",
          "ResourceName": null,
          "Children": [],
          "Enabled": true,
          "ReadOnly": false
        },
        {
          "$type": "Models.PMF.CompositeBiomass, Models",
          "OrganNames": [
            "Root",
            "Taproot"
          ],
          "IncludeLive": true,
          "IncludeDead": false,
          "Name": "BelowGroundLive",
          "ResourceName": null,
          "Children": [],
          "Enabled": true,
          "ReadOnly": false
        },
        {
          "$type": "Models.PMF.CompositeBiomass, Models",
          "OrganNames": [
            "Leaf",
            "Stem",
            "Inflorescence",
            "Root",
            "Taproot"
          ],
          "IncludeLive": true,
          "IncludeDead": true,
          "Name": "Total",
          "ResourceName": null,
          "Children": [],
          "Enabled": true,
          "ReadOnly": false
        },
        {
          "$type": "Models.PMF.CompositeBiomass, Models",
          "OrganNames": [
            "Leaf",
            "Stem",
            "Inflorescence",
            "Root",
            "Taproot"
          ],
          "IncludeLive": true,
          "IncludeDead": false,
          "Name": "TotalLive",
          "ResourceName": null,
          "Children": [],
          "Enabled": true,
          "ReadOnly": false
        },
        {
          "$type": "Models.Functions.DivideFunction, Models",
          "Name": "PerPlantBiomassWt",
          "ResourceName": null,
          "Children": [
            {
              "$type": "Models.Memo, Models",
              "Text": "This represents the average live biomass dry weight per plant (in g/plant).  \n",
              "Name": "Description",
              "ResourceName": null,
              "Children": [],
              "Enabled": true,
              "ReadOnly": false
            },
            {
              "$type": "Models.Functions.VariableReference, Models",
              "VariableName": "[TotalLive].Wt",
              "Name": "LiveWt",
              "ResourceName": null,
              "Children": [],
              "Enabled": true,
              "ReadOnly": false
            },
            {
              "$type": "Models.Functions.VariableReference, Models",
              "VariableName": "[PlantainForage].Population",
              "Name": "Population",
              "ResourceName": null,
              "Children": [],
              "Enabled": true,
              "ReadOnly": false
            }
          ],
          "Enabled": true,
          "ReadOnly": false
        },
        {
          "$type": "Models.Functions.PhaseLookup, Models",
          "Name": "ShootRootRatio",
          "ResourceName": null,
          "Children": [
            {
              "$type": "Models.Functions.PhaseLookupValue, Models",
              "Start": "Emergence",
              "End": "Ripening",
              "Name": "AllPhases",
              "ResourceName": null,
              "Children": [
                {
                  "$type": "Models.Functions.DivideFunction, Models",
                  "Name": "CurrentSR",
                  "ResourceName": null,
                  "Children": [
                    {
                      "$type": "Models.Functions.VariableReference, Models",
                      "VariableName": "[AboveGroundLive].Wt",
                      "Name": "AbogeGroundDM",
                      "ResourceName": null,
                      "Children": [],
                      "Enabled": true,
                      "ReadOnly": false
                    },
                    {
                      "$type": "Models.Functions.VariableReference, Models",
                      "VariableName": "[BelowGroundLive].Wt",
                      "Name": "BelowGroundDM",
                      "ResourceName": null,
                      "Children": [],
                      "Enabled": true,
                      "ReadOnly": false
                    }
                  ],
                  "Enabled": true,
                  "ReadOnly": false
                }
              ],
              "Enabled": true,
              "ReadOnly": false
            }
          ],
          "Enabled": true,
          "ReadOnly": false
        },
        {
          "$type": "Models.Functions.PhaseLookup, Models",
          "Name": "TargetShootRootRatio",
          "ResourceName": null,
          "Children": [
            {
              "$type": "Models.Memo, Models",
              "Text": "To ensure prompt regrowth of forage plantain after a defoliation, the model will adjust the allocation of new growth following any defoliation event. This is a simplified approach to biomass allocation plasticity (e.g. [Wilson_1988]; [LevangBrilz_2002]), it assumes that the plant switches allocation of towards leaves whenever the current shoot:root ratio differs from the target value.  \nPublished data for the shoot:root ratio in plantain is highly variable, with values as low as 1.0 for wild varieties and as high as 6.0 for seedlings of commercial cultivars with no water of nutrient limitations ([SchippersOlff_2000]; [LabreveuxThesis_2002]; [CranstonEtAl_2015]; [PankokeEtAl_2015]). The data suggests mean values to be around 1.75-2.0 for adult plants. This value is likely to be affected by environmental conditions, with water or nutrient deficit favouring root growth, while low light conditions leading to higher allocation above ground. However, these relationships can vary considerably in different plants and there is little data for plantain forage, so the model current ignores the influence of environmental factors on the shoot:root partition, this should be upgraded when data becomes available.  \n",
              "Name": "Description",
              "ResourceName": null,
              "Children": [],
              "Enabled": true,
              "ReadOnly": false
            },
            {
              "$type": "Models.Functions.PhaseLookupValue, Models",
              "Start": "Emergence",
              "End": "Flowering",
              "Name": "Vegetative",
              "ResourceName": null,
              "Children": [
                {
                  "$type": "Models.Functions.Constant, Models",
                  "FixedValue": 2.5,
                  "Units": "g/g",
                  "Name": "TargetSR",
                  "ResourceName": null,
                  "Children": [],
                  "Enabled": true,
                  "ReadOnly": false
                }
              ],
              "Enabled": true,
              "ReadOnly": false
            },
            {
              "$type": "Models.Functions.PhaseLookupValue, Models",
              "Start": "Flowering",
              "End": "Ripening",
              "Name": "Reproductive",
              "ResourceName": null,
              "Children": [
                {
                  "$type": "Models.Functions.AddFunction, Models",
                  "Name": "TargetSR",
                  "ResourceName": null,
                  "Children": [
                    {
                      "$type": "Models.Functions.VariableReference, Models",
                      "VariableName": "[TargetShootRootRatio].Vegetative.TargetSR",
                      "Name": "MinTargetSR",
                      "ResourceName": null,
                      "Children": [],
                      "Enabled": true,
                      "ReadOnly": false
                    },
                    {
                      "$type": "Models.Functions.MultiplyFunction, Models",
                      "Name": "PlusTarget",
                      "ResourceName": null,
                      "Children": [
                        {
                          "$type": "Models.Functions.SubtractFunction, Models",
                          "Name": "DeltaTarget",
                          "ResourceName": null,
                          "Children": [
                            {
                              "$type": "Models.Functions.Constant, Models",
                              "FixedValue": 3.5,
                              "Units": "g/g",
                              "Name": "MaxTargetSR",
                              "ResourceName": null,
                              "Children": [],
                              "Enabled": true,
                              "ReadOnly": false
                            },
                            {
                              "$type": "Models.Functions.VariableReference, Models",
                              "VariableName": "[TargetShootRootRatio].Vegetative.TargetSR",
                              "Name": "MinTargetSR",
                              "ResourceName": null,
                              "Children": [],
                              "Enabled": true,
                              "ReadOnly": false
                            }
                          ],
                          "Enabled": true,
                          "ReadOnly": false
                        },
                        {
                          "$type": "Models.Functions.LinearInterpolationFunction, Models",
                          "Name": "PhotoperiodEffect",
                          "ResourceName": null,
                          "Children": [
                            {
                              "$type": "Models.Functions.XYPairs, Models",
                              "X": [
                                11.0,
                                11.5,
                                12.0,
                                13.0,
                                14.0,
                                15.0,
                                16.0
                              ],
                              "Y": [
                                0.0,
                                0.0,
                                0.05,
                                0.2,
                                0.85,
                                1.0,
                                1.0
                              ],
                              "Name": "XYPairs",
                              "ResourceName": null,
                              "Children": [],
                              "Enabled": true,
                              "ReadOnly": false
                            },
                            {
                              "$type": "Models.Functions.VariableReference, Models",
                              "VariableName": "[Phenology].Photoperiod",
                              "Name": "XValue",
                              "ResourceName": null,
                              "Children": [],
                              "Enabled": true,
                              "ReadOnly": false
                            }
                          ],
                          "Enabled": true,
                          "ReadOnly": false
                        }
                      ],
                      "Enabled": true,
                      "ReadOnly": false
                    }
                  ],
                  "Enabled": true,
                  "ReadOnly": false
                }
              ],
              "Enabled": true,
              "ReadOnly": false
            }
          ],
          "Enabled": true,
          "ReadOnly": false
        },
        {
          "$type": "Models.Functions.PhaseLookup, Models",
          "Name": "StemsLeafRatio",
          "ResourceName": null,
          "Children": [
            {
              "$type": "Models.Functions.PhaseLookupValue, Models",
              "Start": "Flowering",
              "End": "Ripening",
              "Name": "Reproductive",
              "ResourceName": null,
              "Children": [
                {
                  "$type": "Models.Functions.DivideFunction, Models",
                  "Name": "CurrentSL",
                  "ResourceName": null,
                  "Children": [
                    {
                      "$type": "Models.Functions.AddFunction, Models",
                      "Name": "StemFlowerDM",
                      "ResourceName": null,
                      "Children": [
                        {
                          "$type": "Models.Functions.VariableReference, Models",
                          "VariableName": "[Stem].Live.Wt",
                          "Name": "StemDM",
                          "ResourceName": null,
                          "Children": [],
                          "Enabled": true,
                          "ReadOnly": false
                        },
                        {
                          "$type": "Models.Functions.VariableReference, Models",
                          "VariableName": "[Inflorescence].Live.Wt",
                          "Name": "InflorescenceDM",
                          "ResourceName": null,
                          "Children": [],
                          "Enabled": true,
                          "ReadOnly": false
                        }
                      ],
                      "Enabled": true,
                      "ReadOnly": false
                    },
                    {
                      "$type": "Models.Functions.VariableReference, Models",
                      "VariableName": "[Leaf].Live.Wt",
                      "Name": "LeafDM",
                      "ResourceName": null,
                      "Children": [],
                      "Enabled": true,
                      "ReadOnly": false
                    }
                  ],
                  "Enabled": true,
                  "ReadOnly": false
                }
              ],
              "Enabled": true,
              "ReadOnly": false
            }
          ],
          "Enabled": true,
          "ReadOnly": false
        },
        {
          "$type": "Models.Functions.PhaseLookup, Models",
          "Name": "TargetStemsLeafRatio",
          "ResourceName": null,
          "Children": [
            {
              "$type": "Models.Memo, Models",
              "Text": "The PlantainForage model defines allocation of biomass above ground following a simple approach, it attempts to keep a given proportion among the various organs. The allocation of biomass to leaves is defined primarily by the target shoot:root ratio, but during the reproductive phase, the partition is further modified based on the ratio of stems+inflorescence to leaves. The model will use this ratio to allocate some biomass to the stems and inflorescence during the reproductive phase (i.e. when the target ratio is reater than zero). As plantain is a 'long-days' plant, the model assumes that the ratio increase with the length of the day (photoperiod). This ratio may be affected by defoliation ([AyalaEtAl_2011]; [QuijadaThesis_2015]) and is probably affected by enviromental factors too. There is, however, not enough data to define a good description for these interactions.  \nPublished results suggest that reproductive parts represent a relatively small proportion of the biomass, about 10-25% in grazed swards, and about 40% if non-grazed ones ([SchippersOlff_2000]; [LabreveuxThesis_2002]; [MoorheadPigot_2009]; [AyalaEtAl_2011]).\n\n",
              "Name": "Description",
              "ResourceName": null,
              "Children": [],
              "Enabled": true,
              "ReadOnly": false
            },
            {
              "$type": "Models.Functions.PhaseLookupValue, Models",
              "Start": "Flowering",
              "End": "Ripening",
              "Name": "Reproductive",
              "ResourceName": null,
              "Children": [
                {
                  "$type": "Models.Functions.MultiplyFunction, Models",
                  "Name": "TargetSL",
                  "ResourceName": null,
                  "Children": [
                    {
                      "$type": "Models.Functions.Constant, Models",
                      "FixedValue": 0.25,
                      "Units": "g/g",
                      "Name": "MaximumSL",
                      "ResourceName": null,
                      "Children": [],
                      "Enabled": true,
                      "ReadOnly": false
                    },
                    {
                      "$type": "Models.Functions.LinearInterpolationFunction, Models",
                      "Name": "PhotoperiodEffect",
                      "ResourceName": null,
                      "Children": [
                        {
                          "$type": "Models.Functions.XYPairs, Models",
                          "X": [
                            12.0,
                            12.5,
                            13.0,
                            13.5,
                            14.0,
                            15.0
                          ],
                          "Y": [
                            0.05,
                            0.1,
                            0.35,
                            0.85,
                            1.0,
                            1.0
                          ],
                          "Name": "XYPairs",
                          "ResourceName": null,
                          "Children": [],
                          "Enabled": true,
                          "ReadOnly": false
                        },
                        {
                          "$type": "Models.Functions.VariableReference, Models",
                          "VariableName": "[Phenology].Photoperiod",
                          "Name": "XValue",
                          "ResourceName": null,
                          "Children": [],
                          "Enabled": true,
                          "ReadOnly": false
                        }
                      ],
                      "Enabled": true,
                      "ReadOnly": false
                    }
                  ],
                  "Enabled": true,
                  "ReadOnly": false
                }
              ],
              "Enabled": true,
              "ReadOnly": false
            }
          ],
          "Enabled": true,
          "ReadOnly": false
        },
        {
          "$type": "Models.Functions.PhaseLookup, Models",
          "Name": "FlowerStemRatio",
          "ResourceName": null,
          "Children": [
            {
              "$type": "Models.Functions.PhaseLookupValue, Models",
              "Start": "Flowering",
              "End": "Ripening",
              "Name": "Reproductive",
              "ResourceName": null,
              "Children": [
                {
                  "$type": "Models.Functions.LessThanFunction, Models",
                  "Name": "CurrentFS",
                  "ResourceName": null,
                  "Children": [
                    {
                      "$type": "Models.Functions.VariableReference, Models",
                      "VariableName": "[Stem].Live.Wt",
                      "Name": "StemDM",
                      "ResourceName": null,
                      "Children": [],
                      "Enabled": true,
                      "ReadOnly": false
                    },
                    {
                      "$type": "Models.Functions.Constant, Models",
                      "FixedValue": 1E-10,
                      "Units": "g/m2",
                      "Name": "Zero",
                      "ResourceName": null,
                      "Children": [],
                      "Enabled": true,
                      "ReadOnly": false
                    },
                    {
                      "$type": "Models.Functions.Constant, Models",
                      "FixedValue": 1E+100,
                      "Units": "g/g",
                      "Name": "VeryLargeFS",
                      "ResourceName": null,
                      "Children": [],
                      "Enabled": true,
                      "ReadOnly": false
                    },
                    {
                      "$type": "Models.Functions.DivideFunction, Models",
                      "Name": "ActualCurrentFS",
                      "ResourceName": null,
                      "Children": [
                        {
                          "$type": "Models.Functions.VariableReference, Models",
                          "VariableName": "[Inflorescence].Live.Wt",
                          "Name": "InflorescenceDM",
                          "ResourceName": null,
                          "Children": [],
                          "Enabled": true,
                          "ReadOnly": false
                        },
                        {
                          "$type": "Models.Functions.VariableReference, Models",
                          "VariableName": "[Stem].Live.Wt",
                          "Name": "StemDM",
                          "ResourceName": null,
                          "Children": [],
                          "Enabled": true,
                          "ReadOnly": false
                        }
                      ],
                      "Enabled": true,
                      "ReadOnly": false
                    }
                  ],
                  "Enabled": true,
                  "ReadOnly": false
                }
              ],
              "Enabled": true,
              "ReadOnly": false
            }
          ],
          "Enabled": true,
          "ReadOnly": false
        },
        {
          "$type": "Models.Functions.PhaseLookup, Models",
          "Name": "TargetFlowerStemRatio",
          "ResourceName": null,
          "Children": [
            {
              "$type": "Models.Memo, Models",
              "Text": "Following on the simple allocation of biomass in the PlantainForage model, the allocation during the reproductive phase will attempt to keep a ratio between inflorescence and stem biomass. The model assumes that this ratio increases from spring, when only stems are set, to a maximum in autumn, when the last seeds finish ripenning. This ratio is probably affected by enviromental factors, and perhaps defoliations, but there is not data to determine how these interactions could be modelled. Because the model attempts to simulate a whole sward, with potentially plants of different ages, and due to the short period between stem elongation, flowering, and seed maturity, and a relatively long reproductive phase, forage plantain plants will have ripe seeds as well as young stalks at the same time. This makes it quite difficult to define the variations in biomass allocation to stems and inflorescence. Inference from published values suggest that the ratio of flower biomass to stems varies from around 0.1 to nearly 0.4 ([SchippersOlff_2000]).  \n",
              "Name": "Description",
              "ResourceName": null,
              "Children": [],
              "Enabled": true,
              "ReadOnly": false
            },
            {
              "$type": "Models.Functions.PhaseLookupValue, Models",
              "Start": "Flowering",
              "End": "Ripening",
              "Name": "Reproductive",
              "ResourceName": null,
              "Children": [
                {
                  "$type": "Models.Functions.MultiplyFunction, Models",
                  "Name": "TargetFS",
                  "ResourceName": null,
                  "Children": [
                    {
                      "$type": "Models.Functions.Constant, Models",
                      "FixedValue": 1.5,
                      "Units": "g/g",
                      "Name": "ReferenceFS",
                      "ResourceName": null,
                      "Children": [],
                      "Enabled": true,
                      "ReadOnly": false
                    },
                    {
                      "$type": "Models.Functions.LinearInterpolationFunction, Models",
                      "Name": "PhotoperiodEffect",
                      "ResourceName": null,
                      "Children": [
                        {
                          "$type": "Models.Functions.XYPairs, Models",
                          "X": [
                            -0.035,
                            -0.03,
                            -0.02,
                            -0.01,
                            0.0,
                            0.01,
                            0.02,
                            0.03,
                            0.035
                          ],
                          "Y": [
                            1.0,
                            1.0,
                            0.97,
                            0.8,
                            0.55,
                            0.35,
                            0.2,
                            0.1,
                            0.1
                          ],
                          "Name": "XYPairs",
                          "ResourceName": null,
                          "Children": [],
                          "Enabled": true,
                          "ReadOnly": false
                        },
                        {
                          "$type": "Models.Functions.VariableReference, Models",
                          "VariableName": "[Phenology].PhotoperiodVariation",
                          "Name": "XValue",
                          "ResourceName": null,
                          "Children": [],
                          "Enabled": true,
                          "ReadOnly": false
                        }
                      ],
                      "Enabled": true,
                      "ReadOnly": false
                    }
                  ],
                  "Enabled": true,
                  "ReadOnly": false
                }
              ],
              "Enabled": true,
              "ReadOnly": false
            }
          ],
          "Enabled": true,
          "ReadOnly": false
        },
        {
          "$type": "Models.Functions.PhaseLookup, Models",
          "Name": "TaprootRootRatio",
          "ResourceName": null,
          "Children": [
            {
              "$type": "Models.Functions.PhaseLookupValue, Models",
              "Start": "Emergence",
              "End": "Ripening",
              "Name": "AllPhases",
              "ResourceName": null,
              "Children": [
                {
                  "$type": "Models.Functions.DivideFunction, Models",
                  "Name": "CurrentTR",
                  "ResourceName": null,
                  "Children": [
                    {
                      "$type": "Models.Functions.VariableReference, Models",
                      "VariableName": "[Taproot].Live.Wt",
                      "Name": "TaprootDM",
                      "ResourceName": null,
                      "Children": [],
                      "Enabled": true,
                      "ReadOnly": false
                    },
                    {
                      "$type": "Models.Functions.VariableReference, Models",
                      "VariableName": "[Root].Live.Wt",
                      "Name": "RootsDM",
                      "ResourceName": null,
                      "Children": [],
                      "Enabled": true,
                      "ReadOnly": false
                    }
                  ],
                  "Enabled": true,
                  "ReadOnly": false
                }
              ],
              "Enabled": true,
              "ReadOnly": false
            }
          ],
          "Enabled": true,
          "ReadOnly": false
        },
        {
          "$type": "Models.Functions.PhaseLookup, Models",
          "Name": "TargetTaprootRootRatio",
          "ResourceName": null,
          "Children": [
            {
              "$type": "Models.Memo, Models",
              "Text": "The PlantainForage model assumes that biomass is allocated so to mantain a given proportion of the biomass among the various organs (varying with phenological phase and other factors). The ratio between taproot and root biomass is assumed to vary proportional to the plant biomass (healthy well develop plants can add more reserves to the taproots). The ratio increases with the total biomass per plant, approaching a maximum target when plants are adult (this also implies that less biomass goes to taproots following defoliation). Furthermore, a seasonal variation is also considered, with greater proportion of biomass being allocated to taproots in late summer/autumn and less in spring. This is a simple approach and can describe the general behaviour of plantain forage plants, it may be upgraded if deemed necessary when more data becomes available.  \n",
              "Name": "Description",
              "ResourceName": null,
              "Children": [],
              "Enabled": true,
              "ReadOnly": false
            },
            {
              "$type": "Models.Functions.PhaseLookupValue, Models",
              "Start": "Emergence",
              "End": "Ripening",
              "Name": "AllPhases",
              "ResourceName": null,
              "Children": [
                {
                  "$type": "Models.Functions.MultiplyFunction, Models",
                  "Name": "TargetTR",
                  "ResourceName": null,
                  "Children": [
                    {
                      "$type": "Models.Functions.Constant, Models",
                      "FixedValue": 0.5,
                      "Units": "g/g",
                      "Name": "MaximumTR",
                      "ResourceName": null,
                      "Children": [],
                      "Enabled": true,
                      "ReadOnly": false
                    },
                    {
                      "$type": "Models.Functions.LinearInterpolationFunction, Models",
                      "Name": "BiomassFactor",
                      "ResourceName": null,
                      "Children": [
                        {
                          "$type": "Models.Functions.XYPairs, Models",
                          "X": [
                            0.0,
                            0.5,
                            1.0,
                            2.0,
                            3.0,
                            4.0
                          ],
                          "Y": [
                            0.0,
                            0.15,
                            0.5,
                            0.9,
                            1.0,
                            1.0
                          ],
                          "Name": "XYPairs",
                          "ResourceName": null,
                          "Children": [],
                          "Enabled": true,
                          "ReadOnly": false
                        },
                        {
                          "$type": "Models.Functions.VariableReference, Models",
                          "VariableName": "[PerPlantBiomassWt]",
                          "Name": "XValue",
                          "ResourceName": null,
                          "Children": [],
                          "Enabled": true,
                          "ReadOnly": false
                        }
                      ],
                      "Enabled": true,
                      "ReadOnly": false
                    },
                    {
                      "$type": "Models.Functions.LinearInterpolationFunction, Models",
                      "Name": "PhotoperiodFactor",
                      "ResourceName": null,
                      "Children": [
                        {
                          "$type": "Models.Functions.XYPairs, Models",
                          "X": [
                            -0.03,
                            -0.02,
                            -0.01,
                            0.0,
                            0.01,
                            0.02,
                            0.03
                          ],
                          "Y": [
                            1.0,
                            1.0,
                            0.85,
                            0.5,
                            0.3,
                            0.2,
                            0.2
                          ],
                          "Name": "XYPairs",
                          "ResourceName": null,
                          "Children": [],
                          "Enabled": true,
                          "ReadOnly": false
                        },
                        {
                          "$type": "Models.Functions.VariableReference, Models",
                          "VariableName": "[Phenology].PhotoperiodVariation",
                          "Name": "XValue",
                          "ResourceName": null,
                          "Children": [],
                          "Enabled": true,
                          "ReadOnly": false
                        }
                      ],
                      "Enabled": true,
                      "ReadOnly": false
                    }
                  ],
                  "Enabled": true,
                  "ReadOnly": false
                }
              ],
              "Enabled": true,
              "ReadOnly": false
            }
          ],
          "Enabled": true,
          "ReadOnly": false
        },
        {
          "$type": "Models.Functions.Constant, Models",
          "FixedValue": 0.0,
          "Units": null,
          "Name": "MortalityRate",
          "ResourceName": null,
          "Children": [],
          "Enabled": true,
          "ReadOnly": false
        },
        {
          "$type": "Models.Functions.Constant, Models",
          "FixedValue": 0.0,
          "Units": null,
          "Name": "SeedMortalityRate",
          "ResourceName": null,
          "Children": [],
          "Enabled": true,
          "ReadOnly": false
        },
        {
          "$type": "Models.Core.Folder, Models",
          "ShowInDocs": false,
          "GraphsPerPage": 6,
          "Name": "Cultivars",
          "ResourceName": null,
          "Children": [
            {
              "$type": "Models.PMF.Cultivar, Models",
              "Command": [
                ""
              ],
              "Name": "Tonic",
              "ResourceName": null,
              "Children": [
                {
                  "$type": "Models.Memo, Models",
                  "Text": "*Tonic* is the base forage plantain cultivar. It was developed later than *Lancelot* (the first commercial breed in New Zealand) and was selected from a northern Portugal germplasm. It has very erect and large leaves, produces less tillers than *Lancelot* and perhaps less seed heads. *Tonic* cultivar is heat tolerant and also winter active, typically with higher yields when compared to *Lancelot*.",
                  "Name": "Description",
                  "ResourceName": null,
                  "Children": [],
                  "Enabled": true,
                  "ReadOnly": false
                }
              ],
              "Enabled": true,
              "ReadOnly": false
            },
            {
              "$type": "Models.PMF.Cultivar, Models",
              "Command": [
                "[Phenology].ThermalTime.Response.X = 8.0, 27.5, 38.0",
                "[Phenology].ThermalTime.Response.Y = 0.0, 20.0, 0.0",
                "[Leaf].Photosynthesis.FT.XYPairs.X = 8, 10, 15, 21, 27.5, 35, 38",
                "[Leaf].Photosynthesis.FT.XYPairs.Y = 0.0, 0.05, 0.3, 1.0, 1.0, 0.1, 0.0",
                "[Leaf].HeightFunction.XYPairs.Y = 0.0, 100, 300, 450, 450"
              ],
              "Name": "Lancelot",
              "ResourceName": null,
              "Children": [
                {
                  "$type": "Models.Memo, Models",
                  "Text": "*Lancelot* is the first forage plantain cultivar released, it was selected from New Zealand pastures. It has a semi-erect growth habit, medium to large leaves, and produce many tillers. This cultivar has good heat tolerance but growth is low over winter. *Lancelot*  has been used for many years as grazing forage, in monoculture or in mixed swards, in several countries worldwide. However, it has been superseeded by newer varieties, the most common cultivar has been *Tonic*, with *Agritonic* and others becoming popular.  \n",
                  "Name": "Description",
                  "ResourceName": null,
                  "Children": [],
                  "Enabled": true,
                  "ReadOnly": false
                }
              ],
              "Enabled": true,
              "ReadOnly": false
            }
          ],
          "Enabled": true,
          "ReadOnly": false
        }
      ],
      "Enabled": true,
      "ReadOnly": false
    }
  ],
  "IncludeInDocumentation": true,
  "Enabled": true,
  "ReadOnly": false
}<|MERGE_RESOLUTION|>--- conflicted
+++ resolved
@@ -1,11 +1,7 @@
 {
   "$type": "Models.Core.Simulations, Models",
   "ExplorerWidth": 0,
-<<<<<<< HEAD
-  "Version": 184,
-=======
   "Version": 189,
->>>>>>> d18ef584
   "Name": "Simulations",
   "Children": [
     {
