--- conflicted
+++ resolved
@@ -1,27 +1,15 @@
-﻿using System;
-using System.Collections.Generic;
-using System.Data;
-using System.Linq;
-using APSIM.Shared.Documentation;
-using Models.Factorial;
-using Models.PMF;
-using Models.PMF.Interfaces;
+﻿    using System;
+    using System.Collections.Generic;
+    using System.Data;
+    using System.Linq;
+    using APSIM.Shared.Documentation;
+    using Models.Factorial;
+    using Models.PMF;
+    using Models.PMF.Interfaces;
+    using Models.DCAPST;
 
 namespace Models.Core
 {
-<<<<<<< HEAD
-    using Models.Factorial;
-    using Models;
-    using Models.PMF;
-    using Models.PMF.Interfaces;
-    using System;
-    using APSIM.Shared.Documentation;
-    using System.Collections.Generic;
-    using System.Data;
-    using System.Linq;
-    using Models.DCAPST;
-=======
->>>>>>> 1942b281
 
     /// <summary>
     /// A folder model
@@ -39,11 +27,8 @@
     [ValidParent(ParentType = typeof(Morris))]
     [ValidParent(ParentType = typeof(Sobol))]
     [ValidParent(ParentType = typeof(BiomassTypeArbitrator))]
-<<<<<<< HEAD
+    [ValidParent(ParentType = typeof(IPlant))]
     [ValidParent(ParentType = typeof(DCaPSTModelNG))]
-=======
-    [ValidParent(ParentType = typeof(IPlant))]
->>>>>>> 1942b281
     public class Folder : Model
     {
         /// <summary>Show in the autodocs?</summary>
