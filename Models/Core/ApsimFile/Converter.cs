namespace Models.Core.ApsimFile
{
    using APSIM.Shared.Utilities;
    using Models.Climate;
    using Models.Factorial;
    using Models.Functions;
    using Models.LifeCycle;
    using Models.PMF;
    using Models.PMF.Interfaces;
    using Models.Soils;
    using Newtonsoft.Json.Linq;
    using System;
    using System.Collections.Generic;
    using System.Globalization;
    using System.IO;
    using System.Linq;
    using System.Reflection;
    using System.Text.RegularExpressions;
    using System.Xml;

    /// <summary>
    /// Converts the .apsim file from one version to the next
    /// </summary>
    public class Converter
    {
        /// <summary>Gets the latest .apsimx file format version.</summary>
        public static int LatestVersion { get { return 145; } }

        /// <summary>Converts a .apsimx string to the latest version.</summary>
        /// <param name="st">XML or JSON string to convert.</param>
        /// <param name="toVersion">The optional version to convert to.</param>
        /// <param name="fileName">The optional filename where the string came from.</param>
        /// <returns>Returns true if something was changed.</returns>
        public static ConverterReturnType DoConvert(string st, int toVersion = -1, string fileName = null)
        {
            ConverterReturnType returnData = new ConverterReturnType();

            if (toVersion == -1)
                toVersion = LatestVersion;

            int offset = st.TakeWhile(c => char.IsWhiteSpace(c)).Count();
            char firstNonBlankChar = st[offset];

            if (firstNonBlankChar == '<')
            {
                bool changed = XmlConverters.DoConvert(ref st, Math.Min(toVersion, XmlConverters.LastVersion), fileName);
                XmlDocument doc = new XmlDocument();
                doc.LoadXml(st);
                int fileVersion = Convert.ToInt32(XmlUtilities.Attribute(doc.DocumentElement, "Version"), CultureInfo.InvariantCulture);
                if (fileVersion == toVersion)
                    return new ConverterReturnType()
                    { DidConvert = changed, RootXml = doc };

                st = ConvertToJSON(st, fileName);
                returnData.Root = JObject.Parse(st);
            }
            else if (firstNonBlankChar == '{')
            {
                // json
                returnData.Root = JObject.Parse(st);
            }
            else
            {
                throw new Exception("Unknown string encountered. Not JSON or XML. String: " + st);
            }

            if (returnData.Root.ContainsKey("Version"))
            {
                int fileVersion = (int)returnData.Root["Version"];

                if (fileVersion > LatestVersion)
                    throw new Exception(string.Format("Unable to open file '{0}'. File version is greater than the latest file version. Has this file been opened in a more recent version of Apsim?", fileName));

                // Run converters if not at the latest version.
                while (fileVersion < toVersion)
                {
                    returnData.DidConvert = true;

                    // Find the method to call to upgrade the file by one version.
                    int versionFunction = fileVersion + 1;
                    MethodInfo method = typeof(Converter).GetMethod("UpgradeToVersion" + versionFunction, BindingFlags.NonPublic | BindingFlags.Static);
                    if (method == null)
                        throw new Exception("Cannot find converter to go to version " + versionFunction);

                    // Found converter method so call it.
                    method.Invoke(null, new object[] { returnData.Root, fileName });

                    fileVersion++;
                }

                if (returnData.DidConvert)
                {
                    returnData.Root["Version"] = fileVersion;
                    st = returnData.Root.ToString();
                }
            }
            returnData.DidConvert = EnsureSoilHasInitWaterAndSample(returnData.Root) || returnData.DidConvert;

            return returnData;
        }

        /// <summary>
        /// If root is a soil then make sure it has a sample or init water.
        /// </summary>
        /// <param name="root">The root node of the JSON to look at.</param>
        /// <returns>True if model was changed.</returns>
        private static bool EnsureSoilHasInitWaterAndSample(JObject root)
        {
            string rootType = JsonUtilities.Type(root, true);

            if (rootType != null && rootType == "Models.Soils.Soil")
            {
                JArray soilChildren = root["Children"] as JArray;
                if (soilChildren != null && soilChildren.Count > 0)
                {
                    var initWater = soilChildren.FirstOrDefault(c => c["$type"].Value<string>().Contains(".InitWater"));
                    if (initWater == null)
                        initWater = soilChildren.FirstOrDefault(c => c["$type"].Value<string>().Contains(".InitialWater"));
                    if (initWater == null)
                        initWater = soilChildren.FirstOrDefault(c => c["$type"].Value<string>().Contains(".Sample") && string.Equals("Initial Water", c["Name"].Value<string>(), StringComparison.InvariantCultureIgnoreCase));
                    var sample = soilChildren.FirstOrDefault(c => c["$type"].Value<string>().Contains(".Sample"));

                    bool res = false;
                    if (initWater == null)
                    {
                        // Add in an initial water and initial conditions models.
                        initWater = new JObject();
                        initWater["$type"] = "Models.Soils.InitialWater, Models";
                        JsonUtilities.RenameModel(initWater as JObject, "Initial water");
                        initWater["PercentMethod"] = "FilledFromTop";
                        initWater["FractionFull"] = 1;
                        initWater["DepthWetSoil"] = "NaN";
                        soilChildren.Add(initWater);
                        res = true;
                    }
                    if (sample == null)
                    {
                        sample = new JObject();
                        sample["$type"] = "Models.Soils.Sample, Models";
                        JsonUtilities.RenameModel(sample as JObject, "Initial conditions");
                        sample["Thickness"] = new JArray(new double[] { 1800 });
                        sample["NO3N"] = new JArray(new double[] { 3 });
                        sample["NH4"] = new JArray(new double[] { 1 });
                        sample["SWUnits"] = "Volumetric";
                        soilChildren.Add(sample);
                        res = true;
                    }
                    return res;
                }
            }

            return false;
        }

        /// <summary>Upgrades to version 47 - the first JSON version.</summary>
        private static string ConvertToJSON(string st, string fileName)
        {
            string json = XmlToJson.Convert(st);
            JObject j = JObject.Parse(json);
            j["Version"] = 47;
            return j.ToString();
        }

        private static void UpgradeToVersion47(JObject root, string fileName)
        {
            // Nothing to do as conversion to JSON has already happened.
        }

        /// <summary>
        /// Upgrades to version 48. Iterates through all manager scripts, and replaces
        /// all instances of the text "DisplayTypeEnum" with "DisplayType".
        /// </summary>
        /// <param name="root"></param>
        /// <param name="fileName"></param>
        private static void UpgradeToVersion48(JObject root, string fileName)
        {
            foreach (JObject manager in JsonUtilities.ChildrenRecursively(root, "Manager"))
                JsonUtilities.ReplaceManagerCode(manager, "DisplayTypeEnum", "DisplayType");
        }


        /// <summary>
        /// Upgrades to version 49. Renames Models.Morris+Parameter to Models.Sensitivity.Parameter.
        /// </summary>
        /// <param name="root"></param>
        /// <param name="fileName"></param>
        private static void UpgradeToVersion49(JObject root, string fileName)
        {
            foreach (JObject morris in JsonUtilities.ChildrenRecursively(root, "Models.Morris"))
                foreach (var parameter in morris["Parameters"])
                    parameter["$type"] = parameter["$type"].ToString().Replace("Models.Morris+Parameter", "Models.Sensitivity.Parameter");
        }

        ///<summary>
        /// Upgrades to version 50. Fixes the RelativeTo property of 
        /// InitialWater components of soils copied from Apsim Classic.
        /// </summary>
        /// <param name="root"></param>
        /// <param name="fileName"></param>
        /// <remarks>
        /// ll15 must be renamed to LL15.
        /// Wheat must be renamed to WheatSoil.
        /// Maize must be renamed to MaizeSoil.
        /// </remarks>
        private static void UpgradeToVersion50(JObject root, string fileName)
        {
            foreach (JObject initialWater in JsonUtilities.ChildrenRecursively(root, "InitialWater"))
            {
                if (initialWater["RelativeTo"] != null)
                {
                    if (initialWater["RelativeTo"].ToString().ToUpper().Contains("LL15"))
                        initialWater["RelativeTo"] = initialWater["RelativeTo"].ToString().Replace("ll15", "LL15");
                    else if (!string.IsNullOrEmpty(initialWater["RelativeTo"].ToString()) && !initialWater["RelativeTo"].ToString().EndsWith("Soil"))
                        initialWater["RelativeTo"] = initialWater["RelativeTo"].ToString() + "Soil";
                }
            }
        }
        /// <summary>
        /// Changes GsMax to Gsmax350 in all models that implement ICanopy.
        /// </summary>
        /// <param name="root">The root JSON token.</param>
        /// <param name="fileName">The name of the apsimx file.</param>
        private static void UpgradeToVersion51(JObject root, string fileName)
        {
            // Create a list of models that might have gsmax.
            // Might need to add in other models that implement ICanopy 
            // e.g. OilPalm, AgPastureSpecies, SimpleTree, Sugarcane

            var models = new List<JObject>();
            models.AddRange(JsonUtilities.ChildrenOfType(root, "Leaf"));
            models.AddRange(JsonUtilities.ChildrenOfType(root, "SimpleLeaf"));
            models.AddRange(JsonUtilities.ChildrenOfType(root, "PerennialLeaf"));
            models.AddRange(JsonUtilities.ChildrenOfType(root, "SorghumLeaf"));

            // Loop through all models and rename Gsmax to Gsmax350.
            foreach (var model in models)
            {
                JsonUtilities.RenameProperty(model, "Gsmax", "Gsmax350");
                JsonUtilities.AddConstantFunctionIfNotExists(model, "StomatalConductanceCO2Modifier", "1.0");
            }
        }

        /// <summary>
        /// </summary>
        /// <param name="root">The root JSON token.</param>
        /// <param name="fileName">The name of the apsimx file.</param>
        private static void UpgradeToVersion52(JObject root, string fileName)
        {
            foreach (var SOM in JsonUtilities.ChildrenOfType(root, "SoilOrganicMatter"))
            {
                double rootWt;
                if (SOM["RootWt"] is JArray)
                    rootWt = Convert.ToDouble(SOM["RootWt"][0], CultureInfo.InvariantCulture); // This can happen when importing old APSIM file.
                else
                    rootWt = Convert.ToDouble(SOM["RootWt"], CultureInfo.InvariantCulture);
                SOM.Remove("RootWt");
                double[] thickness = MathUtilities.StringsToDoubles(JsonUtilities.Values(SOM, "Thickness"));

                double profileDepth = MathUtilities.Sum(thickness);
                double cumDepth = 0;
                double[] rootWtFraction = new double[thickness.Length];

                for (int layer = 0; layer < thickness.Length; layer++)
                {
                    double fracLayer = Math.Min(1.0, MathUtilities.Divide(profileDepth - cumDepth, thickness[layer], 0.0));
                    cumDepth += thickness[layer];
                    rootWtFraction[layer] = fracLayer * Math.Exp(-3.0 * Math.Min(1.0, MathUtilities.Divide(cumDepth, profileDepth, 0.0)));
                }
                // get the actuall FOM distribution through layers (adds up to one)
                double totFOMfraction = MathUtilities.Sum(rootWtFraction);
                for (int layer = 0; layer < thickness.Length; layer++)
                    rootWtFraction[layer] /= totFOMfraction;
                double[] rootWtVector = MathUtilities.Multiply_Value(rootWtFraction, rootWt);

                JsonUtilities.SetValues(SOM, "RootWt", rootWtVector);
            }

        }

        /// <summary>
        /// Adds solutes under SoilNitrogen.
        /// </summary>
        /// <param name="root">The root JSON token.</param>
        /// <param name="fileName">The name of the apsimx file.</param>
        private static void UpgradeToVersion53(JObject root, string fileName)
        {
            foreach (var soilNitrogen in JsonUtilities.ChildrenOfType(root, "SoilNitrogen"))
            {
                JsonUtilities.CreateNewChildModel(soilNitrogen, "NO3", "Models.Soils.SoilNitrogenNO3");
                JsonUtilities.CreateNewChildModel(soilNitrogen, "NH4", "Models.Soils.SoilNitrogenNH4");
                JsonUtilities.CreateNewChildModel(soilNitrogen, "Urea", "Models.Soils.SoilNitrogenUrea");
                JsonUtilities.CreateNewChildModel(soilNitrogen, "PlantAvailableNO3", "Models.Soils.SoilNitrogenPlantAvailableNO3");
                JsonUtilities.CreateNewChildModel(soilNitrogen, "PlantAvailableNH4", "Models.Soils.SoilNitrogenPlantAvailableNH4");
            }

            foreach (var report in JsonUtilities.ChildrenOfType(root, "Report"))
            {
                JsonUtilities.SearchReplaceReportVariableNames(report, "SoilNitrogen.NO3", "SoilNitrogen.NO3.kgha");
                JsonUtilities.SearchReplaceReportVariableNames(report, "SoilNitrogen.NH4", "SoilNitrogen.NH4.kgha");
                JsonUtilities.SearchReplaceReportVariableNames(report, "SoilNitrogen.urea", "SoilNitrogen.Urea.kgha");
                JsonUtilities.SearchReplaceReportVariableNames(report, "SoilNitrogen.PlantAvailableNO3", "SoilNitrogen.PlantAvailableNO3.kgha");
                JsonUtilities.SearchReplaceReportVariableNames(report, "SoilNitrogen.PlantAvailableNH4", "SoilNitrogen.PlantAvailableNH4.kgha");
                JsonUtilities.SearchReplaceReportVariableNames(report, "[SoilNitrogen].no3", "[SoilNitrogen].NO3.kgha");
                JsonUtilities.SearchReplaceReportVariableNames(report, "[SoilNitrogen].nh4", "[SoilNitrogen].NH4.kgha");
                JsonUtilities.SearchReplaceReportVariableNames(report, "[SoilNitrogen].urea", "[SoilNitrogen].Urea.kgha");
            }
            foreach (var manager in JsonUtilities.ChildManagers(root))
            {
                var originalCode = manager.ToString();
                if (originalCode != null)
                {
                    if (originalCode.Contains("SoilNitrogen.NO3"))
                    {
                        manager.Replace("Soil.SoilNitrogen.NO3", "NO3.kgha");
                        manager.Replace("SoilNitrogen.NO3", "NO3.kgha");
                        manager.AddDeclaration("ISolute", "NO3", new string[] { "[ScopedLinkByName]" });
                    }
                    if (originalCode.Contains("SoilNitrogen.NH4"))
                    {
                        manager.Replace("Soil.SoilNitrogen.NH4", "NH4.kgha");
                        manager.Replace("SoilNitrogen.NH4", "NH4.kgha");
                        manager.AddDeclaration("ISolute", "NH4", new string[] { "[ScopedLinkByName]" });
                    }
                    if (originalCode.Contains("SoilNitrogen.urea"))
                    {
                        manager.Replace("Soil.SoilNitrogen.urea", "Urea.kgha");
                        manager.Replace("SoilNitrogen.urea", "Urea.kgha");
                        manager.AddDeclaration("ISolute", "Urea", new string[] { "[ScopedLinkByName]" });
                    }
                    if (originalCode.Contains("SoilNitrogen.PlantAvailableNO3"))
                    {
                        manager.Replace("Soil.SoilNitrogen.PlantAvailableNO3", "PlantAvailableNO3.kgha");
                        manager.Replace("SoilNitrogen.PlantAvailableNO3", "PlantAvailableNO3.kgha");
                        manager.AddDeclaration("ISolute", "PlantAvailableNO3", new string[] { "[ScopedLinkByName]" });
                    }
                    if (originalCode.Contains("SoilNitrogen.PlantAvailableNH4"))
                    {
                        manager.Replace("Soil.SoilNitrogen.PlantAvailableNH4", "PlantAvailableNH4.kgha");
                        manager.Replace("SoilNitrogen.PlantAvailableNH4", "PlantAvailableNH4.kgha");
                        manager.AddDeclaration("ISolute", "PlantAvailableNH4", new string[] { "[ScopedLinkByName]" });
                    }
                    if (originalCode != manager.ToString())
                    {
                        var usingLines = manager.GetUsingStatements().ToList();
                        usingLines.Add("Models.Interfaces");
                        manager.SetUsingStatements(usingLines);
                        manager.Save();
                    }
                }
            }

            foreach (var series in JsonUtilities.ChildrenOfType(root, "Series"))
            {
                if (series["XFieldName"] != null)
                {
                    series["XFieldName"] = series["XFieldName"].ToString().Replace("SoilNitrogen.NO3", "SoilNitrogen.NO3.kgha");
                    series["XFieldName"] = series["XFieldName"].ToString().Replace("SoilNitrogen.NH4", "SoilNitrogen.NH4.kgha");
                    series["XFieldName"] = series["XFieldName"].ToString().Replace("SoilNitrogen.urea", "SoilNitrogen.Urea.kgha");
                    series["XFieldName"] = series["XFieldName"].ToString().Replace("SoilNitrogen.PlantAvailableNO3", "SoilNitrogen.PlantAvailableNO3.kgha");
                    series["XFieldName"] = series["XFieldName"].ToString().Replace("SoilNitrogen.PlantAvailableNH4", "SoilNitrogen.PlantAvailableNH4.kgha");
                }
                if (series["YFieldName"] != null)
                {
                    series["YFieldName"] = series["YFieldName"].ToString().Replace("SoilNitrogen.NO3", "SoilNitrogen.NO3.kgha");
                    series["YFieldName"] = series["YFieldName"].ToString().Replace("SoilNitrogen.NH4", "SoilNitrogen.NH4.kgha");
                    series["YFieldName"] = series["YFieldName"].ToString().Replace("SoilNitrogen.urea", "SoilNitrogen.Urea.kgha");
                    series["YFieldName"] = series["YFieldName"].ToString().Replace("SoilNitrogen.PlantAvailableNO3", "SoilNitrogen.PlantAvailableNO3.kgha");
                    series["YFieldName"] = series["YFieldName"].ToString().Replace("SoilNitrogen.PlantAvailableNH4", "SoilNitrogen.PlantAvailableNH4.kgha");
                }
            }
        }

        /// <summary>
        /// Remove SoluteManager.
        /// </summary>
        /// <param name="root">The root JSON token.</param>
        /// <param name="fileName">The name of the apsimx file.</param>
        private static void UpgradeToVersion54(JObject root, string fileName)
        {
            foreach (var soluteManager in JsonUtilities.ChildrenOfType(root, "SoluteManager"))
                soluteManager.Remove();

            foreach (var report in JsonUtilities.ChildrenOfType(root, "Report"))
            {
                JsonUtilities.SearchReplaceReportVariableNames(report, "[Soil].NO3N", "[Soil].SoilNitrogen.NO3.kgha");
                JsonUtilities.SearchReplaceReportVariableNames(report, "[Soil].NH4N", "[Soil].SoilNitrogen.NH4.kgha");
                JsonUtilities.SearchReplaceReportVariableNames(report, "[Soil].UreaN", "[Soil].SoilNitrogen.Urea.kgha");
            }

            foreach (var manager in JsonUtilities.ChildManagers(root))
            {
                bool managerChanged = false;
                if (manager.Replace("mySoil.NO3N", "NO3.kgha"))
                {
                    manager.AddDeclaration("ISolute", "NO3", new string[] { "[ScopedLinkByName]" });
                    managerChanged = true;
                }
                if (manager.Replace("mySoil.NH4N", "NH4.kgha"))
                {
                    manager.AddDeclaration("ISolute", "NH4", new string[] { "[ScopedLinkByName]" });
                    managerChanged = true;
                }
                if (manager.Replace("mySoil.UreaN", "Urea.kgha"))
                {
                    manager.AddDeclaration("ISolute", "Urea", new string[] { "[ScopedLinkByName]" });
                    managerChanged = true;
                }
                if (manager.Replace("Soil.NO3N", "NO3.kgha"))
                {
                    manager.AddDeclaration("ISolute", "NO3", new string[] { "[ScopedLinkByName]" });
                    managerChanged = true;
                }
                if (manager.Replace("Soil.NH4N", "NH4.kgha"))
                {
                    manager.AddDeclaration("ISolute", "NH4", new string[] { "[ScopedLinkByName]" });
                    managerChanged = true;
                }
                if (manager.Replace("Soil.UreaN", "Urea.kgha"))
                {
                    manager.AddDeclaration("ISolute", "Urea", new string[] { "[ScopedLinkByName]" });
                    managerChanged = true;
                }
                if (manager.Replace("mySoil.SoilNitrogen.", "SoilNitrogen."))
                {
                    manager.AddDeclaration("SoilNitrogen", "SoilNitrogen", new string[] { "[ScopedLinkByName]" });
                    managerChanged = true;
                }
                if (manager.Replace("Soil.SoilNitrogen.", "SoilNitrogen."))
                {
                    manager.AddDeclaration("SoilNitrogen", "SoilNitrogen", new string[] { "[ScopedLinkByName]" });
                    managerChanged = true;
                }
                if (manager.Replace("soil.SoilNitrogen.", "SoilNitrogen."))
                {
                    manager.AddDeclaration("SoilNitrogen", "SoilNitrogen", new string[] { "[ScopedLinkByName]" });
                    managerChanged = true;
                }
                if (manager.Replace("soil1.SoilNitrogen.", "SoilNitrogen."))
                {
                    manager.AddDeclaration("SoilNitrogen", "SoilNitrogen", new string[] { "[ScopedLinkByName]" });
                    managerChanged = true;
                }
                var declarations = manager.GetDeclarations();
                if (declarations.RemoveAll(declaration => declaration.TypeName == "SoluteManager") > 0)
                {
                    manager.SetDeclarations(declarations);
                    managerChanged = true;
                }

                if (managerChanged)
                {
                    var usingLines = manager.GetUsingStatements().ToList();
                    usingLines.Add("Models.Interfaces");
                    manager.SetUsingStatements(usingLines);
                    manager.Save();
                }
            }
        }


        /// <summary>
        /// Changes initial Root Wt to an array.
        /// </summary>
        /// <param name="root">The root JSON token.</param>
        /// <param name="fileName">The name of the apsimx file.</param>
        private static void UpgradeToVersion55(JObject root, string fileName)
        {
            foreach (var SOM in JsonUtilities.ChildrenOfType(root, "SoilOrganicMatter"))
            {
                double soilcnr;
                if (SOM["SoilCN"] is JArray)
                    soilcnr = Convert.ToDouble(SOM["SoilCN"][0], CultureInfo.InvariantCulture); // This can happen when importing old APSIM file.
                else
                    soilcnr = Convert.ToDouble(SOM["SoilCN"], CultureInfo.InvariantCulture);
                SOM.Remove("SoilCN");
                double[] thickness = MathUtilities.StringsToDoubles(JsonUtilities.Values(SOM, "Thickness"));

                double[] SoilCNVector = new double[thickness.Length];

                for (int layer = 0; layer < thickness.Length; layer++)
                    SoilCNVector[layer] = soilcnr;

                JsonUtilities.SetValues(SOM, "SoilCN", SoilCNVector);
            }

        }

        /// <summary>
        /// Change Factor.Specifications to Factor.Specification. Also FactorValue
        /// becomes CompositeFactor.
        /// </summary>
        /// <param name="root"></param>
        /// <param name="fileName"></param>
        private static void UpgradeToVersion56(JToken root, string fileName)
        {
            foreach (var factor in JsonUtilities.ChildrenRecursively(root as JObject, "Factor"))
            {
                var parent = JsonUtilities.Parent(factor);

                string parentModelType = JsonUtilities.Type(parent);
                if (parentModelType == "Factors")
                {
                    var specifications = factor["Specifications"] as JArray;
                    if (specifications != null)
                    {
                        if (specifications.Count > 1)
                        {
                            // must be a compound factor. 

                            // Change our Factor to a CompositeFactor
                            factor["$type"] = "Models.Factorial.CompositeFactor, Models";

                            // Remove the Factor from it's parent.
                            var parentChildren = parent["Children"] as JArray;
                            parentChildren.Remove(factor);

                            // Create a new site factor and add our CompositeFactor to the children list.
                            var siteFactor = JsonUtilities.ChildWithName(parent as JObject, "Site") as JObject;
                            if (siteFactor == null)
                            {
                                // Create a site factor 
                                siteFactor = new JObject();
                                siteFactor["$type"] = "Models.Factorial.Factor, Models";
                                JsonUtilities.RenameModel(siteFactor, "Site");
                                JArray siteFactorChildren = new JArray();
                                siteFactor["Children"] = siteFactorChildren;

                                // Add our new site factor to our models parent.
                                parentChildren.Add(siteFactor);
                            }
                            (siteFactor["Children"] as JArray).Add(factor);

                        }
                        else
                        {
                            // Convert array to string.
                            if (specifications.Count > 0)
                                factor["Specification"] = specifications[0].ToString();
                        }
                    }
                }
                else if (parentModelType == "Factor")
                {
                    factor["$type"] = "Models.Factorial.CompositeFactor, Models";
                }
            }

            foreach (var series in JsonUtilities.ChildrenRecursively(root as JObject, "Series"))
            {
                var factorToVaryColours = series["FactorToVaryColours"];
                if (factorToVaryColours != null && factorToVaryColours.Value<string>() == "Simulation")
                    series["FactorToVaryColours"] = "SimulationName";
                var factorToVaryMarkers = series["FactorToVaryMarkers"];
                if (factorToVaryMarkers != null && factorToVaryMarkers.Value<string>() == "Simulation")
                    series["FactorToVaryMarkers"] = "SimulationName";
                var factorToVaryLines = series["FactorToVaryLines"];
                if (factorToVaryLines != null && factorToVaryLines.Value<string>() == "Simulation")
                    series["FactorToVaryLines"] = "SimulationName";
            }
        }

        /// <summary>
        /// Upgrades to version 57. Adds a RetranslocateNonStructural node to
        /// all GenericOrgans which do not have a child called
        /// RetranslocateNitrogen.
        /// </summary>
        /// <param name="root">The root JSON token.</param>
        /// <param name="fileName">The name of the apsimx file.</param>
        private static void UpgradeToVersion57(JObject root, string fileName)
        {
            foreach (JObject organ in JsonUtilities.ChildrenRecursively(root, "GenericOrgan"))
                if (JsonUtilities.ChildWithName(organ, "RetranslocateNitrogen") == null)
                    JsonUtilities.AddModel(organ, typeof(RetranslocateNonStructural), "RetranslocateNitrogen");
        }

        /// <summary>
        /// Upgrades to version 58. Renames 'ParamThickness' to 'Thickness' in Weirdo.
        /// Also change calls to property soil.SWAtWaterThickness to soil.Thickness.
        /// </summary>
        /// <param name="root">The root JSON token.</param>
        /// <param name="fileName">The name of the apsimx file.</param>
        private static void UpgradeToVersion58(JObject root, string fileName)
        {
            foreach (JObject weirdo in JsonUtilities.ChildrenRecursively(root, "WEIRDO"))
            {
                var paramThicknessNode = weirdo["ParamThickness"];
                if (paramThicknessNode != null)
                {
                    weirdo["Thickness"] = paramThicknessNode;
                    weirdo.Remove("ParamThickness");
                }
            }

            foreach (var manager in JsonUtilities.ChildManagers(root))
            {
                if (manager.Replace(".SWAtWaterThickness", ".Thickness"))
                    manager.Save();
            }
        }

        /// <summary>
        /// Upgrades to version 59. Renames 'SoilCropOilPalm' to 'SoilCrop'.
        /// Renames Soil.SoilOrganicMatter.OC to Soil.Initial.OC
        /// </summary>
        /// <param name="root">The root JSON token.</param>
        /// <param name="fileName">The name of the apsimx file.</param>
        private static void UpgradeToVersion59(JObject root, string fileName)
        {
            foreach (var sample in JsonUtilities.ChildrenRecursively(root, "Sample"))
            {
                var array = sample["NO3"] as JArray;
                if (array != null)
                {
                    var nitrogenValue = new JObject();
                    nitrogenValue["$type"] = "Models.Soils.NitrogenValue, Models";

                    var storedAsPPM = sample["NO3Units"]?.ToString() == "0" ||
                                      sample["NO3Units"]?.ToString() == "ppm" ||
                                      sample["NO3Units"] == null;

                    nitrogenValue["Values"] = array;
                    nitrogenValue["StoredAsPPM"] = storedAsPPM;
                    sample.Remove("NO3");
                    sample["NO3N"] = nitrogenValue;
                }

                array = sample["NH4"] as JArray;
                if (array != null)
                {
                    var nitrogenValue = new JObject();
                    nitrogenValue["$type"] = "Models.Soils.NitrogenValue, Models";

                    var storedAsPPM = sample["NH4Units"]?.ToString() == "0" ||
                                      sample["NH4Units"]?.ToString() == "ppm" ||
                                      sample["NH4Units"] == null;

                    nitrogenValue["Values"] = array;
                    nitrogenValue["StoredAsPPM"] = storedAsPPM;
                    sample.Remove("NH4");
                    sample["NH4N"] = nitrogenValue;
                }
            }
            foreach (var soilCropOilPalmNode in JsonUtilities.ChildrenRecursively(root, "SoilCropOilPalm"))
                soilCropOilPalmNode["$type"] = "Models.Soils.SoilCrop, Models";

            foreach (var report in JsonUtilities.ChildrenRecursively(root, "Report"))
            {
                JsonUtilities.SearchReplaceReportVariableNames(report, ".SoilOrganicMatter.OC", ".Initial.OC");
                JsonUtilities.SearchReplaceReportVariableNames(report, "[Soil].PH", "[Soil].Initial.PH");
                JsonUtilities.SearchReplaceReportVariableNames(report, "[Soil].EC", "[Soil].Initial.EC");
                JsonUtilities.SearchReplaceReportVariableNames(report, "[Soil].ESP", "[Soil].Initial.ESP");
                JsonUtilities.SearchReplaceReportVariableNames(report, "[Soil].Cl", "[Soil].Initial.CL");
                JsonUtilities.SearchReplaceReportVariableNames(report, "[Soil].OC", "[Soil].Initial.OC");
                JsonUtilities.SearchReplaceReportVariableNames(report, "[Soil].InitialNO3N", "[Soil].Initial.NO3N.PPM");
                JsonUtilities.SearchReplaceReportVariableNames(report, "[Soil].InitialNH4N", "[Soil].Initial.NH4N.PPM");
            }

            foreach (var series in JsonUtilities.ChildrenRecursively(root, "Series"))
            {
                if (series["XFieldName"] != null)
                    series["XFieldName"] = series["XFieldName"].ToString().Replace(".SoilOrganicMatter.OC", ".Initial.OC");
                if (series["YFieldName"] != null)
                    series["YFieldName"] = series["YFieldName"].ToString().Replace(".SoilOrganicMatter.OC", ".Initial.OC");
            }

            foreach (var expressionFunction in JsonUtilities.ChildrenRecursively(root, "ExpressionFunction"))
            {
                var expression = expressionFunction["Expression"].ToString();
                expression = expression.Replace(".SoilOrganicMatter.OC", ".Initial.OC");
                expressionFunction["Expression"] = expression;
            }

            foreach (var manager in JsonUtilities.ChildManagers(root))
            {
                var changeMade = manager.Replace("Soil.ToCumThickness(soil.Thickness)", "soil.ThicknessCumulative");

                if (manager.Replace("mySoil.Depth.Length", "mySoil.Thickness.Length"))
                    changeMade = true;

                if (manager.Replace("soil.Depth.Length", "soil.Thickness.Length"))
                    changeMade = true;

                if (changeMade)
                    manager.Save();
            }
        }

        /// <summary>
        /// Convert no3 and nh4 parameters from ppm to kg/ha.
        /// </summary>
        /// <param name="values"></param>
        private static void ConvertToPPM(JArray values)
        {
            var sample = JsonUtilities.Parent(JsonUtilities.Parent(values));
            var soil = JsonUtilities.Parent(sample) as JObject;
            var water = JsonUtilities.Children(soil).Find(child => JsonUtilities.Type(child) == "Water");
            if (water == null)
                water = JsonUtilities.Children(soil).Find(child => JsonUtilities.Type(child) == "WEIRDO");

            // Get soil thickness and bulk density.
            var soilThickness = water["Thickness"].Values<double>().ToArray();
            var soilBD = water["BD"].Values<double>().ToArray();

            // Get sample thickness and bulk density.
            var sampleThickness = sample["Thickness"].Values<double>().ToArray();
            var sampleBD = Soils.Standardiser.Layers.MapConcentration(soilBD, soilThickness, sampleThickness, soilBD.Last());

            for (int i = 0; i < values.Count; i++)
                values[i] = values[i].Value<double>() * 100 / (sampleBD[i] * sampleThickness[i]);
        }

        /// <summary>
        /// Does the specified array have non NaN values?
        /// </summary>
        /// <param name="no3Values">The array to remove them from.</param>
        private static bool HasValues(JArray no3Values)
        {
            foreach (var value in no3Values)
                if (value.ToString() != "NaN")
                    return true;
            return false;
        }

        /// <summary>
        /// Upgrades to version 60. Move NO3 and NH4 from sample to Analaysis node
        /// and always store as ppm.
        /// </summary>
        /// <param name="root">The root JSON token.</param>
        /// <param name="fileName">The name of the apsimx file.</param>
        private static void UpgradeToVersion60(JObject root, string fileName)
        {
            foreach (var sample in JsonUtilities.ChildrenRecursively(root, "Sample"))
            {
                var soil = JsonUtilities.Parent(sample) as JObject;
                var analysis = JsonUtilities.Children(soil).Find(child => JsonUtilities.Type(child) == "Analysis");
                var water = JsonUtilities.Children(soil).Find(child => JsonUtilities.Type(child) == "Water");
                if (water == null)
                    water = JsonUtilities.Children(soil).Find(child => JsonUtilities.Type(child) == "WEIRDO");

                var no3Node = sample["NO3N"];
                if (no3Node != null && no3Node.HasValues)
                {
                    if (analysis == null)
                        throw new Exception("Cannot find an analysis node while converting a soil sample.");

                    // Convert units to ppm if necessary.
                    var no3Values = no3Node["Values"] as JArray;

                    // Only overlay values if they are not NaN values.
                    if (HasValues(no3Values))
                    {
                        if (!no3Node["StoredAsPPM"].Value<bool>())
                            ConvertToPPM(no3Values);

                        // Make sure layers match analysis layers.
                        var analysisThickness = analysis["Thickness"].Values<double>().ToArray();
                        var sampleThickness = sample["Thickness"].Values<double>().ToArray();
                        var values = no3Values.Values<double>().ToArray();
                        var mappedValues = Soils.Standardiser.Layers.MapConcentration(values, sampleThickness, analysisThickness, 1.0);
                        no3Values = new JArray(mappedValues);

                        // Move from sample to analysis
                        analysis["NO3N"] = no3Values;
                    }
                }
                sample["NO3N"] = null;
                var nh4Node = sample["NH4N"];
                if (nh4Node != null && nh4Node.HasValues)
                {
                    if (analysis == null)
                        throw new Exception("Cannot find an analysis node while converting a soil sample.");

                    // Convert units to ppm if necessary.
                    var nh4Values = nh4Node["Values"] as JArray;

                    // Only overlay values if they are not NaN values.
                    if (HasValues(nh4Values))
                    {
                        if (!nh4Node["StoredAsPPM"].Value<bool>())
                            ConvertToPPM(nh4Values);

                        // Make sure layers match analysis layers.
                        var analysisThickness = analysis["Thickness"].Values<double>().ToArray();
                        var sampleThickness = sample["Thickness"].Values<double>().ToArray();
                        var values = nh4Values.Values<double>().ToArray();
                        var mappedValues = Soils.Standardiser.Layers.MapConcentration(values, sampleThickness, analysisThickness, 0.2);
                        nh4Values = new JArray(mappedValues);

                        // Move from sample to analysis
                        analysis["NH4N"] = nh4Values;
                    }
                }
                sample["NH4N"] = null;
            }
        }

        /// <summary>
        /// Upgrade to version 60. Ensures that a micromet model is within every simulation.
        /// </summary>
        /// <param name="root"></param>
        /// <param name="fileName"></param>
        private static void UpgradeToVersion61(JObject root, string fileName)
        {
            foreach (JObject Sim in JsonUtilities.ChildrenRecursively(root, "Simulation"))
            {
                List<JObject> MicroClimates = JsonUtilities.ChildrenRecursively(root, "MicroClimate");
                if (MicroClimates.Count == 0)
                    AddMicroClimate(Sim);
            }

        }

        /// <summary>
        /// Add a MicroClimate model to the specified JSON model token.
        /// </summary>
        /// <param name="simulation">An APSIM Simulation</param>
        public static void AddMicroClimate(JObject simulation)
        {
            JArray children = simulation["Children"] as JArray;
            if (children == null)
            {
                children = new JArray();
                simulation["Children"] = children;
            }

            JObject microClimateModel = new JObject();
            microClimateModel["$type"] = "Models.MicroClimate, Models";
            JsonUtilities.RenameModel(microClimateModel, "MicroClimate");
            microClimateModel["a_interception"] = "0.0";
            microClimateModel["b_interception"] = "1.0";
            microClimateModel["c_interception"] = "0.0";
            microClimateModel["d_interception"] = "0.0";
            microClimateModel["soil_albedo"] = "0.13";
            microClimateModel["SoilHeatFluxFraction"] = "0.4";
            microClimateModel["NightInterceptionFraction"] = "0.5";
            microClimateModel["ReferenceHeight"] = "2.0";
            microClimateModel["IncludeInDocumentation"] = "true";
            microClimateModel["Enabled"] = "true";
            microClimateModel["ReadOnly"] = "false";
            var weathers = JsonUtilities.ChildrenOfType(simulation, "Weather");

            // Don't bother with microclimate if no weather component
            if (weathers.Count != 0)
            {
                var weather = weathers.First();
                int index = children.IndexOf(weather);
                children.Insert(index + 1, microClimateModel);
            }
        }

        /// <summary>
        /// Upgrades to version 62. Fixes SimpleLeaf variable names
        /// following a refactor of this class.
        /// </summary>
        /// <param name="root">The root JSON token.</param>
        /// <param name="fileName">The name of the apsimx file.</param>
        private static void UpgradeToVersion62(JObject root, string fileName)
        {
            // We renamed a lot of IFunctions and removed the 'Function' suffix.
            // ie HeightFunction -> Height.
            Dictionary<string, string> changedProperties = new Dictionary<string, string>();
            changedProperties.Add("Tallness", "HeightFunction");
            changedProperties.Add("Area", "LAIFunction");
            changedProperties.Add("LaiDead", "LaiDeadFunction");
            changedProperties.Add("WaterDemand", "WaterDemandFunction");
            changedProperties.Add("Cover", "CoverFunction");
            changedProperties.Add("ExtinctionCoefficient", "ExtinctionCoefficientFunction");
            changedProperties.Add("BaseHeight", "BaseHeightFunction");
            changedProperties.Add("Wideness", "WidthFunction");
            changedProperties.Add("DetachmentRate", "DetachmentRateFunction");
            changedProperties.Add("InitialWt", "InitialWtFunction");
            changedProperties.Add("MaintenanceRespiration", "MaintenanceRespirationFunction");
            changedProperties.Add("FRGR", "FRGRFunction");

            // Names of nodes which are probably simple leaf. The problem is that
            // in released models, the model is stored in a separate file to the
            // simulations. Therefore when we parse/convert the simulation file,
            // we don't know the names of the simple leaf models, so we are forced
            // take a guess.
            List<string> modelNames = new List<string>() { "Leaf", "Stover" };

            // Names of nodes which are definitely simple leaf.
            List<string> definiteSimpleLeaves = new List<string>();

            // Go through all SimpleLeafs and rename the appropriate children.
            foreach (JObject leaf in JsonUtilities.ChildrenRecursively(root, "SimpleLeaf"))
            {
                modelNames.Add(leaf["Name"].ToString());
                definiteSimpleLeaves.Add(leaf["Name"].ToString());
                // We removed the Leaf.AppearedCohortNo property.
                JObject relativeArea = JsonUtilities.FindFromPath(leaf, "DeltaLAI.Vegetative.Delta.RelativeArea");
                if (relativeArea != null && relativeArea["XProperty"].ToString() == "[Leaf].AppearedCohortNo")
                    relativeArea["XProperty"] = "[Leaf].NodeNumber";

                foreach (var change in changedProperties)
                {
                    string newName = change.Key;
                    string old = change.Value;
                    JsonUtilities.RenameChildModel(leaf, old, newName);
                }
            }

            foreach (JObject reference in JsonUtilities.ChildrenRecursively(root, "VariableReference"))
            {
                foreach (string leafName in definiteSimpleLeaves)
                {
                    foreach (KeyValuePair<string, string> property in changedProperties)
                    {
                        string oldName = property.Value;
                        string newName = property.Key;

                        string toReplace = $"{leafName}.{oldName}";
                        string replaceWith = $"{leafName}.{newName}";
                        reference["VariableName"] = reference["VariableName"].ToString().Replace(toReplace, replaceWith);

                        toReplace = $"[{leafName}].{oldName}";
                        replaceWith = $"[{leafName}].{newName}";
                        reference["VariableName"] = reference["VariableName"].ToString().Replace(toReplace, replaceWith);
                    }
                }
            }

            // Attempt some basic find/replace in manager scripts.
            foreach (ManagerConverter manager in JsonUtilities.ChildManagers(root))
            {
                foreach (var change in changedProperties)
                {
                    string newName = change.Key;
                    string old = change.Value;

                    bool changed = false;
                    foreach (string modelName in modelNames)
                    {
                        string toReplace = $"{modelName}.{old}";
                        string replaceWith = $"{modelName}.{newName}";
                        changed |= manager.Replace(toReplace, replaceWith, true);

                        foreach (KeyValuePair<string, string> parameter in manager.Parameters)
                        {
                            string newParam = parameter.Value.Replace(toReplace, replaceWith);
                            manager.UpdateParameter(parameter.Key, newParam);
                        }

                        toReplace = $"[{modelName}].{old}";
                        replaceWith = $"[{modelName}].{newName}";
                        changed |= manager.Replace(toReplace, replaceWith, true);

                        foreach (KeyValuePair<string, string> parameter in manager.Parameters)
                        {
                            string newParam = parameter.Value.Replace(toReplace, replaceWith);
                            manager.UpdateParameter(parameter.Key, newParam);
                        }
                    }
                    if (changed)
                        manager.Save();
                }
            }

            // Fix some cultivar commands.
            foreach (JObject cultivar in JsonUtilities.ChildrenRecursively(root, "Cultivar"))
            {
                if (!cultivar["Command"].HasValues)
                    continue;

                foreach (JValue command in cultivar["Command"].Children())
                {
                    foreach (var change in changedProperties)
                    {
                        string newName = change.Key;
                        string old = change.Value;
                        foreach (string modelName in modelNames)
                        {
                            command.Value = command.Value.ToString().Replace($"{modelName}.{old}", $"{modelName}.{newName}");
                            command.Value = command.Value.ToString().Replace($"[{modelName}].{old}", $"[{modelName}].{newName}");
                        }
                    }
                }
            }
        }

        /// <summary>
        /// Upgrades to version 63. Rename the 'Water' node under soil to 'Physical'
        /// </summary>
        /// <param name="root">The root JSON token.</param>
        /// <param name="fileName">The name of the apsimx file.</param>
        private static void UpgradeToVersion63(JObject root, string fileName)
        {
            foreach (var water in JsonUtilities.ChildrenRecursively(root, "Water"))
            {
                water["$type"] = "Models.Soils.Physical, Models";
                JsonUtilities.RenameModel(water, "Physical");
            }

            foreach (var report in JsonUtilities.ChildrenOfType(root, "Report"))
            {
                JsonUtilities.SearchReplaceReportVariableNames(report, ".Water.", ".Physical.");
            }

            foreach (var factor in JsonUtilities.ChildrenOfType(root, "Factor"))
            {
                var specification = factor["Specification"];
                if (specification != null)
                {
                    var specificationString = specification.ToString();
                    specificationString = specificationString.Replace(".Water.", ".Physical.");
                    specificationString = specificationString.Replace("[Water]", "[Physical]");
                    factor["Specification"] = specificationString;
                }
            }

            foreach (var factor in JsonUtilities.ChildrenOfType(root, "CompositeFactor"))
            {
                var specifications = factor["Specifications"];
                if (specifications != null)
                {
                    for (int i = 0; i < specifications.Count(); i++)
                    {
                        var specificationString = specifications[i].ToString();
                        specificationString = specificationString.Replace(".Water.", ".Physical.");
                        specificationString = specificationString.Replace("[Water]", "[Physical]");
                        specifications[i] = specificationString;
                    }
                }
            }
        }


        /// <summary>
        /// Upgrades to version 64. Rename the 'SoilOrganicMatter' node under soil to 'Organic'
        /// </summary>
        /// <param name="root">The root JSON token.</param>
        /// <param name="fileName">The name of the apsimx file.</param>
        private static void UpgradeToVersion64(JObject root, string fileName)
        {
            foreach (var organic in JsonUtilities.ChildrenRecursively(root, "SoilOrganicMatter"))
            {
                organic["$type"] = "Models.Soils.Organic, Models";
                JsonUtilities.RenameModel(organic, "Organic");
                organic["FOMCNRatio"] = organic["RootCN"];
                organic["FOM"] = organic["RootWt"];
                organic["SoilCNRatio"] = organic["SoilCN"];
                organic["Carbon"] = organic["OC"];
                var ocUnits = organic["OCUnits"];
                if (ocUnits != null)
                {
                    string ocUnitsString = ocUnits.ToString();
                    if (ocUnitsString == "1" || ocUnitsString == "WalkleyBlack")
                    {
                        var oc = organic["Carbon"].Values<double>().ToArray();
                        oc = MathUtilities.Multiply_Value(oc, 1.3);
                        organic["Carbon"] = new JArray(oc);
                    }
                }
            }

            foreach (var report in JsonUtilities.ChildrenOfType(root, "Report"))
            {
                JsonUtilities.SearchReplaceReportVariableNames(report, ".SoilOrganicMatter.", ".Organic.");
                JsonUtilities.SearchReplaceReportVariableNames(report, ".RootCN", ".FOMCNRatio");
                JsonUtilities.SearchReplaceReportVariableNames(report, ".RootWt", ".FOM");
                JsonUtilities.SearchReplaceReportVariableNames(report, ".SoilCN", ".SoilCNRatio");
                JsonUtilities.SearchReplaceReportVariableNames(report, ".Organic.OC", ".Organic.Carbon");
            }

            foreach (var factor in JsonUtilities.ChildrenOfType(root, "Factor"))
            {
                var specification = factor["Specification"];
                if (specification != null)
                {
                    var specificationString = specification.ToString();
                    specificationString = specificationString.Replace(".SoilOrganicMatter.", ".Organic.");
                    specificationString = specificationString.Replace("[SoilOrganicMatter]", "[Organic]");
                    specificationString = specificationString.Replace(".Organic.OC", ".Organic.Carbon");
                    specificationString = specificationString.Replace(".RootCN", ".FOMCNRatio");
                    specificationString = specificationString.Replace(".RootWt", ".FOM");
                    specificationString = specificationString.Replace(".SoilCN", ".SoilCNRatio");
                    factor["Specification"] = specificationString;
                }
            }

            foreach (var factor in JsonUtilities.ChildrenOfType(root, "CompositeFactor"))
            {
                var specifications = factor["Specifications"];
                if (specifications != null)
                {
                    for (int i = 0; i < specifications.Count(); i++)
                    {
                        var specificationString = specifications[i].ToString();
                        specificationString = specificationString.Replace(".SoilOrganicMatter.", ".Organic.");
                        specificationString = specificationString.Replace("[SoilOrganicMatter]", "[Organic]");
                        specificationString = specificationString.Replace(".OC", ".Carbon");
                        specificationString = specificationString.Replace(".RootCN", ".FOMCNRatio");
                        specificationString = specificationString.Replace(".RootWt", ".FOM");
                        specificationString = specificationString.Replace(".SoilCN", ".SoilCNRatio");
                        specifications[i] = specificationString;
                    }
                }
            }

            foreach (var series in JsonUtilities.ChildrenOfType(root, "Series"))
            {
                if (series["XFieldName"] != null)
                {
                    series["XFieldName"] = series["XFieldName"].ToString().Replace("SoilOrganicMatter", "Organic");
                    series["XFieldName"] = series["XFieldName"].ToString().Replace(".Organic.OC", ".Organic.Carbon");
                }
                if (series["YFieldName"] != null)
                {
                    series["YFieldName"] = series["YFieldName"].ToString().Replace("SoilOrganicMatter", "Organic");
                    series["YFieldName"] = series["YFieldName"].ToString().Replace(".Organic.OC", ".Organic.Carbon");
                }
            }

            foreach (var child in JsonUtilities.ChildrenRecursively(root))
            {
                if (JsonUtilities.Type(child) == "Morris" || JsonUtilities.Type(child) == "Sobol")
                {
                    var parameters = child["Parameters"];
                    for (int i = 0; i < parameters.Count(); i++)
                    {
                        var parameterString = parameters[i]["Path"].ToString();
                        parameterString = parameterString.Replace(".SoilOrganicMatter.", ".Organic.");
                        parameterString = parameterString.Replace("[SoilOrganicMatter]", "[Organic]");
                        parameterString = parameterString.Replace(".OC", ".Carbon");
                        parameters[i]["Path"] = parameterString;
                    }
                }
            }
        }

        /// <summary>
        /// Upgrades to version 65. Rename the 'Analysis' node under soil to 'Chemical'
        /// </summary>
        /// <param name="root">The root JSON token.</param>
        /// <param name="fileName">The name of the apsimx file.</param>
        private static void UpgradeToVersion65(JObject root, string fileName)
        {
            foreach (var chemical in JsonUtilities.ChildrenRecursively(root, "Analysis"))
            {
                var soil = JsonUtilities.Parent(chemical);
                var physical = JsonUtilities.ChildWithName(soil as JObject, "Physical");

                chemical["$type"] = "Models.Soils.Chemical, Models";
                JsonUtilities.RenameModel(chemical, "Chemical");
                if (physical != null && physical["Thickness"] != null)
                {
                    // Move particle size numbers from chemical to physical and make sure layers are mapped.
                    var physicalThickness = physical["Thickness"].Values<double>().ToArray();
                    var chemicalThickness = chemical["Thickness"].Values<double>().ToArray();

                    if (chemical["ParticleSizeSand"] != null && chemical["ParticleSizeSand"].HasValues)
                    {
                        var values = chemical["ParticleSizeSand"].Values<double>().ToArray();
                        if (values.Length < physicalThickness.Length)
                            Array.Resize(ref values, chemicalThickness.Length);
                        var mappedValues = Soils.Standardiser.Layers.MapConcentration(values, chemicalThickness, physicalThickness, values.Last());
                        physical["ParticleSizeSand"] = new JArray(mappedValues);
                    }

                    if (chemical["ParticleSizeSilt"] != null && chemical["ParticleSizeSilt"].HasValues)
                    {
                        var values = chemical["ParticleSizeSilt"].Values<double>().ToArray();
                        if (values.Length < physicalThickness.Length)
                            Array.Resize(ref values, chemicalThickness.Length);
                        var mappedValues = Soils.Standardiser.Layers.MapConcentration(values, chemicalThickness, physicalThickness, values.Last());
                        physical["ParticleSizeSilt"] = new JArray(mappedValues);
                    }

                    if (chemical["ParticleSizeClay"] != null && chemical["ParticleSizeClay"].HasValues)
                    {
                        var values = chemical["ParticleSizeClay"].Values<double>().ToArray();
                        if (values.Length < physicalThickness.Length)
                            Array.Resize(ref values, chemicalThickness.Length);
                        var mappedValues = Soils.Standardiser.Layers.MapConcentration(values, chemicalThickness, physicalThickness, values.Last());
                        physical["ParticleSizeClay"] = new JArray(mappedValues);
                    }

                    // convert ph units
                    var phUnits = physical["PHUnits"];
                    if (phUnits != null)
                    {
                        string phUnitsString = phUnits.ToString();
                        if (phUnitsString == "1")
                        {
                            // pH in water = (pH in CaCl X 1.1045) - 0.1375
                            var ph = physical["PH"].Values<double>().ToArray();
                            ph = MathUtilities.Subtract_Value(MathUtilities.Multiply_Value(ph, 1.1045), 0.1375);
                            chemical["PH"] = new JArray(ph);
                        }
                    }
                }
            }

            foreach (var report in JsonUtilities.ChildrenOfType(root, "Report"))
            {
                JsonUtilities.SearchReplaceReportVariableNames(report, ".Analysis.", ".Chemical.");
            }

            foreach (var factor in JsonUtilities.ChildrenOfType(root, "Factor"))
            {
                var specification = factor["Specification"];
                if (specification != null)
                {
                    var specificationString = specification.ToString();
                    specificationString = specificationString.Replace(".Analysis.", ".Chemical.");
                    specificationString = specificationString.Replace("[Analysis]", "[Chemical]");
                    factor["Specification"] = specificationString;
                }
            }

            foreach (var factor in JsonUtilities.ChildrenOfType(root, "CompositeFactor"))
            {
                var specifications = factor["Specifications"];
                if (specifications != null)
                {
                    for (int i = 0; i < specifications.Count(); i++)
                    {
                        var specificationString = specifications[i].ToString();
                        specificationString = specificationString.Replace(".Analysis.", ".Chemical.");
                        specificationString = specificationString.Replace("[Analysis]", "[Chemical]");
                        specifications[i] = specificationString;
                    }
                }
            }

            foreach (var series in JsonUtilities.ChildrenOfType(root, "Series"))
            {
                if (series["XFieldName"] != null)
                {
                    series["XFieldName"] = series["XFieldName"].ToString().Replace("Analysis", "Chemical");
                }
                if (series["YFieldName"] != null)
                {
                    series["YFieldName"] = series["YFieldName"].ToString().Replace("Analysis", "Chemical");
                }
            }

            foreach (var child in JsonUtilities.ChildrenRecursively(root))
            {
                if (JsonUtilities.Type(child) == "Morris" || JsonUtilities.Type(child) == "Sobol")
                {
                    var parameters = child["Parameters"];
                    for (int i = 0; i < parameters.Count(); i++)
                    {
                        var parameterString = parameters[i]["Path"].ToString();
                        parameterString = parameterString.Replace(".Analysis.", ".Chemical.");
                        parameterString = parameterString.Replace("[Analysis]", "[Chemical]");
                        parameters[i]["Path"] = parameterString;
                    }
                }
            }
        }

        /// <summary>
        /// When a factor is under a factors model, insert a permutation model.
        /// </summary>
        /// <param name="root"></param>
        /// <param name="fileName"></param>
        private static void UpgradeToVersion66(JToken root, string fileName)
        {
            foreach (var factors in JsonUtilities.ChildrenRecursively(root as JObject, "Factors"))
            {
                if (JsonUtilities.Children(factors).Count > 1)
                {
                    var permutationsNode = new JObject();
                    permutationsNode["$type"] = "Models.Factorial.Permutation, Models";
                    JsonUtilities.RenameModel(permutationsNode, "Permutation");
                    permutationsNode["Children"] = factors["Children"];
                    var children = new JArray(permutationsNode);
                    factors["Children"] = children;
                }
            }
        }

        /// <summary>
        /// Upgrades to version 67. Sets the Start and End properties
        /// in clock to the values previously stored in StartDate and EndDate.
        /// </summary>
        /// <param name="root"></param>
        /// <param name="fileName"></param>
        private static void UpgradeToVersion67(JObject root, string fileName)
        {
            foreach (JObject clock in JsonUtilities.ChildrenRecursively(root, "Clock"))
            {
                clock["Start"] = clock["StartDate"];
                clock["End"] = clock["EndDate"];
            }
        }

        /// <summary>
        /// Upgrades to version 68. Removes AgPasture.Sward
        /// </summary>
        /// <param name="root"></param>
        /// <param name="fileName"></param>
        private static void UpgradeToVersion68(JObject root, string fileName)
        {
            foreach (JObject sward in JsonUtilities.ChildrenRecursively(root, "Sward"))
            {
                foreach (JObject pastureSpecies in JsonUtilities.Children(sward))
                {
                    if (pastureSpecies["Name"].ToString().Equals("Ryegrass", StringComparison.InvariantCultureIgnoreCase))
                        JsonUtilities.RenameModel(pastureSpecies, "AGPRyegrass");
                    if (pastureSpecies["Name"].ToString().Equals("WhiteClover", StringComparison.InvariantCultureIgnoreCase))
                        JsonUtilities.RenameModel(pastureSpecies, "AGPWhiteClover");
                    pastureSpecies["ResourceName"] = pastureSpecies["Name"];

                    var swardParentChildren = JsonUtilities.Parent(sward)["Children"] as JArray;
                    swardParentChildren.Add(pastureSpecies);
                }
                sward.Remove();
            }

            bool foundAgPastureWhiteClover = false; // as opposed to a PMF whiteclover
            foreach (JObject pastureSpecies in JsonUtilities.ChildrenRecursively(root, "PastureSpecies"))
            {
                if (pastureSpecies["Name"].ToString().Equals("Ryegrass", StringComparison.InvariantCultureIgnoreCase))
                    JsonUtilities.RenameModel(pastureSpecies, "AGPRyegrass");
                if (pastureSpecies["Name"].ToString().Equals("WhiteClover", StringComparison.InvariantCultureIgnoreCase))
                {
                    JsonUtilities.RenameModel(pastureSpecies, "AGPWhiteClover");
                    foundAgPastureWhiteClover = true;
                }

                pastureSpecies["ResourceName"] = pastureSpecies["Name"];
            }

            foreach (JObject soilCrop in JsonUtilities.ChildrenRecursively(root, "SoilCrop"))
            {
                if (soilCrop["Name"].ToString().Equals("SwardSoil", StringComparison.InvariantCultureIgnoreCase))
                    soilCrop.Remove();
                if (soilCrop["Name"].ToString().Equals("RyegrassSoil", StringComparison.InvariantCultureIgnoreCase))
                    JsonUtilities.RenameModel(soilCrop, "AGPRyegrassSoil");
                if (foundAgPastureWhiteClover && soilCrop["Name"].ToString().Equals("WhiteCloverSoil", StringComparison.InvariantCultureIgnoreCase))
                    JsonUtilities.RenameModel(soilCrop, "AGPWhiteCloverSoil");
            }
        }

        /// <summary>
        /// Upgrades to version 69. Fixes link attributes in manager scripts after
        /// link refactoring.
        /// </summary>
        /// <param name="root">The root JSON token.</param>
        /// <param name="fileName">The name of the .apsimx file.</param>
        private static void UpgradeToVersion69(JObject root, string fileName)
        {
            foreach (ManagerConverter manager in JsonUtilities.ChildManagers(root))
            {
                // The linking code previously had a hack which automatically enabled link by name if the target
                // model type is IFunction or Biomass (or any inherited class thereof). I've removed this hack 
                // from the link resolution code, which means that all such links must be adjusted accordingly.

                // [Link(...)] [Units] [...] Biomass -> [Link(ByName = true, ...)] [Units] [...] Biomass
                manager.ReplaceRegex(@"\[Link\(([^\)]+)\)\]((\s*\[[^\]]+\])*\s*(public|private|protected|internal|static|readonly| )*\s*(IFunction|Biomass|CNReductionForCover|CNReductionForTillage|RunoffModel|WaterTableModel|HeightFunction|DecumulateFunction|EndOfDayFunction|LiveOnEventFunction|AccumulateAtEvent|DailyMeanVPD|CERESDenitrificationWaterFactor|CERESDenitrificationTemperatureFactor|CERESMineralisationFOMCNRFactor|DayCentN2OFractionModel|CERESNitrificationpHFactor|CERESNitrificationWaterFactor|CERESUreaHydrolysisModel|CERESMineralisationWaterFactor|CERESMineralisationTemperatureFactor|CERESNitrificationModel|StringComparisonFunction|AccumulateByDate|AccumulateByNumericPhase|TrackerFunction|ArrayFunction|WangEngelTempFunction|BoundFunction|LinearAfterThresholdFunction|SoilWaterScale|MovingAverageFunction|HoldFunction|DeltaFunction|MovingSumFunction|QualitativePPEffect|AccumulateFunction|AddFunction|AgeCalculatorFunction|AirTemperatureFunction|BellCurveFunction|Constant|DivideFunction|ExponentialFunction|ExpressionFunction|ExternalVariable|LessThanFunction|LinearInterpolationFunction|MaximumFunction|MinimumFunction|MultiplyFunction|OnEventFunction|PhaseBasedSwitch|PhaseLookup|PhaseLookupValue|PhotoperiodDeltaFunction|PhotoperiodFunction|PowerFunction|SigmoidFunction|SoilTemperatureDepthFunction|SoilTemperatureFunction|SoilTemperatureWeightedFunction|SplineInterpolationFunction|StageBasedInterpolation|SubtractFunction|VariableReference|WeightedTemperatureFunction|XYPairs|CanopyPhotosynthesis|RUECO2Function|RUEModel|StorageDMDemandFunction|StorageNDemandFunction|InternodeCohortDemandFunction|BerryFillingRateFunction|TEWaterDemandFunction|FillingRateFunction|AllometricDemandFunction|InternodeDemandFunction|PartitionFractionDemandFunction|PopulationBasedDemandFunction|PotentialSizeDemandFunction|RelativeGrowthRateDemandFunction))", @"[Link(Type = LinkType.Child, ByName = true, $1)]$2");

                // [Link] IFunction -> [Link(ByName = true)] IFunction
                manager.ReplaceRegex(@"\[Link\]((\s*\[[^\]]+\])*\s*(public|private|protected|internal|static|readonly| )*\s*(IFunction|Biomass|CNReductionForCover|CNReductionForTillage|RunoffModel|WaterTableModel|HeightFunction|DecumulateFunction|EndOfDayFunction|LiveOnEventFunction|AccumulateAtEvent|DailyMeanVPD|CERESDenitrificationWaterFactor|CERESDenitrificationTemperatureFactor|CERESMineralisationFOMCNRFactor|DayCentN2OFractionModel|CERESNitrificationpHFactor|CERESNitrificationWaterFactor|CERESUreaHydrolysisModel|CERESMineralisationWaterFactor|CERESMineralisationTemperatureFactor|CERESNitrificationModel|StringComparisonFunction|AccumulateByDate|AccumulateByNumericPhase|TrackerFunction|ArrayFunction|WangEngelTempFunction|BoundFunction|LinearAfterThresholdFunction|SoilWaterScale|MovingAverageFunction|HoldFunction|DeltaFunction|MovingSumFunction|QualitativePPEffect|AccumulateFunction|AddFunction|AgeCalculatorFunction|AirTemperatureFunction|BellCurveFunction|Constant|DivideFunction|ExponentialFunction|ExpressionFunction|ExternalVariable|LessThanFunction|LinearInterpolationFunction|MaximumFunction|MinimumFunction|MultiplyFunction|OnEventFunction|PhaseBasedSwitch|PhaseLookup|PhaseLookupValue|PhotoperiodDeltaFunction|PhotoperiodFunction|PowerFunction|SigmoidFunction|SoilTemperatureDepthFunction|SoilTemperatureFunction|SoilTemperatureWeightedFunction|SplineInterpolationFunction|StageBasedInterpolation|SubtractFunction|VariableReference|WeightedTemperatureFunction|XYPairs|CanopyPhotosynthesis|RUECO2Function|RUEModel|StorageDMDemandFunction|StorageNDemandFunction|InternodeCohortDemandFunction|BerryFillingRateFunction|TEWaterDemandFunction|FillingRateFunction|AllometricDemandFunction|InternodeDemandFunction|PartitionFractionDemandFunction|PopulationBasedDemandFunction|PotentialSizeDemandFunction|RelativeGrowthRateDemandFunction))", @"[Link(Type = LinkType.Child, ByName = true)]$1");

                // Here I assume that all [LinkByPath] links will have a path argument supplied.
                // [LinkByPath(...)] -> [Link(Type = LinkType.Path, ...)]
                manager.ReplaceRegex(@"\[LinkByPath\(([^\)]+)\)", @"[Link(Type = LinkType.Path, $1)");

                // [ParentLink(...)] -> [Link(Type = LinkType.Ancestor, ...)]
                manager.ReplaceRegex(@"\[ParentLink\(([^\)]+)\)", @"[Link(Type = LinkType.Ancestor, $1)");

                // [ParentLink] -> [Link(Type = LinkType.Ancestor, ByName = false)]
                manager.Replace("[ParentLink]", "[Link(Type = LinkType.Ancestor)]", caseSensitive: true);

                // [ScopedLinkByName(...)] -> [Link(ByName = true, ...)]
                manager.ReplaceRegex(@"\[ScopedLinkByName\(([^\)]+)\)", @"[Link(ByName = true, $1)");

                // [ScopedLinkByName] -> [Link(ByName = true)]
                manager.Replace("[ScopedLinkByName]", "[Link(ByName = true)]", caseSensitive: true);

                // [ScopedLink(...)] -> [Link(...)]
                manager.ReplaceRegex(@"\[ScopedLink\(([^\)]+)\)", @"[Link($1)");

                // [ScopedLink] -> [Link]
                manager.Replace("[ScopedLink]", "[Link]", caseSensitive: true);

                // [ChildLinkByName(...)] -> [Link(Type = LinkType.Child, ByName = true, ...)]
                manager.ReplaceRegex(@"\[ChildLinkByName\(([^\)]+)\)", @"[Link(Type = LinkType.Child, ByName = true, $1)");

                // [ChildLinkByName] -> [Link(Type = LinkType.Child, ByName = true)]
                manager.Replace("[ChildLinkByName]", "[Link(Type = LinkType.Child, ByName = true)]", caseSensitive: true);

                // [ChildLink(...)] -> [Link(Type = LinkType.Child, ...)]
                manager.ReplaceRegex(@"\[ChildLink\(([^\)]+)\)", @"[Link(Type = LinkType.Child, $1)");

                // [ChildLink] -> [Link(Type = LinkType.Child)]
                manager.Replace("[ChildLink]", "[Link(Type = LinkType.Child)]", caseSensitive: true);

                manager.Save();
            }
        }

        /// <summary>
        /// Changes the type of the Stock component inital values genotypes array
        /// from StockGeno to SingleGenotypeInits.
        /// </summary>
        /// <param name="root">The root JSON token.</param>
        /// <param name="fileName">The name of the apsimx file.</param>
        private static void UpgradeToVersion70(JObject root, string fileName)
        {
            foreach (var stockNode in JsonUtilities.ChildrenOfType(root, "Stock"))
            {
                // for each element of GenoTypes[]
                var genotypes = stockNode["GenoTypes"];
                for (int i = 0; i < genotypes.Count(); i++)
                {
                    genotypes[i]["$type"] = "Models.GrazPlan.SingleGenotypeInits, Models";
                    double dr = Convert.ToDouble(genotypes[i]["DeathRate"]);
                    double drw = Convert.ToDouble(genotypes[i]["WnrDeathRate"]);
                    genotypes[i]["DeathRate"] = new JArray(new double[] { dr, drw });
                    genotypes[i]["PotFleeceWt"] = genotypes[i]["RefFleeceWt"];
                    genotypes[i]["Conceptions"] = genotypes[i]["Conception"];
                    genotypes[i]["GenotypeName"] = genotypes[i]["Name"];
                }
            }
        }

        /// <summary>
        /// Alters all existing linint functions to have a child variable reference IFunction called XValue instead of a
        /// string property called XProperty that IFunction then had to locate
        /// </summary>
        /// <param name="root">The root JSON token.</param>
        /// <param name="fileName">The name of the apsimx file.</param>
        private static void UpgradeToVersion71(JObject root, string fileName)
        {
            foreach (JObject linint in JsonUtilities.ChildrenRecursively(root, "LinearInterpolationFunction"))
            {
                VariableReference varRef = new VariableReference();
                varRef.Name = "XValue";
                varRef.VariableName = linint["XProperty"].ToString();
                JsonUtilities.AddModel(linint, varRef);
                linint.Remove("XProperty");
            }
        }

        /// <summary>
        /// Remove .Value() from all variable references because it is redundant
        /// </summary>
        /// <param name="root">The root JSON token.</param>
        /// <param name="fileName">The name of the apsimx file.</param>
        private static void UpgradeToVersion72(JObject root, string fileName)
        {
            foreach (var varRef in JsonUtilities.ChildrenRecursively(root, "VariableReference"))
                varRef["VariableName"] = varRef["VariableName"].ToString().Replace(".Value()", "");

            foreach (var report in JsonUtilities.ChildrenOfType(root, "Report"))
                JsonUtilities.SearchReplaceReportVariableNames(report, ".Value()", "");

            foreach (var graph in JsonUtilities.ChildrenOfType(root, "Series"))
            {
                if (graph["XFieldName"] != null)
                    graph["XFieldName"] = graph["XFieldName"].ToString().Replace(".Value()", "");
                if (graph["X2FieldName"] != null)
                    graph["X2FieldName"] = graph["X2FieldName"].ToString().Replace(".Value()", "");
                if (graph["YFieldName"] != null)
                    graph["YFieldName"] = graph["YFieldName"].ToString().Replace(".Value()", "");
                if (graph["Y2FieldName"] != null)
                    graph["Y2FieldName"] = graph["Y2FieldName"].ToString().Replace(".Value()", "");
            }
        }

        /// <summary>
        /// Alters all existing AllometricDemand functions to have a child variable reference IFunction called XValue and YValue instead of 
        /// string property called XProperty and YProperty that it then had to locate.  Aiming to get all things using get for properties
        /// to be doing it via Variable reference so we can stream line scoping rules
        /// </summary>
        /// <param name="root">The root JSON token.</param>
        /// <param name="fileName">The name of the apsimx file.</param>
        private static void UpgradeToVersion73(JObject root, string fileName)
        {
            foreach (JObject Alomet in JsonUtilities.ChildrenRecursively(root, "AllometricDemandFunction"))
            {
                VariableReference XvarRef = new VariableReference();
                XvarRef.Name = "XValue";
                XvarRef.VariableName = Alomet["XProperty"].ToString();
                JsonUtilities.AddModel(Alomet, XvarRef);
                Alomet.Remove("XProperty");
                VariableReference YvarRef = new VariableReference();
                YvarRef.Name = "YValue";
                YvarRef.VariableName = Alomet["YProperty"].ToString();
                JsonUtilities.AddModel(Alomet, YvarRef);
                Alomet.Remove("YProperty");

            }
        }

        /// <summary>
        /// Changes the Surface Organic Matter property FractionFaecesAdded to 1.0
        /// </summary>
        /// <param name="root">The root JSON token.</param>
        /// <param name="fileName">The name of the apsimx file.</param>
        private static void UpgradeToVersion74(JObject root, string fileName)
        {
            foreach (JObject som in JsonUtilities.ChildrenRecursively(root, "SurfaceOrganicMatter"))
                som["FractionFaecesAdded"] = "1.0";
        }

        /// <summary>
        /// Change TreeLeafAreas to ShadeModiers in Tree Proxy
        /// </summary>
        /// <param name="root">The root JSON token.</param>
        /// <param name="fileName">The name of the apsimx file.</param>
        private static void UpgradeToVersion75(JObject root, string fileName)
        {
            foreach (JObject TreeProxy in JsonUtilities.ChildrenRecursively(root, "TreeProxy"))
            {
                TreeProxy["ShadeModifiers"] = TreeProxy["TreeLeafAreas"];
                // ShadeModifiers is sometimes null (not sure why) so fill it with 1s using Heights to get array length
                var SM = TreeProxy["Heights"].Values<double>().ToArray();
                for (int i = 0; i < SM.Count(); i++)
                    SM[i] = 1.0;
                TreeProxy["ShadeModifiers"] = new JArray(SM);
            }
        }

        /// <summary>
        /// Change flow_urea to FlowUrea in soil water
        /// </summary>
        /// <param name="root">The root JSON token.</param>
        /// <param name="fileName">The name of the apsimx file.</param>
        private static void UpgradeToVersion76(JObject root, string fileName)
        {
            foreach (var manager in JsonUtilities.ChildManagers(root))
            {
                if (manager.Replace(".flow_urea", ".FlowUrea"))
                    manager.Save();
            }
            foreach (var report in JsonUtilities.ChildrenOfType(root, "Report"))
            {
                JsonUtilities.SearchReplaceReportVariableNames(report, ".flow_urea", ".FlowUrea");
            }
        }

        /// <summary>
        /// Change the property in Stock to Genotypes
        /// </summary>
        /// <param name="root"></param>
        /// <param name="fileName"></param>
        private static void UpgradeToVersion77(JObject root, string fileName)
        {
            foreach (var manager in JsonUtilities.ChildManagers(root))
            {
                if (manager.Replace(".GenoTypes", ".Genotypes"))
                    manager.Save();
            }
            foreach (var stock in JsonUtilities.ChildrenOfType(root, "Stock"))
            {
                JsonUtilities.SearchReplaceReportVariableNames(stock, ".GenoTypes", ".Genotypes");
            }
        }

        /// <summary>
        /// Change the namespace for SimpleGrazing
        /// </summary>
        /// <param name="root"></param>
        /// <param name="fileName"></param>
        private static void UpgradeToVersion78(JObject root, string fileName)
        {
            foreach (var simpleGrazing in JsonUtilities.ChildrenOfType(root, "SimpleGrazing"))
            {
                simpleGrazing["$type"] = "Models.AgPasture.SimpleGrazing, Models";
            }
        }

        /// <summary>
        /// Change manager method and AgPasture variable names.
        /// </summary>
        /// <param name="root"></param>
        /// <param name="fileName"></param>
        private static void UpgradeToVersion79(JObject root, string fileName)
        {
            Tuple<string, string>[] changes =
            {
                new Tuple<string, string>(".Graze(", ".RemoveBiomass("),
                new Tuple<string, string>(".EmergingTissuesWt",   ".EmergingTissue.Wt"),
                new Tuple<string, string>(".EmergingTissuesN",    ".EmergingTissue.N"),
                new Tuple<string, string>(".DevelopingTissuesWt", ".DevelopingTissue.Wt"),
                new Tuple<string, string>(".DevelopingTissuesN",  ".DevelopingTissue.N"),
                new Tuple<string, string>(".MatureTissuesWt", ".MatureTissue.Wt"),
                new Tuple<string, string>(".MatureTissuesN",  ".MatureTissue.N"),
                new Tuple<string, string>(".DeadTissuesWt", ".DeadTissue.Wt"),
                new Tuple<string, string>(".DeadTissuesN",  ".DeadTissue.N")
            };

            JsonUtilities.RenameVariables(root, changes);
        }

        /// <summary>
        /// Replace ExcelMultiInput with ExcelInput.
        /// Change ExcelInput.FileName from a string into a string[].
        /// </summary>
        /// <param name="root"></param>
        /// <param name="fileName"></param>
        private static void UpgradeToVersion80(JObject root, string fileName)
        {
            // Rename ExcelInput.FileName to FileNames and make it an array.
            foreach (JObject excelInput in JsonUtilities.ChildrenRecursively(root, "ExcelInput"))
            {
                if (excelInput["FileName"] != null)
                    excelInput["FileNames"] = new JArray(excelInput["FileName"].Value<string>());
            }

            // Replace ExcelMultiInput with an ExcelInput.
            foreach (JObject excelMultiInput in JsonUtilities.ChildrenRecursively(root, "ExcelMultiInput"))
            {
                excelMultiInput["$type"] = "Models.PostSimulationTools.ExcelInput, Models";
            }
        }


        /// <summary>
        /// Seperate life cycle process class into Growth, Transfer and Mortality classes.
        /// </summary>
        /// <param name="root"></param>
        /// <param name="fileName"></param>
        private static void UpgradeToVersion81(JObject root, string fileName)
        {
            // Rename ExcelInput.FileName to FileNames and make it an array.
            foreach (JObject LSP in JsonUtilities.ChildrenRecursively(root, "LifeStageProcess"))
            {
                if (int.Parse(LSP["ProcessAction"].ToString()) == 0) //Process is Transfer
                {
                    LSP["$type"] = "Models.LifeCycle.LifeStageTransfer, Models";
                }
                else if (int.Parse(LSP["ProcessAction"].ToString()) == 1) //Process is PhysiologicalGrowth
                {
                    LSP["$type"] = "Models.LifeCycle.LifeStageGrowth, Models";
                }
                else if (int.Parse(LSP["ProcessAction"].ToString()) == 2) //Process is Mortality
                {
                    LSP["$type"] = "Models.LifeCycle.LifeStageMortality, Models";
                }

            }

            foreach (JObject LSRP in JsonUtilities.ChildrenRecursively(root, "LifeStageReproductionProcess"))
            {
                LSRP["$type"] = "Models.LifeCycle.LifeStageReproduction, Models";
            }

            foreach (JObject LSIP in JsonUtilities.ChildrenRecursively(root, "LifeStageImmigrationProcess"))
            {
                LSIP["$type"] = "Models.LifeCycle.LifeStageImmigration, Models";
            }
        }

        /// <summary>
        /// Add Critical N Conc (if not existing) to all Root Objects by copying the maximum N conc
        /// </summary>
        /// <param name="root"></param>
        /// <param name="fileName"></param>
        private static void UpgradeToVersion82(JObject root, string fileName)
        {
            foreach (JObject r in JsonUtilities.ChildrenRecursively(root, "Root"))
            {
                if (JsonUtilities.ChildWithName(r, "CriticalNConc") == null)
                {
                    JObject minNConc = JsonUtilities.ChildWithName(r, "MinimumNConc");
                    if (minNConc == null)
                        throw new Exception("Root has no CriticalNConc or MaximumNConc");

                    VariableReference varRef = new VariableReference();
                    varRef.Name = "CriticalNConc";
                    varRef.VariableName = "[Root].MinimumNConc";
                    JsonUtilities.AddModel(r, varRef);
                }
            }
        }

        /// <summary>
        /// Remove .Value() from everywhere possible.
        /// </summary>
        /// <param name="root"></param>
        /// <param name="fileName"></param>
        private static void UpgradeToVersion83(JObject root, string fileName)
        {
            // 1. Report
            foreach (JObject report in JsonUtilities.ChildrenRecursively(root, "Report"))
            {
                JArray variables = report["VariableNames"] as JArray;
                if (variables == null)
                    continue;

                for (int i = 0; i < variables.Count; i++)
                    variables[i] = variables[i].ToString().Replace(".Value()", "");
            }

            // 2. ExpressionFunction
            foreach (JObject function in JsonUtilities.ChildrenRecursively(root, "ExpressionFunction"))
                function["Expression"] = function["Expression"].ToString().Replace(".Value()", "");
        }

        /// <summary>
        /// Renames the Input.FileName property to FileNames and makes it an array.
        /// </summary>
        /// <param name="root"></param>
        /// <param name="fileName"></param>
        private static void UpgradeToVersion84(JObject root, string fileName)
        {
            foreach (JObject input in JsonUtilities.ChildrenRecursively(root, "Input"))
                if (input["FileName"] != null)
                    input["FileNames"] = new JArray(input["FileName"]);
        }

        /// <summary>
        /// Add a field to the Checkpoints table.
        /// </summary>
        /// <param name="root"></param>
        /// <param name="fileName"></param>
        private static void UpgradeToVersion85(JObject root, string fileName)
        {
            SQLite db = new SQLite();
            var dbFileName = Path.ChangeExtension(fileName, ".db");
            if (File.Exists(dbFileName))
            {
                try
                {
                    db.OpenDatabase(dbFileName, false);
                    if (db.TableExists("_Checkpoints"))
                    {
                        if (!db.GetTableColumns("_Checkpoints").Contains("OnGraphs"))
                        {
                            db.AddColumn("_Checkpoints", "OnGraphs", "integer");
                        }
                    }
                }
                finally
                {
                    db.CloseDatabase();
                }
            }
        }

        /// <summary>
        /// Add new methods structure to OrganArbitrator.
        /// </summary>
        /// <param name="root"></param>
        /// <param name="fileName"></param>
        private static void UpgradeToVersion86(JObject root, string fileName)
        {
            foreach (var arbitrator in JsonUtilities.ChildrenOfType(root, "OrganArbitrator"))
            {
                //remove DMArbitrator, and NArbitrator
                var children = JsonUtilities.Children(arbitrator);
                var exdm = children.Find(c => JsonUtilities.Name(c).Equals("dmArbitrator", StringComparison.OrdinalIgnoreCase));
                JsonUtilities.RemoveChild(arbitrator, JsonUtilities.Name(exdm));

                var exn = children.Find(c => JsonUtilities.Name(c).Equals("nArbitrator", StringComparison.OrdinalIgnoreCase));
                JsonUtilities.RemoveChild(arbitrator, JsonUtilities.Name(exn));

                JsonUtilities.RenameModel(exdm, "ArbitrationMethod");
                JsonUtilities.RenameModel(exn, "ArbitrationMethod");

                //Add DMArbitration
                var dm = JsonUtilities.CreateNewChildModel(arbitrator, "DMArbitration", "Models.PMF.BiomassTypeArbitrator");
                var folder = JsonUtilities.CreateNewChildModel(dm, "PotentialPartitioningMethods", "Models.Core.Folder");
                JsonUtilities.CreateNewChildModel(folder, "ReallocationMethod", "Models.PMF.Arbitrator.ReallocationMethod");
                JsonUtilities.CreateNewChildModel(folder, "AllocateFixationMethod", "Models.PMF.Arbitrator.AllocateFixationMethod");
                JsonUtilities.CreateNewChildModel(folder, "RetranslocationMethod", "Models.PMF.Arbitrator.RetranslocationMethod");
                JsonUtilities.CreateNewChildModel(folder, "SendPotentialDMAllocationsMethod", "Models.PMF.Arbitrator.SendPotentialDMAllocationsMethod");

                folder = JsonUtilities.CreateNewChildModel(dm, "AllocationMethods", "Models.Core.Folder");
                JsonUtilities.CreateNewChildModel(folder, "NutrientConstrainedAllocationMethod", "Models.PMF.Arbitrator.NutrientConstrainedAllocationMethod");
                JsonUtilities.CreateNewChildModel(folder, "DryMatterAllocationsMethod", "Models.PMF.Arbitrator.DryMatterAllocationsMethod");

                JArray dmChildren = dm["Children"] as JArray;
                dmChildren.Add(exdm);

                //Add N Arbitration
                var n = JsonUtilities.CreateNewChildModel(arbitrator, "NArbitration", "Models.PMF.BiomassTypeArbitrator");
                folder = JsonUtilities.CreateNewChildModel(n, "PotentialPartitioningMethods", "Models.Core.Folder");
                JsonUtilities.CreateNewChildModel(folder, "ReallocationMethod", "Models.PMF.Arbitrator.ReallocationMethod");

                folder = JsonUtilities.CreateNewChildModel(n, "ActualPartitioningMethods", "Models.Core.Folder");
                JsonUtilities.CreateNewChildModel(folder, "AllocateFixationMethod", "Models.PMF.Arbitrator.AllocateFixationMethod");
                JsonUtilities.CreateNewChildModel(folder, "RetranslocationMethod", "Models.PMF.Arbitrator.RetranslocationMethod");

                folder = JsonUtilities.CreateNewChildModel(n, "AllocationMethods", "Models.Core.Folder");
                JsonUtilities.CreateNewChildModel(folder, "NitrogenAllocationsMethod", "Models.PMF.Arbitrator.NitrogenAllocationsMethod");

                JArray nChildren = n["Children"] as JArray;
                nChildren.Add(exn);
                var allocatesMethod = JsonUtilities.CreateNewChildModel(n, "AllocateUptakesMethod", "Models.PMF.Arbitrator.AllocateUptakesMethod");

                var water = JsonUtilities.CreateNewChildModel(arbitrator, "WaterUptakeMethod", "Models.PMF.Arbitrator.WaterUptakeMethod");
                var nitrogen = JsonUtilities.CreateNewChildModel(arbitrator, "NitrogenUptakeMethod", "Models.PMF.Arbitrator.NitrogenUptakeMethod");
            }
        }

        /// <summary>
        /// Remove Models.Report namespace.
        /// </summary>
        /// <param name="root"></param>
        /// <param name="fileName"></param>
        private static void UpgradeToVersion87(JObject root, string fileName)
        {
            // Fix type of Report nodes
            foreach (JObject report in JsonUtilities.ChildrenRecursively(root, "Report"))
                report["$type"] = report["$type"].ToString().Replace("Report.Report", "Report");

            // Fix type of all models in the now-removed Models.Graph namespace
            foreach (JObject model in JsonUtilities.ChildrenRecursively(root))
                model["$type"] = model["$type"].ToString().Replace("Models.Graph.", "Models.");

            // Fix graph axes - these are a property of graphs, not a model themselves
            foreach (JObject graph in JsonUtilities.ChildrenRecursively(root, "Graph"))
            {
                JArray axes = graph["Axis"] as JArray;
                if (axes != null)
                    foreach (JObject axis in axes)
                        if (axis["$type"] != null)
                            axis["$type"] = axis["$type"].ToString().Replace("Models.Graph", "Models");
            }

            // Fix nutrient directed graphs - the nodes/arcs are not children, but
            // need to have their types fixed.
            foreach (JObject nutrient in JsonUtilities.ChildrenRecursively(root, "Nutrient"))
            {
                JObject directedGraph = nutrient["DirectedGraphInfo"] as JObject;
                if (directedGraph != null)
                {
                    directedGraph["$type"] = directedGraph["$type"].ToString().Replace("Models.Graph.", "Models.");
                    JArray nodes = directedGraph["Nodes"] as JArray;
                    if (nodes != null)
                        foreach (JObject node in nodes)
                            node["$type"] = node["$type"].ToString().Replace("Models.Graph.", "Models.");
                    JArray arcs = directedGraph["Arcs"] as JArray;
                    if (arcs != null)
                        foreach (JObject arc in arcs)
                            arc["$type"] = arc["$type"].ToString().Replace("Models.Graph.", "Models.");
                }
            }

            // Replace ExcelMultiInput with an ExcelInput.
            foreach (ManagerConverter manager in JsonUtilities.ChildManagers(root))
            {
                manager.Replace("Models.Report", "Models");
                manager.Replace("using Report", "using Models");
                //manager.ReplaceRegex("(using Models.+)using Models", "$1");
                manager.Replace("Report.Report", "Report");

                manager.Replace("Models.Graph", "Models");
                manager.Replace("Graph.Graph", "Graph");

                List<string> usingStatements = manager.GetUsingStatements().ToList();
                usingStatements.Remove("Models.Graph");
                usingStatements.Remove("Graph");

                manager.SetUsingStatements(usingStatements.Distinct());

                manager.Save();
            }
        }

        /// <summary>
        /// Replace SoilWater model with WaterBalance model.
        /// </summary>
        /// <param name="root"></param>
        /// <param name="fileName"></param>
        private static void UpgradeToVersion88(JObject root, string fileName)
        {
            foreach (JObject soilWater in JsonUtilities.ChildrenRecursively(root, "SoilWater"))
            {
                soilWater["$type"] = "Models.WaterModel.WaterBalance, Models";
                soilWater["ResourceName"] = "WaterBalance";
                if (soilWater["discharge_width"] != null)
                    soilWater["DischargeWidth"] = soilWater["discharge_width"];
                if (soilWater["catchment_area"] != null)
                    soilWater["CatchmentArea"] = soilWater["catchment_area"];
            }

            foreach (var manager in JsonUtilities.ChildManagers(root))
            {
                bool managerChanged = false;

                var declarations = manager.GetDeclarations();
                foreach (var declaration in declarations)
                {
                    if (declaration.TypeName == "SoilWater")
                    {
                        declaration.TypeName = "ISoilWater";
                        managerChanged = true;
                    }
                }

                if (managerChanged)
                {
                    manager.SetDeclarations(declarations);

                    var usings = manager.GetUsingStatements().ToList();
                    if (!usings.Contains("Models.Interfaces"))
                    {
                        usings.Add("Models.Interfaces");
                        manager.SetUsingStatements(usings);
                    }
                }

                if (manager.Replace(" as SoilWater", ""))
                    managerChanged = true;
                if (manager.Replace("solute_flow_eff", "SoluteFlowEfficiency"))
                    managerChanged = true;
                if (manager.Replace("solute_flux_eff", "SoluteFluxEfficiency"))
                    managerChanged = true;
                if (manager.Replace("[EventSubscribe(\"Commencing\")", "[EventSubscribe(\"StartOfSimulation\")"))
                    managerChanged = true;

                if (managerChanged)
                    manager.Save();
            }

            foreach (var report in JsonUtilities.ChildrenOfType(root, "Report"))
            {
                JsonUtilities.SearchReplaceReportVariableNames(report, "solute_flow_eff", "SoluteFlowEfficiency");
                JsonUtilities.SearchReplaceReportVariableNames(report, "solute_flux_eff", "SoluteFluxEfficiency");
            }

        }

        /// <summary>
        /// Replace 'avg' with 'mean' in report variables.
        /// </summary>
        /// <param name="root"></param>
        /// <param name="fileName"></param>
        private static void UpgradeToVersion89(JObject root, string fileName)
        {
            foreach (var report in JsonUtilities.ChildrenOfType(root, "Report"))
                JsonUtilities.SearchReplaceReportVariableNames(report, "avg of ", "mean of ");
        }

        /// <summary>
        /// Fixes a bug where a manager script's children were being serialized.
        /// When attempting to reopen the file, the script's type cannot be resolved.
        /// This converter will strip out all script children of managers under replacements.
        /// </summary>
        /// <param name="root">Root node.</param>
        /// <param name="fileName">Path to the .apsimx file.</param>
        private static void UpgradeToVersion90(JObject root, string fileName)
        {
            foreach (JObject replacements in JsonUtilities.ChildrenRecursively(root, "Replacements"))
                foreach (JObject manager in JsonUtilities.ChildrenRecursively(root, "Manager"))
                    JsonUtilities.RemoveChild(manager, "Script");
        }

        /// <summary>
        /// </summary>
        /// <param name="root"></param>
        /// <param name="fileName"></param>
        private static void UpgradeToVersion91(JObject root, string fileName)
        {
            Tuple<string, string>[] changes =
            {
                new Tuple<string, string>(".HarvestableWt",          ".Harvestable.Wt"),
                new Tuple<string, string>(".HarvestableN",           ".Harvestable.N"),
                new Tuple<string, string>(".StandingHerbageWt",      ".Standing.Wt"),
                new Tuple<string, string>(".StandingHerbageN",       ".Standing.N"),
                new Tuple<string, string>(".StandingHerbageNConc",   ".Standing.NConc"),
                new Tuple<string, string>(".StandingLiveHerbageWt",  ".StandingLive.Wt"),
                new Tuple<string, string>(".StandingLiveHerbageN",   ".StandingLive.N"),
                new Tuple<string, string>(".StandingDeadHerbageWt",  ".StandingDead.Wt"),
                new Tuple<string, string>(".StandingDeadHerbageN",   ".StandingDead.N"),
                new Tuple<string, string>(".HerbageDigestibility",   ".Standing.Digestibility"),
                new Tuple<string, string>(".RootDepthMaximum",       ".Root.RootDepthMaximum"),
                new Tuple<string, string>("[AGPRyeGrass].RootLengthDensity", "[AGPRyeGrass].Root.RootLengthDensity"),
                new Tuple<string, string>("[AGPWhiteClover].RootLengthDensity", "[AGPWhiteClover].Root.RootLengthDensity"),
                new Tuple<string, string>("[AGPLucerne].RootLengthDensity", "[AGPLucerne].Root.RootLengthDensity")
            };
            JsonUtilities.RenameVariables(root, changes);
        }

        /// <summary>
        /// Change names of a couple of parameters in SimpleGrazing.
        /// </summary>
        /// <param name="root">Root node.</param>
        /// <param name="fileName">Path to the .apsimx file.</param>
        private static void UpgradeToVersion92(JObject root, string fileName)
        {
            foreach (JObject simpleGrazing in JsonUtilities.ChildrenRecursively(root, "SimpleGrazing"))
            {
                simpleGrazing["FractionExcretedNToDung"] = simpleGrazing["FractionOfBiomassToDung"];
                if (simpleGrazing["FractionNExportedInAnimal"] == null)
                    simpleGrazing["FractionNExportedInAnimal"] = 0.75;
            }

            Tuple<string, string>[] changes =
            {
                new Tuple<string, string>(".AmountDungCReturned",  ".AmountDungWtReturned")
            };
            JsonUtilities.RenameVariables(root, changes);
        }

        /// <summary>
        /// In SimpleGrazin, Turn "Fraction of defoliated N leaving the system" into a fraction of defoliated N going to soil.
        /// </summary>
        /// <param name="root">Root node.</param>
        /// <param name="fileName">Path to the .apsimx file.</param>
        private static void UpgradeToVersion93(JObject root, string fileName)
        {
            foreach (JObject simpleGrazing in JsonUtilities.ChildrenRecursively(root, "SimpleGrazing"))
            {
                if (simpleGrazing["FractionNExportedInAnimal"] != null)
                {
                    var fractionNExportedInAnimal = Convert.ToDouble(simpleGrazing["FractionNExportedInAnimal"].Value<double>());
                    simpleGrazing["FractionDefoliatedNToSoil"] = 1 - fractionNExportedInAnimal;

                }
                if (simpleGrazing["FractionExcretedNToDung"] != null)
                {
                    var fractionExcretedNToDung = simpleGrazing["FractionExcretedNToDung"] as JArray;
                    if (fractionExcretedNToDung.Count > 0)
                        simpleGrazing["CNRatioDung"] = "NaN";
                }
            }
        }

        /// <summary>
        /// Convert stock genotypes array into GenotypeCross child models.
        /// </summary>
        /// <param name="root">Root node.</param>
        /// <param name="fileName">Path to the .apsimx file.</param>
        private static void UpgradeToVersion94(JObject root, string fileName)
        {
            foreach (JObject stock in JsonUtilities.ChildrenRecursively(root, "Stock"))
            {
                var oldGenotypes = stock["Genotypes"] as JArray;
                if (oldGenotypes != null)
                {
                    var newGenotypes = new JArray();
                    foreach (var oldgenotype in oldGenotypes)
                    {
                        var genotypeCross = new JObject();
                        genotypeCross["$type"] = "Models.GrazPlan.GenotypeCross, Models";
                        genotypeCross["Name"] = oldgenotype["GenotypeName"];
                        var oldgenotypeDeathRates = oldgenotype["DeathRate"] as JArray;
                        if (oldgenotypeDeathRates != null && oldgenotypeDeathRates.Count == 2)
                        {
                            genotypeCross["MatureDeathRate"] = oldgenotypeDeathRates[0];
                            genotypeCross["WeanerDeathRate"] = oldgenotypeDeathRates[1];
                        }
                        genotypeCross["Conception"] = oldgenotype["Conceptions"];

                        if (string.IsNullOrEmpty(oldgenotype["DamBreed"].ToString()))
                            genotypeCross["PureBredBreed"] = oldgenotype["GenotypeName"];
                        else if (string.IsNullOrEmpty(oldgenotype["SireBreed"].ToString()))
                            genotypeCross["PureBredBreed"] = oldgenotype["DamBreed"];
                        else
                            genotypeCross["DamBreed"] = oldgenotype["DamBreed"];
                        genotypeCross["SireBreed"] = oldgenotype["SireBreed"];
                        genotypeCross["Generation"] = oldgenotype["Generation"];
                        genotypeCross["SRW"] = oldgenotype["SRW"];
                        genotypeCross["PotFleeceWt"] = oldgenotype["PotFleeceWt"];
                        genotypeCross["MaxFibreDiam"] = oldgenotype["MaxFibreDiam"];
                        genotypeCross["FleeceYield"] = oldgenotype["FleeceYield"];
                        genotypeCross["PeakMilk"] = oldgenotype["PeakMilk"];
                        newGenotypes.Add(genotypeCross);
                    }
                    stock.Remove("Genotypes");
                    if (newGenotypes.Count > 0)
                        stock["Children"] = newGenotypes;
                }
            }
            Tuple<string, string>[] changes =
            {
                new Tuple<string, string>(".GenotypeNamesAll()",  ".Genotypes.Names.ToArray()")
            };
            if (JsonUtilities.RenameVariables(root, changes))
            {
                // The replacement is in a manager. Need to make sure that LINQ is added as a using
                // because the .ToArray() depends on it.
                foreach (var manager in JsonUtilities.ChildManagers(root))
                {
                    var usings = manager.GetUsingStatements().ToList();
                    if (usings.Find(u => u.Contains("System.Linq")) == null)
                    {
                        usings.Add("System.Linq");
                        manager.SetUsingStatements(usings);
                        manager.Save();
                    }
                }
            }
        }

        /// <summary>
        /// Change initialDM on Generic organ and root from a single value to a BiomassPoolType so each type can be sepcified
        /// </summary>
        /// <param name="root">Root node.</param>
        /// <param name="fileName">Path to the .apsimx file.</param>
        private static void UpgradeToVersion95(JObject root, string fileName)
        {
            // Remove initalDM model and replace with initialBiomass object
            foreach (string org in new List<string>() { "GenericOrgan", "Root" })
            {
                foreach (JObject O in JsonUtilities.ChildrenRecursively(root, org))
                {
                    if (O["Enabled"].ToString() == "True")
                    {
                        string initName = org == "GenericOrgan" ? "InitialWtFunction" : "InitialDM";
                        JObject InitialWt = JsonUtilities.CreateNewChildModel(O, "InitialWt", "Models.PMF.BiomassDemand");
                        JObject Structural = JsonUtilities.ChildWithName(O, initName).DeepClone() as JObject;
                        Structural["Name"] = "Structural";
                        JArray ChildFunctions = new JArray();
                        ChildFunctions.Add(Structural);
                        InitialWt["Children"] = ChildFunctions;
                        JsonUtilities.AddConstantFunctionIfNotExists(InitialWt, "Metabolic", "0.0");
                        JsonUtilities.AddConstantFunctionIfNotExists(InitialWt, "Storage", "0.0");
                        JsonUtilities.RemoveChild(O, initName);
                    }
                }
            }
            // Altermanager code where initial root wt is being set.
            foreach (var manager in JsonUtilities.ChildrenOfType(root, "Manager"))
            {
                string code = manager["Code"].ToString();
                string[] lines = code.Split('\n');
                bool ContainsZoneInitalDM = false;
                for (int i = 0; i < lines.Count(); i++)
                {
                    if (lines[i].Contains("Root.ZoneInitialDM.Add(") && (ContainsZoneInitalDM == false))
                    {
                        ContainsZoneInitalDM = true;
                        string InitialDM = lines[i].Split('(')[1].Replace(";", "").Replace(")", "").Replace("\r", "").Replace("\n", "");
                        string NewCode = "BiomassDemand InitialDM = new BiomassDemand();\r\n" +
                                         "Constant InitStruct = new Constant();\r\n" +
                                         "InitStruct.FixedValue = " + InitialDM + ";\r\n" +
                                         "InitialDM.Structural = InitStruct;\r\n" +
                                         "Constant InitMetab = new Constant();\r\n" +
                                         "InitMetab.FixedValue = 0;\r\n" +
                                         "InitialDM.Metabolic = InitMetab;\r\n" +
                                         "Constant InitStor = new Constant();\r\n" +
                                         "InitStor.FixedValue = 0;\r\n" +
                                         "InitialDM.Storage = InitStor;\r\n" +
                                         lines[i].Split('(')[0] + "(InitialDM);\r\n";
                        lines[i] = NewCode;
                    }
                    else if (lines[i].Contains("Root.ZoneInitialDM.Add("))
                    {
                        string InitialDM = lines[i].Split('(')[1].Replace(";", "").Replace(")", "").Replace("\r", "").Replace("\n", "");
                        lines[i] = "InitStruct.FixedValue = " + InitialDM + ";\r\n" +
                                    lines[i].Split('(')[0] + "(InitialDM);\r\n";
                    }
                }

                if (ContainsZoneInitalDM)
                {
                    string newCode = "using Models.Functions;\r\n";
                    foreach (string line in lines)
                    {
                        newCode += line + "\n";
                    }
                    manager["Code"] = newCode;
                }
            }
        }

        /// <summary>
        /// Add RootShape to all simulations.
        /// </summary>
        /// <param name="root">Root node.</param>
        /// <param name="fileName">Path to the .apsimx file.</param>
        private static void UpgradeToVersion96(JObject root, string fileName)
        {
            foreach (JObject thisRoot in JsonUtilities.ChildrenRecursively(root, "Root"))
            {
                if (JsonUtilities.ChildrenRecursively(thisRoot, "RootShapeCylindre").Count == 0 &&
                    JsonUtilities.ChildrenRecursively(thisRoot, "RootShapeSemiCircle").Count == 0 &&
                    JsonUtilities.ChildrenRecursively(thisRoot, "RootShapeSemiCircleSorghum").Count == 0 &&
                    JsonUtilities.ChildrenRecursively(thisRoot, "RootShapeSemiEllipse").Count == 0)
                {
                    JArray rootChildren = thisRoot["Children"] as JArray;
                    if (rootChildren != null && rootChildren.Count > 0)
                    {
                        JToken thisPlant = JsonUtilities.Parent(thisRoot);

                        JArray rootShapeChildren = new JArray();
                        string type;

                        if (thisPlant["CropType"].ToString() == "Sorghum")
                        {
                            type = "Models.Functions.RootShape.RootShapeSemiCircleSorghum, Models";
                        }
                        else if (thisPlant["CropType"].ToString() == "C4Maize")
                        {
                            type = "Models.Functions.RootShape.RootShapeSemiCircle, Models";
                        }
                        else
                        {
                            type = "Models.Functions.RootShape.RootShapeCylindre, Models";
                        }

                        JObject rootShape = new JObject
                        {
                            ["$type"] = type,
                            ["Name"] = "RootShape",
                            ["Children"] = rootShapeChildren
                        };
                        rootChildren.AddFirst(rootShape);
                    }
                }
            }
        }

        /// <summary>
        /// Add RootShape to all simulations.
        /// </summary>
        /// <param name="root">Root node.</param>
        /// <param name="fileName">Path to the .apsimx file.</param>
        private static void UpgradeToVersion97(JObject root, string fileName)
        {
            foreach (JObject AirTempFunc in JsonUtilities.ChildrenOfType(root, "AirTemperatureFunction"))
            {
                JObject tempResponse = JsonUtilities.ChildWithName(AirTempFunc, "XYPairs");
                tempResponse["Name"] = "TemperatureResponse";
            }
        }

        /// <summary>
        /// Convert stock animalparamset
        /// </summary>
        /// <param name="root">Root node.</param>
        /// <param name="fileName">Path to the .apsimx file.</param>
        private static void UpgradeToVersion98(JObject root, string fileName)
        {
            foreach (JObject paramSet in JsonUtilities.ChildrenRecursively(root, "AnimalParamSet"))
            {
                paramSet["$type"] = "Models.GrazPlan.Genotype, Models";
            }
        }

        /// <summary>
        /// Add InterpolationMethod to AirTemperature Function.
        /// </summary>
        /// <param name="root">Root node.</param>
        /// <param name="fileName">Path to the .apsimx file.</param>
        private static void UpgradeToVersion99(JObject root, string fileName)
        {
            foreach (JObject AirTempFunc in JsonUtilities.ChildrenOfType(root, "AirTemperatureFunction"))
            {
                AirTempFunc["agregationMethod"] = "0";
                JsonUtilities.AddModel(AirTempFunc, typeof(ThreeHourSin), "InterpolationMethod");
            }
        }

        /// <summary>
        /// Change SimpleGrazing.FractionDefoliatedNToSoil from a scalar to an array.
        /// </summary>
        /// <param name="root">Root node.</param>
        /// <param name="fileName">Path to the .apsimx file.</param>
        private static void UpgradeToVersion100(JObject root, string fileName)
        {
            foreach (var simpleGrazing in JsonUtilities.ChildrenOfType(root, "SimpleGrazing"))
            {
                if (simpleGrazing["FractionDefoliatedNToSoil"] != null)
                {
                    var arr = new JArray();
                    arr.Add(simpleGrazing["FractionDefoliatedNToSoil"].Value<double>());
                    simpleGrazing["FractionDefoliatedNToSoil"] = arr;
                }
            }
        }

        /// <summary>
        /// Add canopy width Function.
        /// </summary>
        /// <param name="root">Root node.</param>
        /// <param name="fileName">Path to the .apsimx file.</param>
        private static void UpgradeToVersion101(JObject root, string fileName)
        {
            foreach (JObject Leaf in JsonUtilities.ChildrenOfType(root, "Leaf"))
            {
                JsonUtilities.AddConstantFunctionIfNotExists(Leaf, "WidthFunction", "0");

                VariableReference varRef = new VariableReference();
                varRef.Name = "DepthFunction";
                varRef.VariableName = "[Leaf].Height";

                JsonUtilities.AddModel(Leaf, varRef);
            }
        }

        /// <summary>
        /// Rename Models.Sensitivity.CroptimizR to Models.Optimisation.CroptimizR.
        /// </summary>
        /// <param name="root">Root node.</param>
        /// <param name="fileName">Path to the .apsimx file.</param>
        private static void UpgradeToVersion102(JObject root, string fileName)
        {
            foreach (JObject croptimizR in JsonUtilities.ChildrenRecursively(root, "CroptimizR"))
                croptimizR["$type"] = croptimizR["$type"].ToString().Replace("Sensitivity", "Optimisation");
        }

        /// <summary>
        /// Rename TemperatureResponse to Response on Interpolate functions.
        /// </summary>
        /// <param name="root">Root node.</param>
        /// <param name="fileName">Path to the .apsimx file.</param>
        private static void UpgradeToVersion103(JObject root, string fileName)
        {
            foreach (JObject atf in JsonUtilities.ChildrenRecursively(root, "AirTemperatureFunction"))
            {
                atf["$type"] = "Models.Functions.HourlyInterpolation, Models";
                foreach (JObject c in atf["Children"])
                {
                    if (c["Name"].ToString() == "TemperatureResponse")
                    {
                        c["Name"] = "Response";
                    }
                }
                foreach (JObject cultivar in JsonUtilities.ChildrenRecursively(root, "Cultivar"))
                {
                    if (!cultivar["Command"].HasValues)
                        continue;

                    foreach (JValue command in cultivar["Command"].Children())
                    {
                        command.Value = command.Value.ToString().Replace(".TemperatureResponse", ".Response");
                    }
                }
            }
        }


        /// <summary>
        /// Add expression function to replace direct call to structure in nodenumberphase
        /// </summary>
        /// <param name="root">The root JSON token.</param>
        /// <param name="fileName">The name of the apsimx file.</param>
        private static void UpgradeToVersion104(JObject root, string fileName)
        {
            foreach (JObject NNP in JsonUtilities.ChildrenRecursively(root, "NodeNumberPhase"))
            {
                VariableReference varRef = new VariableReference();
                varRef.Name = "LeafTipNumber";
                varRef.VariableName = "[Structure].LeafTipsAppeared";
                JsonUtilities.AddModel(NNP, varRef);
            }
        }


        /// <summary>
        /// Add expression function to replace direct call to structure in nodenumberphase
        /// </summary>
        /// <param name="root">The root JSON token.</param>
        /// <param name="fileName">The name of the apsimx file.</param>
        private static void UpgradeToVersion105(JObject root, string fileName)
        {
            foreach (JObject LAP in JsonUtilities.ChildrenRecursively(root, "LeafAppearancePhase"))
            {
                VariableReference varRef = new VariableReference();
                varRef.Name = "FinalLeafNumber";
                varRef.VariableName = "[Structure].FinalLeafNumber";
                JsonUtilities.AddModel(LAP, varRef);
            }
        }

        /// <summary>
        /// Change Nutrient.FOMC and Nutrient.FOMN to Nutrient.FOM.C and Nutrient.FOM.N
        /// </summary>
        /// <param name="root">The root JSON token.</param>
        /// <param name="fileName">The name of the apsimx file.</param>
        private static void UpgradeToVersion106(JObject root, string fileName)
        {
            Tuple<string, string>[] changes =
            {
                new Tuple<string, string>("utrient.FOMC",  "utrient.FOM.C"),
                new Tuple<string, string>("utrient.FOMN",  "utrient.FOM.N")
            };

            JsonUtilities.RenameVariables(root, changes);

            // Add Models.Soils.Nutrients namespace to all manager files that
            // reference Nutrient or Solute.

            foreach (var manager in JsonUtilities.ChildManagers(root))
            {
                var code = manager.ToString();
                if (code != null && (code.Contains("Nutrient") || code.Contains("Solute")))
                {
                    var usingLines = manager.GetUsingStatements().ToList();
                    usingLines.Add("Models.Soils.Nutrients");
                    manager.SetUsingStatements(usingLines);
                    manager.Save();
                }
            }
        }

        /// <summary>
        /// Add expression function to replace direct call to structure in LeafAppearancePhase
        /// </summary>
        /// <param name="root">The root JSON token.</param>
        /// <param name="fileName">The name of the apsimx file.</param>
        private static void UpgradeToVersion107(JObject root, string fileName)
        {
            foreach (JObject LAP in JsonUtilities.ChildrenRecursively(root, "LeafAppearancePhase"))
            {
                ExpressionFunction expFunction = new ExpressionFunction();
                expFunction.Name = "LeafNumber";
                expFunction.Expression = "[Leaf].ExpandedCohortNo + [Leaf].NextExpandingLeafProportion";
                JsonUtilities.AddModel(LAP, expFunction);

                VariableReference varRef1 = new VariableReference();
                varRef1.Name = "FullyExpandedLeafNo";
                varRef1.VariableName = "[Leaf].ExpandedCohortNo";
                JsonUtilities.AddModel(LAP, varRef1);

                VariableReference varRef2 = new VariableReference();
                varRef2.Name = "InitialisedLeafNumber";
                varRef2.VariableName = "[Leaf].InitialisedCohortNo";
                JsonUtilities.AddModel(LAP, varRef2);

            }
        }

        /// <summary>
        /// Upgrade to version 108.
        /// </summary>
        /// <param name="root"></param>
        /// <param name="fileName"></param>
        private static void UpgradeToVersion108(JObject root, string fileName)
        {
            Tuple<string, string>[] changes =
            {
                new Tuple<string, string>("Wheat.Structure.HaunStage",          "Wheat.Phenology.HaunStage"),
                new Tuple<string, string>("[Wheat].Structure.HaunStage",          "[Wheat].Phenology.HaunStage"),
                new Tuple<string, string>("Wheat.Structure.PTQ",          "Wheat.Phenology.PTQ"),
                new Tuple<string, string>("[Wheat].Structure.PTQ",          "[Wheat].Phenology.PTQ")
            };
            JsonUtilities.RenameVariables(root, changes);
        }

        /// <summary>
        /// Create Models.Climate namespace.
        /// The following types will be moved into Models.Climate:
        /// - ControlledEnvironment
        /// - SlopeEffectsOnWeather
        /// - Weather
        /// - WeatherSampler
        /// </summary>
        /// <param name="root">The root JSON token.</param>
        /// <param name="fileName">The name of the apsimx file.</param>
        private static void UpgradeToVersion109(JObject root, string fileName)
        {
            Type[] typesToMove = new Type[] { typeof(ControlledEnvironment), typeof(SlopeEffectsOnWeather), typeof(Weather), typeof(WeatherSampler) };

            foreach (Type type in typesToMove)
                foreach (JObject instance in JsonUtilities.ChildrenRecursively(root, type.Name))
                    if (!instance["$type"].ToString().Contains("Models.Climate"))
                        instance["$type"] = instance["$type"].ToString().Replace("Models.", "Models.Climate.");

            foreach (ManagerConverter manager in JsonUtilities.ChildManagers(root))
            {
                string code = manager.ToString();
                if (code == null)
                    continue;
                foreach (Type type in typesToMove)
                {
                    if (code.Contains(type.Name))
                    {
                        List<string> usings = manager.GetUsingStatements().ToList();
                        usings.Add("Models.Climate");
                        manager.SetUsingStatements(usings);
                        manager.Save();
                        break;
                    }
                }
            }
        }

        /// <summary>
        /// Add canopy width Function.
        /// </summary>
        /// <param name="root">Root node.</param>
        /// <param name="fileName">Path to the .apsimx file.</param>
        private static void UpgradeToVersion110(JObject root, string fileName)
        {
            foreach (JObject Root in JsonUtilities.ChildrenOfType(root, "Root"))
                JsonUtilities.AddConstantFunctionIfNotExists(Root, "RootDepthStressFactor", "1");
        }

        /// <summary>
        /// Modify manager scripts to use the new generic model locator API.
        /// </summary>
        /// <param name="root">Root node.</param>
        /// <param name="fileName">Path to the .apsimx file.</param>
        private static void UpgradeToVersion111(JObject root, string fileName)
        {
            foreach (ManagerConverter manager in JsonUtilities.ChildManagers(root))
            {
                // Apsim.Get(model, path) -> model.FindByPath(path)?.Value
                FixApsimGet(manager);

                // Apsim.FullPath(model) -> model.FullPath
                FixFullPath(manager);

                // Apsim.GetVariableObject(model, path) -> model.FindByPath(path)
                FixGetVariableObject(manager);

                // Apsim.Ancestor<T>(model) -> model.FindAncestor<T>()
                FixAncestor(manager);

                // Apsim.Siblings(model) -> model.FindAllSiblings()
                FixSiblings(manager);

                // Apsim.ParentAllChildren(model) -> model.ParentAllDescendants()
                FixParentAllChildren(manager);

                // This one will fail if using a runtime type.
                // Apsim.Parent(model, type) -> model.FindAncestor<Type>()
                FixParent(manager);

                // Apsim.Set(model, path, value) -> model.FindByPath(path).Value = value
                FixSet(manager);

                // Apsim.Find(model, x) -> model.FindInScope(x)
                // Apsim.Find(model, typeof(Y)) -> model.FindInScope<Y>()
                // This one will fail if the second argument is a runtime type which doesn't
                // use the typeof() syntax. E.g. if it's a variable of type Type.
                // Will probably fail in other cases too. It's really not ideal.
                FixFind(manager);

                // Apsim.FindAll(model) -> model.FindAllInScope().ToList()
                // Apsim.FindAll(model, typeof(X)) -> model.FindAllInScope<X>().ToList()
                FixFindAll(manager);

                // Apsim.Child(model, "Wheat") -> model.FindChild("Wheat")
                // Apsim.Child(model, typeof(IOrgan)) -> model.FindChild<IOrgan>()
                FixChild(manager);

                // Apsim.Children(model, typeof(IFunction)) -> model.FindAllChildren<IFunction>().ToList<IModel>()
                // Apsim.Children(model, obj.GetType()) -> model.FindAllChildren().Where(c => obj.GetType().IsAssignableFrom(c.GetType())).ToList<IModel>()
                // This will add "using System.Linq;" if necessary.
                FixChildren(manager);

                // Apsim.ChildrenRecursively(model) -> model.FindAllDescendants().ToList()
                // Apsim.ChildrenRecursively(model, typeof(IOrgan)) -> model.FindAllDescendants<IOrgan>().OfType<IModel>().ToList()
                // Apsim.ChildrenRecursively(model, GetType()) -> model.FindAllDescendants().Where(d => GetType().IsAssignableFrom(d.GetType())).ToList()
                FixChildrenRecursively(manager);

                // Apsim.ChildrenRecursivelyVisible(model) -> model.FindAllDescendants().Where(m => !m.IsHidden).ToList()
                FixChildrenRecursivelyVisible(manager);

                manager.Save();
            }

            void FixApsimGet(ManagerConverter manager)
            {
                string pattern = @"Apsim\.Get\(([^,]+),\s*((?>\((?<c>)|[^()]+|\)(?<-c>))*(?(c)(?!)))\)";
                manager.ReplaceRegex(pattern, match =>
                {
                    string replace = @"$1.FindByPath($2).Value";
                    if (match.Groups[1].Value.Contains(" "))
                        replace = replace.Replace("$1", "($1)");

                    return Regex.Replace(match.Value, pattern, replace);
                });
            }

            void FixFullPath(ManagerConverter manager)
            {
                string pattern = @"Apsim\.FullPath\(((?>\((?<c>)|[^()]+|\)(?<-c>))*(?(c)(?!)))\)";
                string replacement = "$1.FullPath";
                manager.ReplaceRegex(pattern, match =>
                {
                    if (match.Groups[1].Value.Contains(" "))
                        replacement = replacement.Replace("$1", "($1)");

                    return Regex.Replace(match.Value, pattern, replacement);
                });
            }

            void FixGetVariableObject(ManagerConverter manager)
            {
                string pattern = @"Apsim\.GetVariableObject\(([^,]+),\s*((?>\((?<c>)|[^()]+|\)(?<-c>))*(?(c)(?!)))\)";
                manager.ReplaceRegex(pattern, match =>
                {
                    string replace = @"$1.FindByPath($2)";
                    if (match.Groups[1].Value.Contains(" "))
                        replace = replace.Replace("$1", "($1)");

                    return Regex.Replace(match.Value, pattern, replace);
                });
            }


            void FixAncestor(ManagerConverter manager)
            {
                string pattern = @"Apsim\.Ancestor<([^>]+)>\(((?>\((?<c>)|[^()]+|\)(?<-c>))*(?(c)(?!)))\)";
                manager.ReplaceRegex(pattern, match =>
                {
                    string replace = @"$2.FindAncestor<$1>($3)";
                    if (match.Groups[2].Value.Contains(" "))
                        replace = replace.Replace("$2", "($2)");

                    return Regex.Replace(match.Value, pattern, replace);
                });
            }

            void FixSiblings(ManagerConverter manager)
            {
                bool replaced = false;
                string pattern = @"Apsim\.Siblings\(((?>\((?<c>)|[^()]+|\)(?<-c>))*(?(c)(?!)))\)";
                manager.ReplaceRegex(pattern, match =>
                {
                    replaced = true;

                    string replace = @"$1.FindAllSiblings().ToList<IModel>()";
                    if (match.Groups[1].Value.Contains(" "))
                        replace = replace.Replace("$1", "($1)");

                    return Regex.Replace(match.Value, pattern, replace);
                });

                if (replaced)
                {
                    List<string> usings = manager.GetUsingStatements().ToList();
                    if (!usings.Contains("System.Linq"))
                        usings.Add("System.Linq");
                    manager.SetUsingStatements(usings);
                }
            }

            void FixParentAllChildren(ManagerConverter manager)
            {
                string pattern = @"Apsim\.ParentAllChildren\(((?>\((?<c>)|[^()]+|\)(?<-c>))*(?(c)(?!)))\)";
                manager.ReplaceRegex(pattern, match =>
                {
                    string replace = @"$1.ParentAllDescendants()";
                    if (match.Groups[1].Value.Contains(" "))
                        replace = replace.Replace("$1", "($1)");

                    return Regex.Replace(match.Value, pattern, replace);
                });
            }

            void FixParent(ManagerConverter manager)
            {
                string pattern = @"Apsim\.Parent\(((?>\((?<c>)|[^()]+|\)(?<-c>))*(?(c)(?!)))\)";
                manager.ReplaceRegex(pattern, match =>
                {
                    string argsRegex = @"(?:[^,()]+((?:\((?>[^()]+|\((?<c>)|\)(?<-c>))*\)))*)+";
                    var args = Regex.Matches(match.Groups[1].Value, argsRegex);

                    if (args.Count != 2)
                        throw new Exception($"Incorrect number of arguments passed to Apsim.Parent()");

                    string modelName = args[0].Value;
                    if (modelName.Contains(" "))
                        modelName = $"({modelName})";

                    string type = args[1].Value.Replace("typeof(", "").TrimEnd(')').Trim();

                    return $"{modelName}.FindAncestor<{type}>()";
                });
            }

            void FixSet(ManagerConverter manager)
            {
                string pattern = @"Apsim\.Set\(((?>\((?<c>)|[^()]+|\)(?<-c>))*(?(c)(?!)))\)";
                manager.ReplaceRegex(pattern, match =>
                {
                    string argsRegex = @"(?:[^,()]+((?:\((?>[^()]+|\((?<c>)|\)(?<-c>))*\)))*)+";
                    var args = Regex.Matches(match.Groups[1].Value, argsRegex);

                    if (args.Count != 3)
                        throw new Exception($"Incorrect number of arguments passed to Apsim.Set()");

                    string model = args[0].Value.Trim();
                    if (model.Contains(" "))
                        model = $"({model})";

                    string path = args[1].Value.Trim();
                    string value = args[2].Value.Trim();

                    return $"{model}.FindByPath({path}).Value = {value}";
                });
            }

            void FixFind(ManagerConverter manager)
            {
                string pattern = @"Apsim\.Find\(((?>\((?<c>)|[^()]+|\)(?<-c>))*(?(c)(?!)))\)";
                manager.ReplaceRegex(pattern, match =>
                {
                    string argsRegex = @"(?:[^,()]+((?:\((?>[^()]+|\((?<c>)|\)(?<-c>))*\)))*)+";
                    var args = Regex.Matches(match.Groups[1].Value, argsRegex);

                    if (args.Count != 2)
                        throw new Exception($"Incorrect number of arguments passed to Apsim.Find()");

                    string model = args[0].Value.Trim();
                    if (model.Contains(" "))
                        model = $"({model})";

                    string pathOrType = args[1].Value.Trim();
                    if (pathOrType.Contains("typeof("))
                    {
                        string type = pathOrType.Replace("typeof(", "").TrimEnd(')');
                        return $"{model}.FindInScope<{type}>()";
                    }
                    else
                        return $"{model}.FindInScope({pathOrType})";
                });
            }

            void FixFindAll(ManagerConverter manager)
            {
                string pattern = @"Apsim\.FindAll\(((?>\((?<c>)|[^()]+|\)(?<-c>))*(?(c)(?!)))\)";
                bool replaced = manager.ReplaceRegex(pattern, match =>
                {
                    string argsRegex = @"(?:[^,()]+((?:\((?>[^()]+|\((?<c>)|\)(?<-c>))*\)))*)+";
                    var args = Regex.Matches(match.Groups[1].Value, argsRegex);

                    if (args.Count == 1)
                    {
                        string model = args[0].Value.Trim();
                        if (model.Contains(" "))
                            model = $"({model})";

                        return $"{model}.FindAllInScope().ToList()";
                    }
                    else if (args.Count == 2)
                    {
                        string model = args[0].Value.Trim();
                        if (model.Contains(" "))
                            model = $"({model})";

                        string type = args[1].Value.Trim().Replace("typeof(", "").TrimEnd(')');

                        // See comment in the FixChildren() method. This really isn't ideal.
                        return $"{model}.FindAllInScope<{type}>().OfType<IModel>().ToList()";
                    }
                    else
                        throw new Exception($"Incorrect number of arguments passed to Apsim.FindAll()");
                });

                if (replaced)
                    AddLinqIfNotExist(manager);
            }

            void FixChild(ManagerConverter manager)
            {
                string pattern = @"Apsim\.Child\(((?>\((?<c>)|[^()]+|\)(?<-c>))*(?(c)(?!)))\)";
                manager.ReplaceRegex(pattern, match =>
                {
                    string argsRegex = @"(?:[^,()]+((?:\((?>[^()]+|\((?<c>)|\)(?<-c>))*\)))*)+";
                    var args = Regex.Matches(match.Groups[1].Value, argsRegex);

                    if (args.Count != 2)
                        throw new Exception($"Incorrect number of arguments passed to Apsim.Find()");

                    string model = args[0].Value.Trim();
                    if (model.Contains(" "))
                        model = $"({model})";

                    string pathOrType = args[1].Value.Trim();
                    if (pathOrType.Contains("typeof("))
                    {
                        string type = pathOrType.Replace("typeof(", "").TrimEnd(')');
                        return $"{model}.FindChild<{type}>()";
                    }
                    else
                        return $"{model}.FindChild({pathOrType})";
                });

                pattern = @"(FindChild<([^>]+)>\(\)) as \2";
                manager.ReplaceRegex(pattern, "$1");
            }

            void FixChildren(ManagerConverter manager)
            {

                string pattern = @"Apsim\.Children\(((?>\((?<c>)|[^()]+|\)(?<-c>))*(?(c)(?!)))\)";
                bool replaced = manager.ReplaceRegex(pattern, match =>
                {
                    string argsRegex = @"(?:[^,()]+((?:\((?>[^()]+|\((?<c>)|\)(?<-c>))*\)))*)+";
                    var args = Regex.Matches(match.Groups[1].Value, argsRegex);

                    if (args.Count != 2)
                        throw new Exception($"Incorrect number of arguments passed to Apsim.Children()");

                    string model = args[0].Value.Trim();
                    if (model.Contains(" "))
                        model = $"({model})";

                    string type = args[1].Value.Trim();

                    Match simplify = Regex.Match(type, @"typeof\(([^\)]+)\)");
                    if (simplify.Groups.Count == 2)
                    {
                        type = simplify.Groups[1].Value;

                        // Unfortunately we need some sort of cast here, in case the type
                        // being searched for is an interface such as IPlant which doesn't
                        // implement IModel, even though realistically the only results
                        // which FindAllChildren() will return are guaranteed to be IModels.
                        // In an ideal world, the user wouldn't access any members of IModel,
                        // and we could just happily return an IEnumerable<IPlant> or
                        // List<IPlant>, but that's obviously not a guarantee we can make.
                        return $"{model}.FindAllChildren<{type}>().OfType<IModel>().ToList()";
                    }
                    else
                    {
                        // Need to ensure that we're using System.Linq;
                        return $"{model}.FindAllChildren().Where(c => {type}.IsAssignableFrom(c.GetType())).ToList()";
                    }
                });

                if (replaced)
                    AddLinqIfNotExist(manager);
            }

            void FixChildrenRecursively(ManagerConverter manager)
            {
                string pattern = @"Apsim\.ChildrenRecursively\(((?>\((?<c>)|[^()]+|\)(?<-c>))*(?(c)(?!)))\)";
                bool replaced = manager.ReplaceRegex(pattern, match =>
                {
                    string argsRegex = @"(?:[^,()]+((?:\((?>[^()]+|\((?<c>)|\)(?<-c>))*\)))*)+";
                    var args = Regex.Matches(match.Groups[1].Value, argsRegex);

                    if (args.Count == 1)
                    {

                        string model = args[0].Value.Trim();
                        if (model.Contains(" "))
                            model = $"({model})";

                        return $"{model}.FindAllDescendants().ToList()";
                    }
                    else if (args.Count == 2)
                    {
                        string model = args[0].Value.Trim();
                        if (model.Contains(" "))
                            model = $"({model})";

                        string type = args[1].Value.Trim();

                        Match simplify = Regex.Match(type, @"typeof\(([^\)]+)\)");
                        if (simplify.Groups.Count == 2)
                        {
                            // Code uses a simple typeof(X) to reference the type. This can be converted to the generic usage.
                            type = simplify.Groups[1].Value;
                            return $"{model}.FindAllDescendants<{type}>().OfType<IModel>().ToList()";
                        }
                        else
                            // This is a bit uglier and we need to use a qnd linq query to fix it up.
                            return $"{model}.FindAllDescendants().Where(d => {type}.IsAssignableFrom(d.GetType())).ToList()";
                    }
                    else
                        throw new Exception($"Incorrect number of arguments passed to Apsim.ChildrenRecursively()");
                });

                if (replaced)
                    AddLinqIfNotExist(manager);
            }

            void AddLinqIfNotExist(ManagerConverter manager)
            {
                List<string> usings = manager.GetUsingStatements().ToList();
                if (!usings.Contains("System.Linq"))
                    usings.Add("System.Linq");
                manager.SetUsingStatements(usings);
            }

            void FixChildrenRecursivelyVisible(ManagerConverter manager)
            {
                string pattern = @"Apsim\.ChildrenRecursivelyVisible\(((?>\((?<c>)|[^()]+|\)(?<-c>))*(?(c)(?!)))\)";
                bool replaced = manager.ReplaceRegex(pattern, match =>
                {
                    string argsRegex = @"(?:[^,()]+((?:\((?>[^()]+|\((?<c>)|\)(?<-c>))*\)))*)+";
                    var args = Regex.Matches(match.Groups[1].Value, argsRegex);

                    if (args.Count == 1)
                    {
                        string model = args[0].Value.Trim();
                        if (model.Contains(" "))
                            model = $"({model})";

                        return $"{model}.FindAllDescendants().Where(m => !m.IsHidden).ToList()";
                    }
                    else
                        throw new Exception($"Incorrect number of arguments passed to Apsim.ChildrenRecursivelyVisible()");
                });

                if (replaced)
                    AddLinqIfNotExist(manager);
            }
        }

        /// <summary>
        /// Upgrade to version 112. Lots of breaking changes to class Plant.
        /// </summary>
        /// <param name="root">The root json token.</param>
        /// <param name="fileName">The name of the apsimx file.</param>
        private static void UpgradeToVersion112(JObject root, string fileName)
        {
            var changes = new Tuple<string, string>[]
            {
                new Tuple<string, string>("Plant.Canopy", "Plant.Leaf"),
                new Tuple<string, string>("[Plant].Canopy", "[Plant].Leaf"),
                new Tuple<string, string>("plant.Canopy", "plant.Leaf"),
                new Tuple<string, string>("[plant].Canopy", "[plant].Leaf"),
                new Tuple<string, string>("Wheat.Canopy", "Wheat.Leaf"),
                new Tuple<string, string>("[Wheat].Canopy", "[Wheat].Leaf"),
                new Tuple<string, string>("wheat.Canopy", "wheat.Leaf"),
                new Tuple<string, string>("[wheat].Canopy", "[wheat].Leaf"),
                new Tuple<string, string>("[Phenology].CurrentPhaseName", "[Phenology].CurrentPhase.Name"),
                new Tuple<string, string>("[phenology].CurrentPhaseName", "[phenology].CurrentPhase.Name"),
                new Tuple<string, string>("Phenology.CurrentPhaseName", "Phenology.CurrentPhase.Name"),
                new Tuple<string, string>("phenology.CurrentPhaseName", "phenology.CurrentPhase.Name"),
                new Tuple<string, string>("[Plant].Phenology.DaysAfterSowing", "[Plant].DaysAfterSowing"),
                new Tuple<string, string>("Plant.Phenology.DaysAfterSowing", "Plant.DaysAfterSowing"),
                new Tuple<string, string>("Phenology.DaysAfterSowing", "DaysAfterSowing"),
                new Tuple<string, string>("[Phenology].DaysAfterSowing", "[Plant].DaysAfterSowing"),
            };
            JsonUtilities.RenameVariables(root, changes);

            // Some more complicated changes to manager code.
            foreach (ManagerConverter manager in JsonUtilities.ChildManagers(root))
            {
                ConvertPlantPropertyToDirectLink(manager, "Root", "Models.PMF.Organs");
                ConvertPlantPropertyToDirectLink(manager, "Structure", "Models.PMF.Struct");
                ConvertPlantPropertyToDirectLink(manager, "Phenology", "Models.PMF.Phen");
            }

            void ConvertPlantPropertyToDirectLink(ManagerConverter manager, string property, string nameSpace)
            {
                string code = manager.ToString();
                if (code == null)
                    return;
                if (code.Contains($".{property}."))
                {
                    string plantName = Regex.Match(code, $@"(\w+)\.{property}\.").Groups[1].Value;
                    JObject zone = JsonUtilities.Ancestor(manager.Token, typeof(Zone));
                    if (zone == null)
                    {
                        JObject replacements = JsonUtilities.Ancestor(manager.Token, typeof(Replacements));
                        if (replacements != null)
                        {
                            JObject replacement = JsonUtilities.ChildrenRecursively(root).Where(j => j != manager.Token && j["Name"].ToString() == manager.Token["Name"].ToString()).FirstOrDefault();
                            if (replacement != null)
                                zone = JsonUtilities.Ancestor(replacement, typeof(Zone));
                            else
                                // This manager script is under replacements, but is not replacing any models.
                                // It is also likely to contain compilation errors due to API changes. Therefore
                                // we will disable it to suppress these errors.
                                manager.Token["Enabled"] = false;
                        }
                    }

                    int numPlantsInZone = JsonUtilities.ChildrenRecursively(zone, "Plant").Count;
                    if (numPlantsInZone > 0)
                    {
                        manager.AddUsingStatement(nameSpace);

                        bool isOptional = false;
                        Declaration plantLink = manager.GetDeclarations().Find(d => d.InstanceName == plantName);
                        if (plantLink != null)
                        {
                            string linkAttribute = plantLink.Attributes.Find(a => a.Contains("[Link"));
                            if (linkAttribute != null && linkAttribute.Contains("IsOptional = true"))
                                isOptional = true;
                        }

                        string link;
                        int numPlantsWithCorrectName = JsonUtilities.ChildrenRecursively(zone, "Plant").Count(p => p["Name"].ToString() == plantName);
                        if (string.IsNullOrEmpty(plantName) || numPlantsWithCorrectName == 0)
                            link = $"[Link{(isOptional ? "(IsOptional = true)" : "")}]";
                        else
                            link = $"[Link(Type = LinkType.Path, Path = \"[{plantName}].{property}\"{(isOptional ? ", IsOptional = true" : "")})]";

                        string memberName = property[0].ToString().ToLower() + property.Substring(1);
                        manager.AddDeclaration(property, memberName, new string[1] { link });

                        if (!string.IsNullOrEmpty(plantName))
                            manager.ReplaceRegex($"([^\"]){plantName}\\.{property}", $"$1{memberName}");
                        manager.Save();
                    }
                }
            }
        }

        /// <summary>
        /// Upgrade to version 113. Rename SowPlant2Type to SowingParameters.
        /// </summary>
        /// <param name="root">The root json token.</param>
        /// <param name="fileName">The name of the apsimx file.</param>
        private static void UpgradeToVersion113(JObject root, string fileName)
        {
            foreach (ManagerConverter manager in JsonUtilities.ChildManagers(root))
                if (manager.Replace("SowPlant2Type", "SowingParameters"))
                    manager.Save();
        }

        /// <summary>
        /// Upgrade to version 114. Remove references to Plant.IsC4.
        /// </summary>
        /// <param name="root">The root json token.</param>
        /// <param name="fileName">The name of the apsimx file.</param>
        private static void UpgradeToVersion114(JObject root, string fileName)
        {
            foreach (ManagerConverter manager in JsonUtilities.ChildManagers(root))
                if (manager.ReplaceRegex(@"(\w+)\.IsC4", "$1.FindByPath(\"Leaf.Photosynthesis.FCO2.PhotosyntheticPathway\")?.Value?.ToString() == \"C4\""))
                    manager.Save();
        }

        /// <summary>
        /// Upgrade to version 115. Add mortality rate constant of 0 to any plants
        /// which do not already have a mortality rate.
        /// </summary>
        /// <param name="root">The root json token.</param>
        /// <param name="fileName">The name of the apsimx file.</param>
        /// <remarks>
        /// This is part of the change to make mortality rate non-optional.
        /// </remarks>
        private static void UpgradeToVersion115(JObject root, string fileName)
        {
            foreach (JObject plant in JsonUtilities.ChildrenRecursively(root, nameof(Plant)))
            {
                if ((plant["ResourceName"] == null || JsonUtilities.Ancestor(plant, typeof(Replacements)) != null) && JsonUtilities.ChildWithName(plant, "MortalityRate", ignoreCase: true) == null)
                {
                    Constant mortalityRate = new Constant();
                    mortalityRate.Name = "MortalityRate";
                    mortalityRate.FixedValue = 0;
                    JsonUtilities.AddModel(plant, mortalityRate);
                }
            }
        }

        /// <summary>
        /// Upgrade to version 115. Add PlantType to IPlants.
        /// </summary>
        /// <param name="root">The root json token.</param>
        /// <param name="fileName">The name of the apsimx file.</param>
        private static void UpgradeToVersion116(JObject root, string fileName)
        {
            foreach (JObject pasture in JsonUtilities.ChildrenRecursively(root, "PastureSpecies"))
            {
                string plantType = pasture["ResourceName"]?.ToString();//?.Substring("AGP".Length);
                if (string.IsNullOrEmpty(plantType))
                    plantType = pasture["Name"]?.ToString();
                pasture["PlantType"] = plantType;
            }
            
            foreach (JObject plant in JsonUtilities.ChildrenRecursively(root, "Plant"))
                plant["PlantType"] = plant["CropType"]?.ToString();

            JsonUtilities.RenameVariables(root, new Tuple<string, string>[] { new Tuple<string, string>("CropType", "PlantType")});
        }

        /// <summary>
        /// Upgrade to version 115. Add PlantType to IPlants.
        /// </summary>
        /// <param name="root">The root json token.</param>
        /// <param name="fileName">The name of the apsimx file.</param>
        private static void UpgradeToVersion117(JObject root, string fileName)
        {
            foreach (JObject croptimizr in JsonUtilities.ChildrenRecursively(root, "CroptimizR"))
            {
                string variableName = croptimizr["VariableName"]?.ToString();
                JArray variableNames = new JArray(new object[1] { variableName });
                croptimizr.Remove("VariableName");
                croptimizr["VariableNames"] = variableNames;
            }
        }


        /// <summary>
        /// Renames Initial NO3N and NH4N to NO3 and NH4
        /// </summary>
        /// <param name="root">The root JSON token.</param>
        /// <param name="fileName">The name of the apsimx file.</param>
        private static void UpgradeToVersion118(JObject root, string fileName)
        {
            foreach (var sample in JsonUtilities.ChildrenRecursively(root, "Sample"))
            {
                JsonUtilities.RenameChildModel(sample, "NO3N", "NO3");
                JsonUtilities.RenameChildModel(sample, "NH4N", "NH4");
            }

            foreach (var chloride in JsonUtilities.ChildrenRecursively(root, "Chloride"))
            {
                chloride["$type"] = "Models.Soils.Nutrients.Solute, Models";
                chloride["Name"] = "CL";
            }
        }

        /// <summary>
        /// Change report and manager scripts for soil variables that have been out of soil class. 
        /// </summary>
        /// <param name="root">The root json token.</param>
        /// <param name="fileName">The name of the apsimx file.</param>
        private static void UpgradeToVersion119(JObject root, string fileName)
        {
            var changes = new Tuple<string, string>[]
            {
                new Tuple<string, string>("[ISoil]", "[Soil]"),
                new Tuple<string, string>("[Soil].Temperature", "[Soil].Temperature.Value"),
                new Tuple<string, string>("Soil.Temperature", "Soil.Temperature.Value"),
                new Tuple<string, string>("[Soil].FBiom", "[Soil].Organic.FBiom"),
                new Tuple<string, string>("[Soil].FInert", "[Soil].Organic.FInert"),
                new Tuple<string, string>("[Soil].InitialRootWt", "[Soil].Organic.FOM"),
                new Tuple<string, string>("[Soil].DepthMidPoints", "[Soil].Physical.DepthMidPoints"),
                new Tuple<string, string>("[Soil].Thickness", "[Soil].Physical.Thickness"),
                new Tuple<string, string>("[Soil].BD", "[Soil].Physical.BD"),
                new Tuple<string, string>("[Soil].AirDry", "[Soil].Physical.AirDry"),
                new Tuple<string, string>("[Soil].LL15", "[Soil].Physical.LL15"),   // will also convert LL15mm
                new Tuple<string, string>("[Soil].DUL", "[Soil].Physical.DUL"),     // will also convert DULmm
                new Tuple<string, string>("[Soil].SAT", "[Soil].Physical.SAT"),     // will also convert SATmm
                new Tuple<string, string>("[Soil].PAWC", "[Soil].Physical.PAWC"),   // will also convert PAWCmm
                new Tuple<string, string>("[Soil].PAW", "[Soil].SoilWater.PAW"),    // will also convert PAWmm
                new Tuple<string, string>("[Soil].Water", "[Soil].SoilWater.SWmm"),
                new Tuple<string, string>("[Soil].KS", "[Soil].Physical.KS"),
            };
            JsonUtilities.RenameVariables(root, changes);

            // Look in manager scripts and move some soil properties to the soil physical instance.
            var variablesToMove = new ManagerReplacement[]
            {
                new ManagerReplacement("Soil.ThicknessCumulative", "soilPhysical.ThicknessCumulative", "IPhysical"),
                new ManagerReplacement("Soil.Thickness", "soilPhysical.Thickness", "IPhysical"),
                new ManagerReplacement("Soil.BD", "soilPhysical.BD", "IPhysical"),
                new ManagerReplacement("Soil.AirDry", "soilPhysical.AirDry", "IPhysical"),
                new ManagerReplacement("Soil.LL15", "soilPhysical.LL15", "IPhysical"),
                new ManagerReplacement("Soil.LL15mm", "soilPhysical.LL15mm", "IPhysical"),
                new ManagerReplacement("Soil.DUL", "soilPhysical.DUL", "IPhysical"),
                new ManagerReplacement("Soil.DULmm", "soilPhysical.DULmm", "IPhysical"),
                new ManagerReplacement("Soil.SAT", "soilPhysical.SAT", "IPhysical"),
                new ManagerReplacement("Soil.KS", "soilPhysical.KS", "IPhysical"),
                new ManagerReplacement("Soil.PAWC", "soilPhysical.PAWC", "IPhysical"),
                new ManagerReplacement("Soil.PAWCmm", "soilPhysical.PAWCmm", "IPhysical"),
                new ManagerReplacement("Soil.SoilWater", "waterBalance", "ISoilWater"),
                new ManagerReplacement("Soil.Water", "waterBalance.SWmm", "ISoilWater"),
            };
            foreach (var manager in JsonUtilities.ChildManagers(root))
            {
                bool changesMade = manager.MoveVariables(variablesToMove);

                if (changesMade)
                {
                    manager.AddUsingStatement("Models.Interfaces");
                    manager.Save();
                }
            }

            // Rename the CERESSoilTemperature model to SoilTemperature
            foreach (var soil in JsonUtilities.ChildrenRecursively(root, "Soil"))
                JsonUtilities.RenameChildModel(soil, "CERESSoilTemperature", "Temperature");
        }

        /// <summary>
        /// Remove empty samples from soils.
        /// </summary>
        /// <param name="root">The root json token.</param>
        /// <param name="fileName">The name of the apsimx file.</param>
        private static void UpgradeToVersion120(JObject root, string fileName)
        {
            foreach (JObject sample in JsonUtilities.ChildrenRecursively(root, "Sample"))
            {
                if ( (sample["NO3N"] == null || !sample["NO3N"].HasValues)
                 &&  (sample["NH4N"] == null || !sample["NH4N"].HasValues)
                 &&  (sample["SW"]   == null || !sample["SW"].HasValues)
                 &&  (sample["OC"]   == null || !sample["OC"].HasValues)
                 &&  (sample["EC"]   == null || !sample["EC"].HasValues)
                 &&  (sample["CL"]   == null || !sample["CL"].HasValues)
                 &&  (sample["ESP"]  == null || !sample["ESP"].HasValues)
                 &&  (sample["PH"]   == null || !sample["PH"].HasValues) )
                {
                    // The sample is empty. If it is not being overridden by a factor
                    // or replacements, get rid of it.
                    JObject expt = JsonUtilities.Ancestor(sample, typeof(Experiment));
                    if (expt != null)
                    {
                        // The sample is in an experiment. If it's being overriden by a factor,
                        // ignore it.
                        JObject factors = JsonUtilities.ChildWithName(expt, "Factors");
                        if (factors != null && JsonUtilities.DescendantOfType(factors, typeof(Sample)) != null)
                            continue;
                    }

                    JObject replacements = JsonUtilities.DescendantOfType(root, typeof(Replacements));
                    if (replacements != null && JsonUtilities.DescendantOfType(replacements, typeof(Sample)) != null)
                        continue;

                    JObject parent = JsonUtilities.Parent(sample) as JObject;
                    string name = sample["Name"]?.ToString();
                    if (parent != null && !string.IsNullOrEmpty(name))
                        JsonUtilities.RemoveChild(parent, name);
                }
            }
        }

        /// <summary>
        /// Replace all instances of PhaseBasedSwitch with PhaseLookupValues.
        /// </summary>
        /// <param name="root">The root json token.</param>
        /// <param name="fileName">The name of the apsimx file.</param>
        private static void UpgradeToVersion121(JObject root, string fileName)
        {
            foreach (JObject phaseSwitch in JsonUtilities.ChildrenRecursively(root, "PhaseBasedSwitch"))
            {
                phaseSwitch["$type"] = "Models.Functions.PhaseLookupValue, Models";
                Constant value = new Constant();
                value.FixedValue = 1;
                JsonUtilities.AddModel(phaseSwitch, value);
            }
        }

        /// <summary>
        /// Set maps' default zoom level to 360.
        /// </summary>
        /// <param name="root">The root json token.</param>
        /// <param name="fileName">The name of the apsimx file.</param>
        private static void UpgradeToVersion122(JObject root, string fileName)
        {
            foreach (JObject map in JsonUtilities.ChildrenRecursively(root, nameof(Map)))
            {
                map["Zoom"] = 360;
                map["Center"]["Latitude"] = 0;
                map["Center"]["Longitude"] = 0;
            }
        }

        /// <summary>
        /// Remove all references to Arbitrator.WDemand, Arbitrator.WSupply, and Arbitrator.WAllocated.
        /// </summary>
        /// <param name="root">The root json token.</param>
        /// <param name="fileName">The name of the apsimx file.</param>
        private static void UpgradeToVersion123(JObject root, string fileName)
        {
            string[] patterns = new[]
            {
                "Arbitrator.WSupply",
                "[Arbitrator].WSupply",
                "Arbitrator.WDemand",
                "[Arbitrator].WDemand",
                "Arbitrator.WAllocated",
                "[Arbitrator].WAllocated",
            };
            foreach (JObject report in JsonUtilities.ChildrenRecursively(root, typeof(Report).Name))
            {
                if (report["VariableNames"] is JArray variables)
                {
                    for (int i = variables.Count - 1; i >= 0; i--)
                        if (patterns.Any(p => variables[i].ToString().Contains(p)))
                            variables.RemoveAt(i);
                    report["VariableNames"] = variables;
                }
            }
        }

        /// <summary>
        /// Rename RadIntTot to RadiationIntercepted.
        /// </summary>
        /// <param name="root">The root json token.</param>
        /// <param name="fileName">The name of the apsimx file.</param>
        private static void UpgradeToVersion124(JObject root, string fileName)
        {
            Tuple<string, string>[] changes = new Tuple<string, string>[1]
            {
                new Tuple<string, string>("RadIntTot", "RadiationIntercepted")
            };
            JsonUtilities.RenameVariables(root, changes);
            foreach (ManagerConverter manager in JsonUtilities.ChildManagers(root))
            {
                bool changed = false;
                foreach (Tuple<string, string> change in changes)
                    changed |= manager.Replace(change.Item1, change.Item2, true);
                if (changed)
                    manager.Save();
            }
        }

        /// <summary>
        /// Add a default value for Sobol's variable to aggregate.
        /// This was previously assumed to be Clock.Today.Year but
        /// has been extracted to a variable.
        /// </summary>
        /// <param name="root">The root json token.</param>
        /// <param name="fileName">The name of the apsimx file.</param>
        private static void UpgradeToVersion125(JObject root, string fileName)
        {
            foreach (JObject sobol in JsonUtilities.ChildrenRecursively(root, "Sobol"))
            {
                sobol["TableName"] = "Report";
                sobol["AggregationVariableName"] = "Clock.Today.Year";
            }
        }

        /// <summary>
        /// Add progeny destination phase and mortality function.
        /// </summary>
        /// <param name="root"></param>
        /// <param name="fileName"></param>
        private static void UpgradeToVersion900(JObject root, string fileName)
        {
            foreach (JObject LC in JsonUtilities.ChildrenRecursively(root, "LifeCycle"))
            {
                foreach (JObject LP in JsonUtilities.ChildrenRecursively(LC, "LifeCyclePhase"))
                {
                    JsonUtilities.AddConstantFunctionIfNotExists(LP, "Migration", "0.0");
                    JObject ProgDest = JsonUtilities.CreateNewChildModel(LP, "ProgenyDestination", "Models.LifeCycle.ProgenyDestinationPhase");
                    ProgDest["NameOfLifeCycleForProgeny"] = LC["Name"].ToString();
                    ProgDest["NameOfPhaseForProgeny"] = LP["NameOfPhaseForProgeny"].ToString();
                }
            }
        }

        /// <summary>
        /// Move physical properties off Weirdo class and use Physical class instead.
        /// </summary>
        /// <param name="root">The root json token.</param>
        /// <param name="fileName">The name of the apsimx file.</param>
        private static void UpgradeToVersion126(JObject root, string fileName)
        {

            foreach (var soil in JsonUtilities.ChildrenRecursively(root, "Soil"))
            {
                var weirdo = JsonUtilities.Children(soil).Find(child => JsonUtilities.Type(child) == "WEIRDO");
                if (weirdo != null)
                {
                    Physical physical = new Physical();
                    physical.Name = "Physical";
                    if (weirdo["BD"].ToArray().Length > 0)
                        physical.BD = weirdo["BD"].Values<double>().ToArray();
                    if (weirdo["DUL"].ToArray().Length > 0)
                        physical.DUL = weirdo["DUL"].Values<double>().ToArray();
                    if (weirdo["LL15"].ToArray().Length > 0)
                        physical.LL15 = weirdo["LL15"].Values<double>().ToArray();
                    if (weirdo["SAT"].ToArray().Length > 0)
                        physical.SAT = weirdo["SAT"].Values<double>().ToArray();
                    if (weirdo["Thickness"].ToArray().Length > 0)
                        physical.Thickness = weirdo["Thickness"].Values<double>().ToArray();
                    JsonUtilities.AddModel(soil, physical);
                }
            }
        }

        /// <summary>
        /// </summary>
        /// <remarks>
        /// Previously, we used a custom markdown extension to implement support
        /// for markup superscript/subscripts, but given how slow this is, we've
        /// decided to just stick with the built-in extensions, so we need to
        /// change the syntax in all existing files.
        /// </remarks>
        /// <param name="root">The root json token.</param>
        /// <param name="fileName">The name of the apsimx file.</param>
        private static void UpgradeToVersion127(JObject root, string fileName)
        {
            foreach (JObject memo in JsonUtilities.ChildrenRecursively(root, "Memo"))
            {
                string text = memo["Text"]?.ToString();
                if (!string.IsNullOrEmpty(text))
                {
                    text = Regex.Replace(text, "<sup>([^<]+)</sup>", "^$1^");
                    text = Regex.Replace(text, "<sub>([^<]+)</sub>", "~$1~");
                    memo["Text"] = text;
                }
            }
        }
		
        /// <summary>
        /// Upgrade to version 128. Add ResourceName property to Fertiliser models.
        /// </summary>
        /// <param name="root">The root json token.</param>
        /// <param name="fileName">The name of the apsimx file.</param>
        private static void UpgradeToVersion128(JObject root, string fileName)
        {
            foreach (JObject fertiliser in JsonUtilities.ChildrenRecursively(root, nameof(Fertiliser)))
                fertiliser["ResourceName"] = "Fertiliser";
        }

        /// <summary>
        /// Add canopy width Function.
        /// </summary>
        /// <param name="root">Root node.</param>
        /// <param name="fileName">Path to the .apsimx file.</param>
        private static void UpgradeToVersion129(JObject root, string fileName)
        {
            foreach (JObject Root in JsonUtilities.ChildrenOfType(root, "EnergyBalance"))
            {
                JsonUtilities.RenameChildModel(Root, "FRGRFunction", "FRGRer");
                JsonUtilities.RenameChildModel(Root, "GAIFunction", "GreenAreaIndex");
                JsonUtilities.RenameChildModel(Root, "ExtinctionCoefficientFunction", "GreenExtinctionCoefficient");
                JsonUtilities.RenameChildModel(Root, "ExtinctionCoefficientDeadFunction", "DeadExtinctionCoefficient");
                JsonUtilities.RenameChildModel(Root, "HeightFunction", "Tallness");
                JsonUtilities.RenameChildModel(Root, "DepthFunction", "Deepness");
                JsonUtilities.RenameChildModel(Root, "WidthFunction", "Wideness");
                JsonUtilities.RenameChildModel(Root, "GAIDeadFunction", "DeadAreaIndex");
                JsonUtilities.AddConstantFunctionIfNotExists(Root, "Wideness", "0");
                JsonUtilities.AddConstantFunctionIfNotExists(Root, "DeadExtinctionCoefficient", "0");
                JsonUtilities.AddConstantFunctionIfNotExists(Root, "GreenExtinctionCoefficient", "0");
                JsonUtilities.AddConstantFunctionIfNotExists(Root, "GreenAreaIndex", "0");
                JsonUtilities.AddConstantFunctionIfNotExists(Root, "DeadAreaIndex", "0");
            }
        }

        /// <summary>
        /// Add some extra constants to GenericOrgan to make 
        /// optional functions non-optional.
        /// </summary>
        /// <param name="root">Root node.</param>
        /// <param name="fileName">Path to the .apsimx file.</param>
        private static void UpgradeToVersion130(JObject root, string fileName)
        {
            foreach (JObject organ in JsonUtilities.ChildrenRecursively(root, "GenericOrgan"))
            {
                JArray organChildren = organ["Children"] as JArray;
                if (organChildren == null)
                {
                    organChildren = new JArray();
                    organ["Children"] = organChildren;
                }

                // Add a photosynthesis constant with a value of 0.
                JsonUtilities.AddConstantFunctionIfNotExists(organ, "Photosynthesis", "0");

                // Add an initial nconc which points to minimum NConc.
                JsonUtilities.AddVariableReferenceIfNotExists(organ, "initialNConcFunction", $"[{organ["Name"]}].MinimumNConc");

                // Add a BiomassDemand with 3 child constants (structural, metabolic, storage)
                // each with a value of 1.
                if (JsonUtilities.ChildWithName(organ, "dmDemandPriorityFactors", true) == null)
                {
                    JObject demand = new JObject();
                    demand["$type"] = "Models.PMF.BiomassDemand, Models";
                    demand["Name"] = "dmDemandPriorityFactors";
                    JsonUtilities.AddConstantFunctionIfNotExists(demand, "Structural", "1");
                    JsonUtilities.AddConstantFunctionIfNotExists(demand, "Metabolic", "1");
                    JsonUtilities.AddConstantFunctionIfNotExists(demand, "Storage", "1");
                    organChildren.Add(demand);
                }
            }
        }

        /// <summary>
        /// Rename DroughtInducedSenescence and Lag functions so they can be used for other stresses 
        /// optional functions non-optional.
        /// </summary>
        /// <param name="root">Root node.</param>
        /// <param name="fileName">Path to the .apsimx file.</param>
        private static void UpgradeToVersion131(JObject root, string fileName)
        {
            foreach (JObject Root in JsonUtilities.ChildrenOfType(root, "Leaf+LeafCohortParameters"))
            {
                JsonUtilities.RenameChildModel(Root, "DroughtInducedLagAcceleration", "LagAcceleration");
                JsonUtilities.RenameChildModel(Root, "DroughtInducedSenAcceleration", "SenescenceAcceleration");
            }
        }

        /// <summary>
        /// Replace all XmlIgnore attributes with JsonIgnore attributes in manager scripts.
        /// </summary>
        /// <param name="root">Root node.</param>
        /// <param name="fileName">Path to the .apsimx file.</param>
        private static void UpgradeToVersion132(JObject root, string fileName)
        {
            foreach (ManagerConverter manager in JsonUtilities.ChildManagers(root))
            {
                bool changed = manager.Replace("[XmlIgnore]", "[JsonIgnore]");
                changed |= manager.Replace("[System.Xml.Serialization.XmlIgnore]", "[JsonIgnore]");
                if (changed)
                {
                    manager.AddUsingStatement("Newtonsoft.Json");
                    manager.Save();
                }
            }
        }

        /// <summary>
        /// Remove the WaterAvailableMethod from PastureSpecies.
        /// </summary>
        /// <param name="root">Root node.</param>
        /// <param name="fileName">Path to the .apsimx file.</param>
        private static void UpgradeToVersion133(JObject root, string fileName)
        {
            foreach (JObject pasturSpecies in JsonUtilities.ChildrenRecursively(root, "PastureSpecies"))
                pasturSpecies.Remove("WaterAvailableMethod");
        }

        /// <summary>
        /// Set MicroClimate's reference height to 2 if it's 0.
        /// </summary>
        /// <param name="root">Root node.</param>
        /// <param name="fileName">Path to the .apsimx file.</param>
        private static void UpgradeToVersion134(JObject root, string fileName)
        {
            const string propertyName = "ReferenceHeight";
            foreach (JObject microClimate in JsonUtilities.ChildrenRecursively(root, "MicroClimate"))
            {
                JToken property = microClimate[propertyName];
                if (property == null || property.Value<double>() <= 0)
                        microClimate[propertyName] = 2;
            }
        }

        /// <summary>
        /// Rename memos' MemoText property to Text. This is only relevant when
        /// importing files from old apsim (hopefully). It's really a cludge to
        /// work around a bug in the xml to json converter which I'm not brave
        /// enough to change.
        /// </summary>
        /// <param name="root">Root node.</param>
        /// <param name="fileName">Path to the .apsimx file.</param>
        private static void UpgradeToVersion135(JObject root, string fileName)
        {
            foreach (JObject memo in JsonUtilities.ChildrenRecursively(root, "Memo"))
                JsonUtilities.RenameProperty(memo, "MemoText", "Text");
        }

        /// <summary>
        /// Replace XmlIgnore attributes with JsonIgnore attributes in manager scripts.
        /// </summary>
        /// <param name="root">Root node.</param>
        /// <param name="fileName">Path to the .apsimx file.</param>
        private static void UpgradeToVersion136(JObject root, string fileName)
        {
            foreach (ManagerConverter manager in JsonUtilities.ChildManagers(root))
            {
                bool changed = manager.Replace("[XmlIgnore]", "[JsonIgnore]");
                changed |= manager.Replace("[System.Xml.Serialization.XmlIgnore]", "[JsonIgnore]");
                if (changed)
                {
                    manager.AddUsingStatement("Newtonsoft.Json");
                    manager.Save();
                }
            }
        }

        /// <summary>
        /// Rename RootShapeCylindre to RootShapeCylinder.
        /// </summary>
        /// <param name="root">Root node.</param>
        /// <param name="fileName">Path to the .apsimx file.</param>
        private static void UpgradeToVersion137(JObject root, string fileName)
        {
            foreach (JObject cylinder in JsonUtilities.ChildrenRecursively(root, "RootShapeCylindre"))
                cylinder["$type"] = "Models.Functions.RootShape.RootShapeCylinder, Models";
        }

        /// <summary>
        /// Remove all parameters from sugarcane and change it to use the sugarcane resource.
        /// </summary>
        /// <param name="root">Root node.</param>
        /// <param name="fileName">Path to the .apsimx file.</param>
        private static void UpgradeToVersion138(JObject root, string fileName)
        {
            foreach (JObject sugar in JsonUtilities.ChildrenRecursively(root, "Sugarcane"))
            {
                if (sugar["ResourceName"] == null || sugar["ResourceName"].ToString() != "Sugarcane")
                {
                    sugar.RemoveAll();
                    sugar["$type"] = "Models.Sugarcane, Models";
                    sugar["Name"] = "Sugarcane";
                    sugar["ResourceName"] = "Sugarcane";
                    sugar["IncludeInDocumentation"] = true;
                    sugar["Enabled"] = true;
                    sugar["ReadOnly"] = false;
                }
            }
        }

        /// <summary>
        /// Add priority factor functions into each demand function 
        /// </summary>
        /// <param name="root">Root node.</param>
        /// <param name="fileName">Path to the .apsimx file.</param>
        private static void UpgradeToVersion139(JObject root, string fileName)
        {
            foreach (JObject organ in JsonUtilities.ChildrenInNameSpace(root, "Models.PMF.Organs"))
            {
                // Add priority factors to leaf and reproductive organ where they are currently optional
                if ((JsonUtilities.Type(organ) == "Leaf") || (JsonUtilities.Type(organ) == "ReproductiveOrgan"))
                {
                    JObject PriorityFactors = JsonUtilities.ChildWithName(organ, "dmDemandPriorityFactors");
                    if (PriorityFactors == null)
                    {
                        PriorityFactors = JsonUtilities.ChildWithName(organ, "DMDemandPriorityFactors");
                    }
                    if (PriorityFactors == null)
                    {
                        JObject PFactors = new JObject();
                        PFactors["$type"] = "Models.PMF.BiomassDemand, Models";
                        PFactors["Name"] = "DMDemandPriorityFactors";
                        JsonUtilities.AddConstantFunctionIfNotExists(PFactors, "Structural", "1");
                        JsonUtilities.AddConstantFunctionIfNotExists(PFactors, "Metabolic", "1");
                        JsonUtilities.AddConstantFunctionIfNotExists(PFactors, "Storage", "1");
                        (organ["Children"] as JArray).Add(PFactors);
                    }

                    JObject NPFactors = new JObject();
                    NPFactors["$type"] = "Models.PMF.BiomassDemand, Models";
                    NPFactors["Name"] = "NDemandPriorityFactors";
                    JsonUtilities.AddConstantFunctionIfNotExists(NPFactors, "Structural", "1");
                    JsonUtilities.AddConstantFunctionIfNotExists(NPFactors, "Metabolic", "1");
                    JsonUtilities.AddConstantFunctionIfNotExists(NPFactors, "Storage", "1");
                    (organ["Children"] as JArray).Add(NPFactors);
                }
                else if ((JsonUtilities.Type(organ) == "SimpleLeaf") || (JsonUtilities.Type(organ) == "GenericOrgan")
                    || (JsonUtilities.Type(organ) == "Root"))
                // Move proority factors into Demand node and add if not currently there
                {
                    JObject PriorityFactors = JsonUtilities.ChildWithName(organ, "DMDemandPriorityFactors");
                    if (PriorityFactors != null)
                    {
                        JsonUtilities.RemoveChild(organ, "DMDemandPriorityFactors");
                    }
                    if (PriorityFactors == null)
                    {
                        PriorityFactors = JsonUtilities.ChildWithName(organ, "dmDemandPriorityFactors");

                        if (PriorityFactors != null)
                        {
                            JsonUtilities.RemoveChild(organ, "dmDemandPriorityFactors");
                        }
                    }
                    JObject DMDemands = JsonUtilities.ChildWithName(organ, "DMDemands");
                    if (DMDemands != null)
                    {
                        DMDemands["$type"] = "Models.PMF.BiomassDemandAndPriority, Models";
                        if (PriorityFactors != null)
                        {
                            JObject Structural = JsonUtilities.ChildWithName(PriorityFactors, "Structural");
                            Structural["Name"] = "QStructuralPriority";
                            (DMDemands["Children"] as JArray).Add(Structural);
                            JObject Metabolic = JsonUtilities.ChildWithName(PriorityFactors, "Metabolic");
                            Metabolic["Name"] = "QMetabolicPriority";
                            (DMDemands["Children"] as JArray).Add(Metabolic);
                            JObject Storage = JsonUtilities.ChildWithName(PriorityFactors, "Storage");
                            Storage["Name"] = "QStoragePriority";
                            (DMDemands["Children"] as JArray).Add(Storage);
                        }
                        else
                        {
                            JsonUtilities.AddConstantFunctionIfNotExists(DMDemands, "QStructuralPriority", "1");
                            JsonUtilities.AddConstantFunctionIfNotExists(DMDemands, "QMetabolicPriority", "1");
                            JsonUtilities.AddConstantFunctionIfNotExists(DMDemands, "QStoragePriority", "1");
                        }
                    }
                    JObject NDemands = JsonUtilities.ChildWithName(organ, "NDemands");
                    if (NDemands != null)
                    {
                        NDemands["$type"] = "Models.PMF.BiomassDemandAndPriority, Models";
                        JsonUtilities.AddConstantFunctionIfNotExists(NDemands, "QStructuralPriority", "1");
                        JsonUtilities.AddConstantFunctionIfNotExists(NDemands, "QMetabolicPriority", "1");
                        JsonUtilities.AddConstantFunctionIfNotExists(NDemands, "QStoragePriority", "1");
                    }
                }
            }
        }

        /// <summary>
        /// Remove all occurences of SoilNitrogenPlantAvailable NO3 and NH4 types.
        /// </summary>
        /// <param name="root">Root node.</param>
        /// <param name="fileName">Path to the .apsimx file.</param>
        private static void UpgradeToVersion140(JObject root, string fileName)
        {
            
            foreach (var PAN in JsonUtilities.ChildrenOfType(root, "SoilNitrogenPlantAvailableNO3"))
                PAN.Remove();
            foreach (var PAN in JsonUtilities.ChildrenOfType(root, "SoilNitrogenPlantAvailableNH4"))
                PAN.Remove();

        }


        /// <summary>
        /// Convert CompositeBiomass from a Propertys property to OrganNames.
        /// </summary>
        /// <param name="root">Root node.</param>
        /// <param name="fileName">Path to the .apsimx file.</param>
        private static void UpgradeToVersion141(JObject root, string fileName)
        {
            foreach (var compositeBiomass in JsonUtilities.ChildrenRecursively(root, "CompositeBiomass"))
            {
                var properties = compositeBiomass["Propertys"] as JArray;
                if (properties != null)
                {
                    bool includeLive = false;
                    bool includeDead = false;
                    var organNames = new List<string>();

                    foreach (var property in properties.Values<string>())
                    {
                        var match = Regex.Match(property, @"\[(\w+)\]\.(\w+)");
                        if (match.Success)
                        {
                            organNames.Add(match.Groups[1].Value);
                            if (match.Groups[2].Value.Equals("Live", StringComparison.InvariantCultureIgnoreCase))
                                includeLive = true;
                            else
                                includeDead = true;
                        }
                    }
                    compositeBiomass["Propertys"] = null;
                    compositeBiomass["OrganNames"] = new JArray(organNames.Distinct());
                    compositeBiomass["IncludeLive"] = includeLive;
                    compositeBiomass["IncludeDead"] = includeDead;
                }
            }
        }

        /// <summary>
        /// Change OilPalm.NUptake to OilPalm.NitrogenUptake
        /// </summary>
        /// <param name="root">Root node.</param>
        /// <param name="fileName">Path to the .apsimx file.</param>
        private static void UpgradeToVersion142(JObject root, string fileName)
        {
            foreach (ManagerConverter manager in JsonUtilities.ChildManagers(root))
            {
                bool changed1 = manager.Replace("OilPalm.NUptake", "OilPalm.NitrogenUptake");
                bool changed2 = manager.Replace("OilPalm.SWUptake", "OilPalm.WaterUptake");
                if (changed1 || changed2)
                    manager.Save();
            }

            foreach (var report in JsonUtilities.ChildrenOfType(root, "Report"))
            {
                JsonUtilities.SearchReplaceReportVariableNames(report, "[OilPalm].NUptake", "[OilPalm].NitrogenUptake");
                JsonUtilities.SearchReplaceReportVariableNames(report, "[OilPalm].SWUptake", "[OilPalm].WaterUptake");
                JsonUtilities.SearchReplaceReportVariableNames(report, "OilPalm.NUptake", "OilPalm.NitrogenUptake");
                JsonUtilities.SearchReplaceReportVariableNames(report, "OilPalm.SWUptake", "OilPalm.WaterUptake");
            }
        }

        /// <summary>
        /// Changes to facilitate the autodocs refactor:
        /// - Rename Models.Axis to APSIM.Shared.Graphing.Axis.
        /// - Copy the value of all folders' IncludeInDocumentation property
        ///   into their new ShowInDocs property.
        /// </summary>
        /// <param name="root">Root node.</param>
        /// <param name="fileName">Path to the .apsimx file.</param>
        private static void UpgradeToVersion143(JObject root, string fileName)
        {
            foreach (JObject graph in JsonUtilities.ChildrenRecursively(root, "Graph"))
            {
                JToken axes = graph["Axis"];
                if (axes == null)
                    continue;
                foreach (JObject axis in axes)
                {
                    // Class moved into APSIM.Shared.Graphing namespace.
                    axis["$type"] = "APSIM.Shared.Graphing.Axis, APSIM.Shared";

                    // Type property renamed to Position.
                    JsonUtilities.RenameProperty(axis, "Type", "Position");

                    // Min/Max/Interval properties are now nullable doubles.
                    // null is used to indicate no value, rather than NaN.
                    if (axis["Minimum"].Value<string>() == "NaN")
                        axis["Minimum"] = null;
                    if (axis["Maximum"].Value<string>() == "NaN")
                        axis["Maximum"] = null;
                    if (axis["Interval"].Value<string>() == "NaN")
                        axis["Interval"] = null;
                }
            }

            foreach (JObject folder in JsonUtilities.ChildrenRecursively(root, "Folder"))
            {
                JToken showInDocs = folder["ShowPageOfGraphs"];
                bool show = showInDocs != null && showInDocs.Value<bool>();
                folder["ShowInDocs"] = show && ShouldShowInDocs(folder);
            }

            bool ShouldShowInDocs(JObject folder)
            {
                JToken includeInDocumentation = folder["IncludeInDocumentation"];
                if (includeInDocumentation == null || !includeInDocumentation.Value<bool>())
                    return false;
                // bool isFolder = JsonUtilities.Type(folder) == "Folder";
                // if (isFolder)
                // {
                //     JToken showPageOfGraphs = folder["ShowPageOfGraphs"];
                //     if (showPageOfGraphs == null || !showPageOfGraphs.Value<bool>())
                //         return false;
                // }
                JObject parent = (JObject)JsonUtilities.Parent(folder);
                if (parent == null)
                    return true;
                else
                    return ShouldShowInDocs(parent);
            }
        }

        /// <summary>
        /// Change the namespace of the Coordinate type.
        /// Change the namespace of the DirectedGraph type.
        /// </summary>
        /// <param name="root"></param>
        /// <param name="fileName"></param>
        private static void UpgradeToVersion144(JObject root, string fileName)
        {
            foreach (JObject map in JsonUtilities.ChildrenRecursively(root, "Map"))
            {
                JObject center = map["Center"] as JObject;
                if (center != null)
                    center["$type"] = "Models.Mapping.Coordinate, Models";
            }
            foreach (JObject nutrient in JsonUtilities.ChildrenRecursively(root, "Nutrient"))
            {
                JToken graph = nutrient["DirectedGraphInfo"];
                if (graph != null)
                {
                    graph["$type"] = "APSIM.Shared.Graphing.DirectedGraph, APSIM.Shared";
                    JArray nodes = graph["Nodes"] as JArray;
                    if (nodes != null)
                        foreach (JToken node in nodes)
                            node["$type"] = "APSIM.Shared.Graphing.Node, APSIM.Shared";
                    JArray arcs = graph["Arcs"] as JArray;
                    if (arcs != null)
                        foreach (JToken arc in arcs)
                            arc["$type"] = "APSIM.Shared.Graphing.Arc, APSIM.Shared";
                }
            }
        }

        /// <summary>
<<<<<<< HEAD
        /// Fix API calls to summary.WriteX, and pass in an appropriate message type.
        /// </summary>
        /// <param name="root">Root node.</param>
        /// <param name="fileName">File name.</param>
        private static void UpgradeToVersion145(JObject root, string fileName)
        {
            const string infoPattern = @"\.WriteMessage\(((?>\((?<c>)|[^()]+|\)(?<-c>))*(?(c)(?!)))\);";
            const string warningPattern = @"\.WriteWarning\(((?>\((?<c>)|[^()]+|\)(?<-c>))*(?(c)(?!)))\);";
            const string errorPattern = @"\.WriteError\(((?>\((?<c>)|[^()]+|\)(?<-c>))*(?(c)(?!)))\);";
            const string infoReplace = ".WriteMessage($1, MessageType.Diagnostic);";
            const string warningReplace = ".WriteMessage($1, MessageType.Warning);";
            const string errorReplace = ".WriteMessage($1, MessageType.Error);";
            foreach (ManagerConverter manager in JsonUtilities.ChildManagers(root))
            {
                bool replace = manager.ReplaceRegex(infoPattern, infoReplace);
                replace |= manager.ReplaceRegex(warningPattern, warningReplace);
                replace |= manager.ReplaceRegex(errorPattern, errorReplace);
                if (replace)
                    manager.Save();
            }
        }

=======
        /// Add in a Forages model at the simulation level if Stock or SimpleGrazing 
        /// are in the simulation.
        /// </summary>
        /// <param name="root">Root node.</param>
        /// <param name="fileName">Path to the .apsimx file.</param>
        private static void UpgradeToVersion145(JObject root, string fileName)
        {
            foreach (JObject simulation in JsonUtilities.ChildrenRecursively(root, "Simulation"))
            {
                var stockModels = JsonUtilities.ChildrenRecursively(simulation).Where(c => c["$type"].ToString().Contains("Stock"));
                JObject stock = null;
                if (stockModels.Any())
                    stock = stockModels.First();

                var simpleGrazing = JsonUtilities.ChildrenRecursively(simulation).Where(c => c["$type"].ToString().Contains("SimpleGrazing"));
                if (stock != null || simpleGrazing.Any())
                {
                    // Add in a Forages model.
                    var forages = new JObject();
                    forages["$type"] = "Models.ForageDigestibility.Forages, Models";
                    forages["Name"] = "Forages";

                    var simulationChildren = simulation["Children"] as JArray;
                    int position = simulationChildren.IndexOf(stock);
                    if (position == -1)
                        simulationChildren.Add(forages);
                    else
                        simulationChildren.Insert(position+1, forages);
                }
            }
        }


>>>>>>> 0c4feeaa
        /// <summary>
        /// Update the SoilNitrogen component to be a Nutrient
        /// </summary>
        /// <param name="root"></param>
        /// <param name="fileName"></param>
        private static void UpgradeToVersion889(JObject root, string fileName)
        {
            foreach (var manager in JsonUtilities.ChildManagers(root))
            {
                var originalCode = manager.ToString();
                if (originalCode != null)
                {
                    if (originalCode.Contains("SoilNitrogen"))
                    {
                        manager.Replace("SoilNitrogen", "INutrient");
                        manager.Replace("SoilN", "nutrient");
                        manager.Replace("soilN", "nutrient");
                    }
                    if (originalCode != manager.ToString())
                    {
                        var usingLines = manager.GetUsingStatements().ToList();
                        usingLines.Add("Models.Soils.Nutrients");
                        manager.SetUsingStatements(usingLines);
                        manager.Save();
                    }
                }
            }

            foreach (var soil in JsonUtilities.ChildrenRecursively(root, "Soil"))
            {
                foreach (var soilnitrogen in JsonUtilities.ChildrenOfType(soil, "SoilNitrogen"))
                {
                    soilnitrogen.Remove();
                                        
                    JArray soilChildren = soil["Children"] as JArray;
                    if (soilChildren != null)
                    {
                        JObject nutrient = new JObject();
                        nutrient["$type"] = "Models.Soils.Nutrients.Nutrient, Models";
                        JsonUtilities.RenameModel(nutrient as JObject, "Nutrient");
                        nutrient["ResourceName"] = "Nutrient";
                        nutrient["IncludeInDocumentation"] = true;
                        nutrient["Enabled"] = true;
                        nutrient["ReadOnly"] = false;
                        soilChildren.Add(nutrient);
                    }
                }
            }
        }

        /// <summary>
        /// Refactor LifeCycle model
        /// </summary>
        /// <param name="root">The root JSON token.</param>
        /// <param name="fileName">The name of the apsimx file.</param>
        private static void UpgradeToVersion890(JObject root, string fileName)
        {
            //Method to convert LifeCycleProcesses to functions
            void ChangeToFunction(JObject LifePhase, string OldType, string NewName, string FunctType, string SubFunctType = "")
            {
                JArray children = LifePhase["Children"] as JArray;
                var Process = JsonUtilities.ChildrenOfType(LifePhase, OldType);
                if (Process.Count >= 1)
                {
                    bool FirstProc = true;
                    JObject funct = new JObject();
                    JArray ChildFunctions = new JArray();
                    foreach (var proc in Process)
                    {
                        if (FunctType == "Add")
                        {
                            if (FirstProc)
                            {
                                funct["$type"] = "Models.Functions.AddFunction, Models";
                                funct["Name"] = NewName;
                                FirstProc = false;
                            }
                            foreach (var c in proc["Children"])
                            {
                                if ((SubFunctType == "All") && (c["$type"].ToString() != "Models.Memo, Models"))
                                {
                                    JObject cld = new JObject();
                                    cld["$type"] = "Models.Functions.MultiplyFunction, Models";
                                    cld["Name"] = c["Name"].ToString();
                                    JObject Popn = new JObject();
                                    Popn["$type"] = "Models.Functions.VariableReference, Models";
                                    Popn["Name"] = "CohortPopulation";
                                    Popn["VariableName"] = "[" + LifePhase["Name"].ToString() + "].CurrentCohort.Population";
                                    JArray kids = new JArray();
                                    kids.Add(Popn);
                                    kids.Add(c);
                                    cld["Children"] = kids;
                                    ChildFunctions.Add(cld);
                                }
                                else
                                    ChildFunctions.Add(c);
                            }
                        }
                        else if (FunctType == "Multiply")
                        {
                            if (FirstProc)
                            {
                                funct["$type"] = "Models.Functions.MultiplyFunction, Models";
                                funct["Name"] = NewName;
                                JObject Popn = new JObject();
                                Popn["$type"] = "Models.Functions.VariableReference, Models";
                                Popn["Name"] = "CohortPopulation";
                                Popn["VariableName"] = "[" + LifePhase["Name"].ToString() + "].CurrentCohort.Population";
                                ChildFunctions.Add(Popn);
                                FirstProc = false;
                            }
                            if (SubFunctType == "All")
                            {
                                foreach (JObject kid in proc["Children"])
                                    ChildFunctions.Add(kid);
                            }
                            else if (SubFunctType == "Min")
                            {
                                JObject Min = new JObject();
                                Min["$type"] = "Models.Functions.MinimumFunction, Models";
                                Min["Name"] = "ProgenyRate";
                                Min["Children"] = proc["Children"];
                                ChildFunctions.Add(Min);
                            }
                        }
                        else
                            throw new Exception("Something got Funct up");

                        JsonUtilities.RemoveChild(LifePhase, proc["Name"].ToString());
                    }
                    funct["Children"] = ChildFunctions;
                    children.Add(funct);
                }
                else
                    JsonUtilities.AddConstantFunctionIfNotExists(LifePhase, NewName, "0.0");
            }

            // Method to add infestation object
            void AddInfestObject(string Name, JToken zone, string Org, string Phase, JArray ChildFunction, int typeIndex)
            {
                JObject Infest = JsonUtilities.CreateNewChildModel(zone, Name, "Models.LifeCycle.Infestation");
                Infest["TypeOfInfestation"] = typeIndex;
                Infest["InfestingOrganisumName"] = Org;
                Infest["InfestingPhaseName"] = Phase;
                Infest["ChronoAgeOfImmigrants"] = 0;
                Infest["PhysAgeOfImmigrants"] = 0.2;
                Infest["Children"] = ChildFunction;
            }

            foreach (JObject LC in JsonUtilities.ChildrenRecursively(root, "LifeCycle"))
            {
                List<string> ChildPhases = new List<string>();
                JToken zone = JsonUtilities.Parent(LC);

                foreach (JObject LP in JsonUtilities.ChildrenRecursively(LC, "LifeStage"))
                {
                    LP["$type"] = "Models.LifeCycle.LifeCyclePhase, Models";
                    var ReproductiveProcess = JsonUtilities.ChildrenOfType(LP, "LifeStageReproduction");
                    //Convert LifeCycleProcesses to functions
                    ChangeToFunction(LP, "LifeStageImmigration", "Immigration", "Add");
                    ChangeToFunction(LP, "LifeStageGrowth", "Development", "Add");
                    ChangeToFunction(LP, "LifeStageMortality", "Mortality", "Add", "All");
                    ChangeToFunction(LP, "LifeStageReproduction", "Reproduction", "Multiply", "Min");
                    ChangeToFunction(LP, "LifeStageTransfer", "Graduation", "Multiply", "All");

                    //If functionality present in Graduation, move to development and delete graduation
                    var Dev = JsonUtilities.ChildWithName(LP, "Development");
                    var Grad = JsonUtilities.ChildWithName(LP, "Graduation");
                    if (Dev["$type"].ToString() == "Models.Functions.Constant, Models") //There was no functionality in Development
                    {
                        JsonUtilities.RemoveChild(LP, "Development");
                        Grad["Name"] = "Development"; //Set Graduation function to be Development
                        JsonUtilities.RemoveChild(Grad, "CohortPopulation");
                    }
                    else
                        JsonUtilities.RemoveChild(LP, "Graduation");

                    //Fix variable references
                    foreach (JObject xv in JsonUtilities.ChildrenOfType(LP, "VariableReference"))
                    {
                        if (xv["VariableName"].ToString() == "[LifeCycle].CurrentLifeStage.CurrentCohort.PhenoAge")
                            xv["VariableName"] = "[" + LP["Name"] + "].CurrentCohort.ChronologicalAge";
                    }
                    foreach (JObject xv in JsonUtilities.ChildrenOfType(LP, "LinearAfterThresholdFunction"))
                    {
                        if (xv["XProperty"].ToString() == "[LifeCycle].CurrentLifeStage.CurrentCohort.PhenoAge")
                            xv["XProperty"] = "[" + LP["Name"] + "].CurrentCohort.ChronologicalAge";
                    }

                    if (ReproductiveProcess.Count >= 1)
                    {
                        LP["NameOfPhaseForProgeny"] = ReproductiveProcess[0]["TransferTo"].ToString();
                    }
                    ChildPhases.Add(LP["Name"].ToString());
                }

                //Move immigration function from life phase to infestation event
                foreach (JObject LP in JsonUtilities.ChildrenRecursively(LC, "LifeCyclePhase"))
                {
                    JObject NumberFunction = JsonUtilities.ChildWithName(LP, "Immigration");
                    NumberFunction["Name"] = "NumberOfImmigrants";
                    JArray ChildFunction = new JArray();
                    ChildFunction.Add(NumberFunction);
                    if ((NumberFunction["$type"].ToString() == "Models.Functions.Constant, Models") &&
                        (double.Parse(NumberFunction["FixedValue"].ToString()) == 0.0))
                    {
                        //Don't add immigration event, not needed
                    }
                    else
                    {
                        AddInfestObject("Ongoing Infestation " + LP["Name"], zone, LC["Name"].ToString(), LP["Name"].ToString(), ChildFunction, 3);
                    }
                    JsonUtilities.RemoveChild(LP, "NumberOfImmigrants");
                }

                // Add infestation phase for initial populations
                int cou = 0;
                foreach (double init in LC["InitialPopulation"])
                {
                    if (init > 0)
                    {
                        string Name = "Initial Infestation " + ChildPhases[cou];
                        JObject NumberFunction = new JObject();
                        NumberFunction["$type"] = "Models.Functions.Constant, Models";
                        NumberFunction["Name"] = "NumberOfImmigrants";
                        NumberFunction["FixedValue"] = init;
                        JArray ChildFunction = new JArray();
                        ChildFunction.Add(NumberFunction);
                        AddInfestObject(Name, zone, LC["Name"].ToString(), ChildPhases[cou], ChildFunction, 0);
                        cou += 1;
                    }
                }
            }
            foreach (var report in JsonUtilities.ChildrenOfType(root, "Report"))
            {
                JsonUtilities.SearchReplaceReportVariableNames(report, "Migrants", "Graduates");
                JsonUtilities.SearchReplaceReportVariableNames(report, "Mortality", "Mortalities");
                JsonUtilities.SearchReplaceReportVariableNames(report, "PhenologicalAge", "PhysiologicalAge");
            }

            foreach (var manager in JsonUtilities.ChildManagers(root))
            {
                manager.Replace("LifeCycle.LifeStage", "LifeCycle.LifeCyclePhase");
                manager.Save();
            }
        }

        /// <summary>
        /// Changes initial Root Wt to an array.
        /// </summary>
        /// <param name="root">The root JSON token.</param>
        /// <param name="fileName">The name of the apsimx file.</param>
        private static void UpgradeToVersion999(JObject root, string fileName)
        {
            // Delete all alias children.
            foreach (var soilNitrogen in JsonUtilities.ChildrenOfType(root, "SoilNitrogen"))
            {
                var parent = JsonUtilities.Parent(soilNitrogen);
                var nutrient = JsonUtilities.CreateNewChildModel(parent, "Nutrient", "Models.Soils.Nutrients.Nutrient");
                nutrient["ResourceName"] = "Nutrient";
                soilNitrogen.Remove();
            }

            foreach (var manager in JsonUtilities.ChildManagers(root))
            {
                manager.Replace("using Models.Soils;", "using Models.Soils;\r\nusing Models.Soils.Nutrients;");

                manager.Replace("SoilNitrogen.FOMN", ".Nutrient.FOMN");
                manager.Replace("SoilNitrogen.FOMC", ".Nutrient.FOMC");

                if (manager.Replace("Soil.SoilNitrogen.HumicN", "Humic.N"))
                    manager.AddDeclaration("NutrientPool", "Humic", new string[] { "[ScopedLinkByName]" });
                if (manager.Replace("Soil.SoilNitrogen.HumicC", "Humic.C"))
                    manager.AddDeclaration("NutrientPool", "Humic", new string[] { "[ScopedLinkByName]" });

                if (manager.Replace("Soil.SoilNitrogen.MicrobialN", "Microbial.N"))
                    manager.AddDeclaration("NutrientPool", "Microbial", new string[] { "[ScopedLinkByName]" });
                if (manager.Replace("Soil.SoilNitrogen.MicrobialC", "Microbial.C"))
                    manager.AddDeclaration("NutrientPool", "Microbial", new string[] { "[ScopedLinkByName]" });

                if (manager.Replace("Soil.SoilNitrogen.dlt_n_min_res", "SurfaceResidueDecomposition.MineralisedN"))
                    manager.AddDeclaration("CarbonFlow", "SurfaceResidueDecomposition", new string[] { "[LinkByPath(Path=\"[Nutrient].SurfaceResidue.Decomposition\")]" });

                manager.Replace("SoilNitrogen.MineralisedN", "Nutrient.MineralisedN");

                manager.Replace("SoilNitrogen.TotalN", "Nutrient.TotalN");
                if (manager.Replace("SoilNitrogen.TotalN", "Nutrient.TotalN"))
                {
                    manager.RemoveDeclaration("SoilNitrogen");
                    manager.AddDeclaration("INutrient", "Nutrient", new string[] { "[ScopedLinkByName]" });
                }

                manager.Replace("SoilNitrogen.TotalC", "Nutrient.TotalC");
                if (manager.Replace("SoilNitrogen.TotalC", "Nutrient.TotalC"))
                {
                    manager.RemoveDeclaration("SoilNitrogen");
                    manager.AddDeclaration("INutrient", "Nutrient", new string[] { "[ScopedLinkByName]" });
                }

                manager.Replace("SoilNitrogen.mineral_n", "Nutrient.MineralN");
                manager.Replace("SoilNitrogen.Denitrification", "Nutrient.Natm");
                manager.Replace("SoilNitrogen.n2o_atm", "Nutrient.N2Oatm");
                manager.Save();
            }

            foreach (var report in JsonUtilities.ChildrenOfType(root, "Report"))
            {
                JsonUtilities.SearchReplaceReportVariableNames(report, "SoilNitrogen.NO3.kgha", "Nutrient.NO3.kgha");
                JsonUtilities.SearchReplaceReportVariableNames(report, "SoilNitrogen.NH4.kgha", "Nutrient.NH4.kgha");
                JsonUtilities.SearchReplaceReportVariableNames(report, "SoilNitrogen.Urea.kgha", "Nutrient.Urea.kgha");
                JsonUtilities.SearchReplaceReportVariableNames(report, "SoilNitrogen.PlantAvailableNO3.kgha", "Nutrient.PlantAvailableNO3.kgha");
                JsonUtilities.SearchReplaceReportVariableNames(report, "SoilNitrogen.PlantAvailableNH4.kgha", "Nutrient.PlantAvailableNH4.kgha");
                JsonUtilities.SearchReplaceReportVariableNames(report, "[SoilNitrogen].NO3.kgha", "[Nutrient].NO3.kgha");
                JsonUtilities.SearchReplaceReportVariableNames(report, "[SoilNitrogen].NH4.kgha", "[Nutrient].NH4.kgha");
                JsonUtilities.SearchReplaceReportVariableNames(report, "[SoilNitrogen].Urea.kgha", "[Nutrient].Urea.kgha");

                JsonUtilities.SearchReplaceReportVariableNames(report, ".SoilNitrogen.FOMN", ".Nutrient.FOMN");
                JsonUtilities.SearchReplaceReportVariableNames(report, ".SoilNitrogen.FOMC", ".Nutrient.FOMC");
                JsonUtilities.SearchReplaceReportVariableNames(report, ".SoilNitrogen.HumicN", ".Nutrient.Humic.N");
                JsonUtilities.SearchReplaceReportVariableNames(report, ".SoilNitrogen.HumicC", ".Nutrient.Humic.C");
                JsonUtilities.SearchReplaceReportVariableNames(report, ".SoilNitrogen.MicrobialN", ".Nutrient.Microbial.N");
                JsonUtilities.SearchReplaceReportVariableNames(report, ".SoilNitrogen.MicrobialC", ".Nutrient.Microbial.C");
                JsonUtilities.SearchReplaceReportVariableNames(report, ".SoilNitrogen.urea", ".Nutrient.Urea.kgha");
                JsonUtilities.SearchReplaceReportVariableNames(report, ".SoilNitrogen.dlt_n_min_res", ".Nutrient.SurfaceResidue.Decomposition.MineralisedN");
                JsonUtilities.SearchReplaceReportVariableNames(report, ".SoilNitrogen.MineralisedN", ".Nutrient.MineralisedN");
                JsonUtilities.SearchReplaceReportVariableNames(report, ".SoilNitrogen.Denitrification", ".Nutrient.Natm");
                JsonUtilities.SearchReplaceReportVariableNames(report, ".SoilNitrogen.n2o_atm", ".Nutrient.N2Oatm");
                JsonUtilities.SearchReplaceReportVariableNames(report, ".SoilNitrogen.TotalC", ".Nutrient.TotalC");
                JsonUtilities.SearchReplaceReportVariableNames(report, ".SoilNitrogen.TotalN", ".Nutrient.TotalN");
                JsonUtilities.SearchReplaceReportVariableNames(report, ".SoilNitrogen.mineral_n", ".Nutrient.MineralN");
                JsonUtilities.SearchReplaceReportVariableNames(report, ".SoilNitrogen.Nitrification", ".Nutrient.NH4.Nitrification");
            }

            foreach (var series in JsonUtilities.ChildrenOfType(root, "Series"))
            {
                if (series["XFieldName"] != null)
                {
                    series["XFieldName"] = series["XFieldName"].ToString().Replace("SoilNitrogen.NO3.kgha", "Nutrient.NO3.kgha");
                    series["XFieldName"] = series["XFieldName"].ToString().Replace("SoilNitrogen.NH4.kgha", "Nutrient.NH4.kgha");
                    series["XFieldName"] = series["XFieldName"].ToString().Replace("SoilNitrogen.Urea.kgha", "Nutrient.Urea.kgha");
                    series["XFieldName"] = series["XFieldName"].ToString().Replace("SoilNitrogen.PlantAvailableNO3.kgha", "Nutrient.PlantAvailableNO3.kgha");
                    series["XFieldName"] = series["XFieldName"].ToString().Replace("SoilNitrogen.PlantAvailableNH4.kgha", "Nutrient.PlantAvailableNH4.kgha");
                }
                if (series["YFieldName"] != null)
                {
                    series["YFieldName"] = series["YFieldName"].ToString().Replace("SoilNitrogen.NO3.kgha", "Nutrient.NO3.kgha");
                    series["YFieldName"] = series["YFieldName"].ToString().Replace("SoilNitrogen.NH4.kgha", "Nutrient.NH4.kgha");
                    series["YFieldName"] = series["YFieldName"].ToString().Replace("SoilNitrogen.Urea.kgha", "Nutrient.Urea.kgha");
                    series["YFieldName"] = series["YFieldName"].ToString().Replace("SoilNitrogen.PlantAvailableNO3.kgha", "Nutrient.PlantAvailableNO3.kgha");
                    series["YFieldName"] = series["YFieldName"].ToString().Replace("SoilNitrogen.PlantAvailableNH4.kgha", "Nutrient.PlantAvailableNH4.kgha");
                }
            }

        }
    }
}
<|MERGE_RESOLUTION|>--- conflicted
+++ resolved
@@ -24,7 +24,7 @@
     public class Converter
     {
         /// <summary>Gets the latest .apsimx file format version.</summary>
-        public static int LatestVersion { get { return 145; } }
+        public static int LatestVersion { get { return 146; } }
 
         /// <summary>Converts a .apsimx string to the latest version.</summary>
         /// <param name="st">XML or JSON string to convert.</param>
@@ -3819,12 +3819,44 @@
         }
 
         /// <summary>
-<<<<<<< HEAD
+        /// Add in a Forages model at the simulation level if Stock or SimpleGrazing 
+        /// are in the simulation.
+        /// </summary>
+        /// <param name="root">Root node.</param>
+        /// <param name="fileName">Path to the .apsimx file.</param>
+        private static void UpgradeToVersion145(JObject root, string fileName)
+        {
+            foreach (JObject simulation in JsonUtilities.ChildrenRecursively(root, "Simulation"))
+            {
+                var stockModels = JsonUtilities.ChildrenRecursively(simulation).Where(c => c["$type"].ToString().Contains("Stock"));
+                JObject stock = null;
+                if (stockModels.Any())
+                    stock = stockModels.First();
+
+                var simpleGrazing = JsonUtilities.ChildrenRecursively(simulation).Where(c => c["$type"].ToString().Contains("SimpleGrazing"));
+                if (stock != null || simpleGrazing.Any())
+                {
+                    // Add in a Forages model.
+                    var forages = new JObject();
+                    forages["$type"] = "Models.ForageDigestibility.Forages, Models";
+                    forages["Name"] = "Forages";
+
+                    var simulationChildren = simulation["Children"] as JArray;
+                    int position = simulationChildren.IndexOf(stock);
+                    if (position == -1)
+                        simulationChildren.Add(forages);
+                    else
+                        simulationChildren.Insert(position+1, forages);
+                }
+            }
+        }
+
+        /// <summary>
         /// Fix API calls to summary.WriteX, and pass in an appropriate message type.
         /// </summary>
         /// <param name="root">Root node.</param>
         /// <param name="fileName">File name.</param>
-        private static void UpgradeToVersion145(JObject root, string fileName)
+        private static void UpgradeToVersion146(JObject root, string fileName)
         {
             const string infoPattern = @"\.WriteMessage\(((?>\((?<c>)|[^()]+|\)(?<-c>))*(?(c)(?!)))\);";
             const string warningPattern = @"\.WriteWarning\(((?>\((?<c>)|[^()]+|\)(?<-c>))*(?(c)(?!)))\);";
@@ -3842,41 +3874,6 @@
             }
         }
 
-=======
-        /// Add in a Forages model at the simulation level if Stock or SimpleGrazing 
-        /// are in the simulation.
-        /// </summary>
-        /// <param name="root">Root node.</param>
-        /// <param name="fileName">Path to the .apsimx file.</param>
-        private static void UpgradeToVersion145(JObject root, string fileName)
-        {
-            foreach (JObject simulation in JsonUtilities.ChildrenRecursively(root, "Simulation"))
-            {
-                var stockModels = JsonUtilities.ChildrenRecursively(simulation).Where(c => c["$type"].ToString().Contains("Stock"));
-                JObject stock = null;
-                if (stockModels.Any())
-                    stock = stockModels.First();
-
-                var simpleGrazing = JsonUtilities.ChildrenRecursively(simulation).Where(c => c["$type"].ToString().Contains("SimpleGrazing"));
-                if (stock != null || simpleGrazing.Any())
-                {
-                    // Add in a Forages model.
-                    var forages = new JObject();
-                    forages["$type"] = "Models.ForageDigestibility.Forages, Models";
-                    forages["Name"] = "Forages";
-
-                    var simulationChildren = simulation["Children"] as JArray;
-                    int position = simulationChildren.IndexOf(stock);
-                    if (position == -1)
-                        simulationChildren.Add(forages);
-                    else
-                        simulationChildren.Insert(position+1, forages);
-                }
-            }
-        }
-
-
->>>>>>> 0c4feeaa
         /// <summary>
         /// Update the SoilNitrogen component to be a Nutrient
         /// </summary>
