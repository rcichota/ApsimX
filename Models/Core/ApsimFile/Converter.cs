--- conflicted
+++ resolved
@@ -24,7 +24,7 @@
     public class Converter
     {
         /// <summary>Gets the latest .apsimx file format version.</summary>
-        public static int LatestVersion { get { return 182; } }
+        public static int LatestVersion { get { return 183; } }
 
         /// <summary>Converts a .apsimx string to the latest version.</summary>
         /// <param name="st">XML or JSON string to convert.</param>
@@ -5780,21 +5780,36 @@
                 leafCohortParametersObject["$type"] = leafCohortParametersObject["$type"].ToString().Replace("Models.PMF.Organs.Leaf+LeafCohortParameters", "Models.PMF.Organs.LeafCohortParameters");
         }
 
-<<<<<<< HEAD
-        
-        /// <summary>
-        /// Reparents graphs incorrectly placed under a Simulation under an Experiment
-=======
         /// <summary>
         /// Renames Models.PMF.Organs.Leaf+LeafCohortParameters to Models.PMF.Organs.LeafCohortParameters.
         /// LeafCohortParameters class was moved from the Leaf.cs to LeafCohortParameters.cs.
->>>>>>> caa3a1b0
         /// </summary>
         /// <param name="root"></param>
         /// <param name="fileName"></param>
         private static void UpgradeToVersion182(JObject root, string fileName)
         {
-<<<<<<< HEAD
+            foreach (JToken water in JsonUtilities.ChildrenRecursively(root, "Water"))
+            {
+                JToken relTo = water.SelectToken("RelativeTo");
+                if (relTo != null)
+                {
+                    string cropsoil = water["RelativeTo"].ToString();
+                    if (cropsoil.EndsWith("Soil"))
+                    {
+                        cropsoil = cropsoil.Substring(0, cropsoil.Length-4);
+                        water["RelativeTo"] = cropsoil;
+                    }
+                }
+            }
+        }
+        
+        /// <summary>
+        /// Reparents graphs incorrectly placed under a Simulation under an Experiment
+        /// </summary>
+        /// <param name="root"></param>
+        /// <param name="fileName"></param>
+        private static void UpgradeToVersion183(JObject root, string fileName)
+        {
             foreach (JObject graph in JsonUtilities.ChildrenRecursively(root, "Graph"))
             {
                 var graphParent = JsonUtilities.Parent(graph);
@@ -5805,18 +5820,6 @@
                     {
                         JsonUtilities.RemoveChild((JObject)graphParent, graph["Name"].ToString());
                         JsonUtilities.AddChild((JObject)simParent, graph);
-=======
-            foreach (JToken water in JsonUtilities.ChildrenRecursively(root, "Water"))
-            {
-                JToken relTo = water.SelectToken("RelativeTo");
-                if (relTo != null)
-                {
-                    string cropsoil = water["RelativeTo"].ToString();
-                    if (cropsoil.EndsWith("Soil"))
-                    {
-                        cropsoil = cropsoil.Substring(0, cropsoil.Length-4);
-                        water["RelativeTo"] = cropsoil;
->>>>>>> caa3a1b0
                     }
                 }
             }
