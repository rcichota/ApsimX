﻿namespace Models.Core.ApsimFile
{
    using APSIM.Shared.Utilities;
    using Models.Functions;
    using Models.LifeCycle;
    using Models.PMF;
    using Newtonsoft.Json.Linq;
    using System;
    using System.Collections.Generic;
    using System.Globalization;
    using System.IO;
    using System.Linq;
    using System.Reflection;
    using System.Xml;

    /// <summary>
    /// Converts the .apsim file from one version to the next
    /// </summary>
    public class Converter
    {
        /// <summary>Gets the latest .apsimx file format version.</summary>
<<<<<<< HEAD
        public static int LatestVersion { get { return 95; } }
=======
        public static int LatestVersion { get { return 96; } }
>>>>>>> f8dad445

        /// <summary>Converts a .apsimx string to the latest version.</summary>
        /// <param name="st">XML or JSON string to convert.</param>
        /// <param name="toVersion">The optional version to convert to.</param>
        /// <param name="fileName">The optional filename where the string came from.</param>
        /// <returns>Returns true if something was changed.</returns>
        public static ConverterReturnType DoConvert(string st, int toVersion = -1, string fileName = null)
        {
            ConverterReturnType returnData = new ConverterReturnType();

            if (toVersion == -1)
                toVersion = LatestVersion;

            int offset = st.TakeWhile(c => char.IsWhiteSpace(c)).Count();
            char firstNonBlankChar = st[offset];

            if (firstNonBlankChar == '<')
            {
                bool changed = XmlConverters.DoConvert(ref st, Math.Min(toVersion, XmlConverters.LastVersion), fileName);
                XmlDocument doc = new XmlDocument();
                doc.LoadXml(st);
                int fileVersion = Convert.ToInt32(XmlUtilities.Attribute(doc.DocumentElement, "Version"), CultureInfo.InvariantCulture);
                if (fileVersion == toVersion)
                    return new ConverterReturnType()
                    { DidConvert = changed, RootXml = doc };

                st = ConvertToJSON(st, fileName);
                returnData.Root = JObject.Parse(st);
            }
            else if (firstNonBlankChar == '{')
            {
                // json
                returnData.Root = JObject.Parse(st);
            }
            else
            {
                throw new Exception("Unknown string encountered. Not JSON or XML. String: " + st);
            }

            if (returnData.Root.ContainsKey("Version"))
            {
                int fileVersion = (int)returnData.Root["Version"];

                if (fileVersion > LatestVersion)
                    throw new Exception(string.Format("Unable to open file '{0}'. File version is greater than the latest file version. Has this file been opened in a more recent version of Apsim?", fileName));

                // Run converters if not at the latest version.
                while (fileVersion < toVersion)
                {
                    returnData.DidConvert = true;

                    // Find the method to call to upgrade the file by one version.
                    int versionFunction = fileVersion + 1;
                    MethodInfo method = typeof(Converter).GetMethod("UpgradeToVersion" + versionFunction, BindingFlags.NonPublic | BindingFlags.Static);
                    if (method == null)
                        throw new Exception("Cannot find converter to go to version " + versionFunction);

                    // Found converter method so call it.
                    method.Invoke(null, new object[] { returnData.Root, fileName });

                    fileVersion++;
                }

                if (returnData.DidConvert)
                {
                    returnData.Root["Version"] = fileVersion;
                    st = returnData.Root.ToString();
                }
            }
            returnData.DidConvert = EnsureSoilHasInitWaterAndSample(returnData.Root) || returnData.DidConvert;

            return returnData;
        }

        /// <summary>
        /// If root is a soil then make sure it has a sample or init water.
        /// </summary>
        /// <param name="root">The root node of the JSON to look at.</param>
        /// <returns>True if model was changed.</returns>
        private static bool EnsureSoilHasInitWaterAndSample(JObject root)
        {
            string rootType = JsonUtilities.Type(root, true);

            if (rootType != null && rootType == "Models.Soils.Soil")
            {
                JArray soilChildren = root["Children"] as JArray;
                if (soilChildren != null && soilChildren.Count > 0)
                {
                    var initWater = soilChildren.FirstOrDefault(c => c["$type"].Value<string>().Contains(".InitWater"));
                    var sample = soilChildren.FirstOrDefault(c => c["$type"].Value<string>().Contains(".Sample"));

                    if (sample == null && initWater == null)
                    {
                        // Add in an initial water and initial conditions models.
                        initWater = new JObject();
                        initWater["$type"] = "Models.Soils.InitialWater, Models";
                        JsonUtilities.RenameModel(initWater as JObject, "Initial water");
                        initWater["PercentMethod"] = "FilledFromTop";
                        initWater["FractionFull"] = 1;
                        initWater["DepthWetSoil"] = "NaN";
                        soilChildren.Add(initWater);

                        sample = new JObject();
                        sample["$type"] = "Models.Soils.Sample, Models";
                        JsonUtilities.RenameModel(sample as JObject, "Initial conditions");
                        sample["Thickness"] = new JArray(new double[] { 1800 });
                        sample["NO3N"] = new JArray(new double[] { 3 });
                        sample["NH4"] = new JArray(new double[] { 1 });
                        sample["SWUnits"] = "Volumetric";
                        soilChildren.Add(sample);
                        return true;
                    }
                }
            }

            return false;
        }

        /// <summary>Upgrades to version 47 - the first JSON version.</summary>
        private static string ConvertToJSON(string st, string fileName)
        {
            string json = XmlToJson.Convert(st);
            JObject j = JObject.Parse(json);
            j["Version"] = 47;
            return j.ToString();
        }

        private static void UpgradeToVersion47(JObject root, string fileName)
        {
            // Nothing to do as conversion to JSON has already happened.
        }

        /// <summary>
        /// Upgrades to version 48. Iterates through all manager scripts, and replaces
        /// all instances of the text "DisplayTypeEnum" with "DisplayType".
        /// </summary>
        /// <param name="root"></param>
        /// <param name="fileName"></param>
        private static void UpgradeToVersion48(JObject root, string fileName)
        {
            foreach (JObject manager in JsonUtilities.ChildrenRecursively(root, "Manager"))
                JsonUtilities.ReplaceManagerCode(manager, "DisplayTypeEnum", "DisplayType");
        }


        /// <summary>
        /// Upgrades to version 49. Renames Models.Morris+Parameter to Models.Sensitivity.Parameter.
        /// </summary>
        /// <param name="root"></param>
        /// <param name="fileName"></param>
        private static void UpgradeToVersion49(JObject root, string fileName)
        {
            foreach (JObject morris in JsonUtilities.ChildrenRecursively(root, "Models.Morris"))
                foreach (var parameter in morris["Parameters"])
                    parameter["$type"] = parameter["$type"].ToString().Replace("Models.Morris+Parameter", "Models.Sensitivity.Parameter");
        }

        ///<summary>
        /// Upgrades to version 50. Fixes the RelativeTo property of 
        /// InitialWater components of soils copied from Apsim Classic.
        /// </summary>
        /// <param name="root"></param>
        /// <param name="fileName"></param>
        /// <remarks>
        /// ll15 must be renamed to LL15.
        /// Wheat must be renamed to WheatSoil.
        /// Maize must be renamed to MaizeSoil.
        /// </remarks>
        private static void UpgradeToVersion50(JObject root, string fileName)
        {
            foreach (JObject initialWater in JsonUtilities.ChildrenRecursively(root, "InitialWater"))
            {
                if (initialWater["RelativeTo"] != null)
                {
                    if (initialWater["RelativeTo"].ToString().ToUpper().Contains("LL15"))
                        initialWater["RelativeTo"] = initialWater["RelativeTo"].ToString().Replace("ll15", "LL15");
                    else if (!string.IsNullOrEmpty(initialWater["RelativeTo"].ToString()) && !initialWater["RelativeTo"].ToString().EndsWith("Soil"))
                        initialWater["RelativeTo"] = initialWater["RelativeTo"].ToString() + "Soil";
                }
            }
        }
        /// <summary>
        /// Changes GsMax to Gsmax350 in all models that implement ICanopy.
        /// </summary>
        /// <param name="root">The root JSON token.</param>
        /// <param name="fileName">The name of the apsimx file.</param>
        private static void UpgradeToVersion51(JObject root, string fileName)
        {
            // Create a list of models that might have gsmax.
            // Might need to add in other models that implement ICanopy 
            // e.g. OilPalm, AgPastureSpecies, SimpleTree, Sugarcane

            var models = new List<JObject>();
            models.AddRange(JsonUtilities.ChildrenOfType(root, "Leaf"));
            models.AddRange(JsonUtilities.ChildrenOfType(root, "SimpleLeaf"));
            models.AddRange(JsonUtilities.ChildrenOfType(root, "PerennialLeaf"));
            models.AddRange(JsonUtilities.ChildrenOfType(root, "SorghumLeaf"));

            // Loop through all models and rename Gsmax to Gsmax350.
            foreach (var model in models)
            {
                JsonUtilities.RenameProperty(model, "Gsmax", "Gsmax350");
                JsonUtilities.AddConstantFunctionIfNotExists(model, "StomatalConductanceCO2Modifier", "1.0");
            }
        }

        /// <summary>
        /// </summary>
        /// <param name="root">The root JSON token.</param>
        /// <param name="fileName">The name of the apsimx file.</param>
        private static void UpgradeToVersion52(JObject root, string fileName)
        {
            foreach (var SOM in JsonUtilities.ChildrenOfType(root, "SoilOrganicMatter"))
            {
                double rootWt;
                if (SOM["RootWt"] is JArray)
                    rootWt = Convert.ToDouble(SOM["RootWt"][0], CultureInfo.InvariantCulture); // This can happen when importing old APSIM file.
                else
                    rootWt = Convert.ToDouble(SOM["RootWt"], CultureInfo.InvariantCulture);
                SOM.Remove("RootWt");
                double[] thickness = MathUtilities.StringsToDoubles(JsonUtilities.Values(SOM, "Thickness"));

                double profileDepth = MathUtilities.Sum(thickness);
                double cumDepth = 0;
                double[] rootWtFraction = new double[thickness.Length];

                for (int layer = 0; layer < thickness.Length; layer++)
                {
                    double fracLayer = Math.Min(1.0, MathUtilities.Divide(profileDepth - cumDepth, thickness[layer], 0.0));
                    cumDepth += thickness[layer];
                    rootWtFraction[layer] = fracLayer * Math.Exp(-3.0 * Math.Min(1.0, MathUtilities.Divide(cumDepth, profileDepth, 0.0)));
                }
                // get the actuall FOM distribution through layers (adds up to one)
                double totFOMfraction = MathUtilities.Sum(rootWtFraction);
                for (int layer = 0; layer < thickness.Length; layer++)
                    rootWtFraction[layer] /= totFOMfraction;
                double[] rootWtVector = MathUtilities.Multiply_Value(rootWtFraction, rootWt);

                JsonUtilities.SetValues(SOM, "RootWt", rootWtVector);
            }

        }

        /// <summary>
        /// Adds solutes under SoilNitrogen.
        /// </summary>
        /// <param name="root">The root JSON token.</param>
        /// <param name="fileName">The name of the apsimx file.</param>
        private static void UpgradeToVersion53(JObject root, string fileName)
        {
            foreach (var soilNitrogen in JsonUtilities.ChildrenOfType(root, "SoilNitrogen"))
            {
                JsonUtilities.CreateNewChildModel(soilNitrogen, "NO3", "Models.Soils.SoilNitrogenNO3");
                JsonUtilities.CreateNewChildModel(soilNitrogen, "NH4", "Models.Soils.SoilNitrogenNH4");
                JsonUtilities.CreateNewChildModel(soilNitrogen, "Urea", "Models.Soils.SoilNitrogenUrea");
                JsonUtilities.CreateNewChildModel(soilNitrogen, "PlantAvailableNO3", "Models.Soils.SoilNitrogenPlantAvailableNO3");
                JsonUtilities.CreateNewChildModel(soilNitrogen, "PlantAvailableNH4", "Models.Soils.SoilNitrogenPlantAvailableNH4");
            }

            foreach (var report in JsonUtilities.ChildrenOfType(root, "Report"))
            {
                JsonUtilities.SearchReplaceReportVariableNames(report, "SoilNitrogen.NO3", "SoilNitrogen.NO3.kgha");
                JsonUtilities.SearchReplaceReportVariableNames(report, "SoilNitrogen.NH4", "SoilNitrogen.NH4.kgha");
                JsonUtilities.SearchReplaceReportVariableNames(report, "SoilNitrogen.urea", "SoilNitrogen.Urea.kgha");
                JsonUtilities.SearchReplaceReportVariableNames(report, "SoilNitrogen.PlantAvailableNO3", "SoilNitrogen.PlantAvailableNO3.kgha");
                JsonUtilities.SearchReplaceReportVariableNames(report, "SoilNitrogen.PlantAvailableNH4", "SoilNitrogen.PlantAvailableNH4.kgha");
                JsonUtilities.SearchReplaceReportVariableNames(report, "[SoilNitrogen].no3", "[SoilNitrogen].NO3.kgha");
                JsonUtilities.SearchReplaceReportVariableNames(report, "[SoilNitrogen].nh4", "[SoilNitrogen].NH4.kgha");
                JsonUtilities.SearchReplaceReportVariableNames(report, "[SoilNitrogen].urea", "[SoilNitrogen].Urea.kgha");
            }
            foreach (var manager in JsonUtilities.ChildManagers(root))
            {
                var originalCode = manager.ToString();
                if (originalCode != null)
                {
                    if (originalCode.Contains("SoilNitrogen.NO3"))
                    {
                        manager.Replace("Soil.SoilNitrogen.NO3", "NO3.kgha");
                        manager.Replace("SoilNitrogen.NO3", "NO3.kgha");
                        manager.AddDeclaration("ISolute", "NO3", new string[] { "[ScopedLinkByName]" });
                    }
                    if (originalCode.Contains("SoilNitrogen.NH4"))
                    {
                        manager.Replace("Soil.SoilNitrogen.NH4", "NH4.kgha");
                        manager.Replace("SoilNitrogen.NH4", "NH4.kgha");
                        manager.AddDeclaration("ISolute", "NH4", new string[] { "[ScopedLinkByName]" });
                    }
                    if (originalCode.Contains("SoilNitrogen.urea"))
                    {
                        manager.Replace("Soil.SoilNitrogen.urea", "Urea.kgha");
                        manager.Replace("SoilNitrogen.urea", "Urea.kgha");
                        manager.AddDeclaration("ISolute", "Urea", new string[] { "[ScopedLinkByName]" });
                    }
                    if (originalCode.Contains("SoilNitrogen.PlantAvailableNO3"))
                    {
                        manager.Replace("Soil.SoilNitrogen.PlantAvailableNO3", "PlantAvailableNO3.kgha");
                        manager.Replace("SoilNitrogen.PlantAvailableNO3", "PlantAvailableNO3.kgha");
                        manager.AddDeclaration("ISolute", "PlantAvailableNO3", new string[] { "[ScopedLinkByName]" });
                    }
                    if (originalCode.Contains("SoilNitrogen.PlantAvailableNH4"))
                    {
                        manager.Replace("Soil.SoilNitrogen.PlantAvailableNH4", "PlantAvailableNH4.kgha");
                        manager.Replace("SoilNitrogen.PlantAvailableNH4", "PlantAvailableNH4.kgha");
                        manager.AddDeclaration("ISolute", "PlantAvailableNH4", new string[] { "[ScopedLinkByName]" });
                    }
                    if (originalCode != manager.ToString())
                    {
                        var usingLines = manager.GetUsingStatements().ToList();
                        usingLines.Add("Models.Interfaces");
                        manager.SetUsingStatements(usingLines);
                        manager.Save();
                    }
                }
            }

            foreach (var series in JsonUtilities.ChildrenOfType(root, "Series"))
            {
                if (series["XFieldName"] != null)
                {
                    series["XFieldName"] = series["XFieldName"].ToString().Replace("SoilNitrogen.NO3", "SoilNitrogen.NO3.kgha");
                    series["XFieldName"] = series["XFieldName"].ToString().Replace("SoilNitrogen.NH4", "SoilNitrogen.NH4.kgha");
                    series["XFieldName"] = series["XFieldName"].ToString().Replace("SoilNitrogen.urea", "SoilNitrogen.Urea.kgha");
                    series["XFieldName"] = series["XFieldName"].ToString().Replace("SoilNitrogen.PlantAvailableNO3", "SoilNitrogen.PlantAvailableNO3.kgha");
                    series["XFieldName"] = series["XFieldName"].ToString().Replace("SoilNitrogen.PlantAvailableNH4", "SoilNitrogen.PlantAvailableNH4.kgha");
                }
                if (series["YFieldName"] != null)
                {
                    series["YFieldName"] = series["YFieldName"].ToString().Replace("SoilNitrogen.NO3", "SoilNitrogen.NO3.kgha");
                    series["YFieldName"] = series["YFieldName"].ToString().Replace("SoilNitrogen.NH4", "SoilNitrogen.NH4.kgha");
                    series["YFieldName"] = series["YFieldName"].ToString().Replace("SoilNitrogen.urea", "SoilNitrogen.Urea.kgha");
                    series["YFieldName"] = series["YFieldName"].ToString().Replace("SoilNitrogen.PlantAvailableNO3", "SoilNitrogen.PlantAvailableNO3.kgha");
                    series["YFieldName"] = series["YFieldName"].ToString().Replace("SoilNitrogen.PlantAvailableNH4", "SoilNitrogen.PlantAvailableNH4.kgha");
                }
            }
        }

        /// <summary>
        /// Remove SoluteManager.
        /// </summary>
        /// <param name="root">The root JSON token.</param>
        /// <param name="fileName">The name of the apsimx file.</param>
        private static void UpgradeToVersion54(JObject root, string fileName)
        {
            foreach (var soluteManager in JsonUtilities.ChildrenOfType(root, "SoluteManager"))
                soluteManager.Remove();

            foreach (var report in JsonUtilities.ChildrenOfType(root, "Report"))
            {
                JsonUtilities.SearchReplaceReportVariableNames(report, "[Soil].NO3N", "[Soil].SoilNitrogen.NO3.kgha");
                JsonUtilities.SearchReplaceReportVariableNames(report, "[Soil].NH4N", "[Soil].SoilNitrogen.NH4.kgha");
                JsonUtilities.SearchReplaceReportVariableNames(report, "[Soil].UreaN", "[Soil].SoilNitrogen.Urea.kgha");
            }

            foreach (var manager in JsonUtilities.ChildManagers(root))
            {
                bool managerChanged = false;
                if (manager.Replace("mySoil.NO3N", "NO3.kgha"))
                {
                    manager.AddDeclaration("ISolute", "NO3", new string[] { "[ScopedLinkByName]" });
                    managerChanged = true;
                }
                if (manager.Replace("mySoil.NH4N", "NH4.kgha"))
                {
                    manager.AddDeclaration("ISolute", "NH4", new string[] { "[ScopedLinkByName]" });
                    managerChanged = true;
                }
                if (manager.Replace("mySoil.UreaN", "Urea.kgha"))
                {
                    manager.AddDeclaration("ISolute", "Urea", new string[] { "[ScopedLinkByName]" });
                    managerChanged = true;
                }
                if (manager.Replace("Soil.NO3N", "NO3.kgha"))
                {
                    manager.AddDeclaration("ISolute", "NO3", new string[] { "[ScopedLinkByName]" });
                    managerChanged = true;
                }
                if (manager.Replace("Soil.NH4N", "NH4.kgha"))
                {
                    manager.AddDeclaration("ISolute", "NH4", new string[] { "[ScopedLinkByName]" });
                    managerChanged = true;
                }
                if (manager.Replace("Soil.UreaN", "Urea.kgha"))
                {
                    manager.AddDeclaration("ISolute", "Urea", new string[] { "[ScopedLinkByName]" });
                    managerChanged = true;
                }
                if (manager.Replace("mySoil.SoilNitrogen.", "SoilNitrogen."))
                {
                    manager.AddDeclaration("SoilNitrogen", "SoilNitrogen", new string[] { "[ScopedLinkByName]" });
                    managerChanged = true;
                }
                if (manager.Replace("Soil.SoilNitrogen.", "SoilNitrogen."))
                {
                    manager.AddDeclaration("SoilNitrogen", "SoilNitrogen", new string[] { "[ScopedLinkByName]" });
                    managerChanged = true;
                }
                if (manager.Replace("soil.SoilNitrogen.", "SoilNitrogen."))
                {
                    manager.AddDeclaration("SoilNitrogen", "SoilNitrogen", new string[] { "[ScopedLinkByName]" });
                    managerChanged = true;
                }
                if (manager.Replace("soil1.SoilNitrogen.", "SoilNitrogen."))
                {
                    manager.AddDeclaration("SoilNitrogen", "SoilNitrogen", new string[] { "[ScopedLinkByName]" });
                    managerChanged = true;
                }
                var declarations = manager.GetDeclarations();
                if (declarations.RemoveAll(declaration => declaration.TypeName == "SoluteManager") > 0)
                {
                    manager.SetDeclarations(declarations);
                    managerChanged = true;
                }

                if (managerChanged)
                {
                    var usingLines = manager.GetUsingStatements().ToList();
                    usingLines.Add("Models.Interfaces");
                    manager.SetUsingStatements(usingLines);
                    manager.Save();
                }
            }
        }


        /// <summary>
        /// Changes initial Root Wt to an array.
        /// </summary>
        /// <param name="root">The root JSON token.</param>
        /// <param name="fileName">The name of the apsimx file.</param>
        private static void UpgradeToVersion55(JObject root, string fileName)
        {
            foreach (var SOM in JsonUtilities.ChildrenOfType(root, "SoilOrganicMatter"))
            {
                double soilcnr;
                if (SOM["SoilCN"] is JArray)
                    soilcnr = Convert.ToDouble(SOM["SoilCN"][0], CultureInfo.InvariantCulture); // This can happen when importing old APSIM file.
                else
                    soilcnr = Convert.ToDouble(SOM["SoilCN"], CultureInfo.InvariantCulture);
                SOM.Remove("SoilCN");
                double[] thickness = MathUtilities.StringsToDoubles(JsonUtilities.Values(SOM, "Thickness"));

                double[] SoilCNVector = new double[thickness.Length];

                for (int layer = 0; layer < thickness.Length; layer++)
                    SoilCNVector[layer] = soilcnr;

                JsonUtilities.SetValues(SOM, "SoilCN", SoilCNVector);
            }

        }

        /// <summary>
        /// Change Factor.Specifications to Factor.Specification. Also FactorValue
        /// becomes CompositeFactor.
        /// </summary>
        /// <param name="root"></param>
        /// <param name="fileName"></param>
        private static void UpgradeToVersion56(JToken root, string fileName)
        {
            foreach (var factor in JsonUtilities.ChildrenRecursively(root as JObject, "Factor"))
            {
                var parent = JsonUtilities.Parent(factor);

                string parentModelType = JsonUtilities.Type(parent);
                if (parentModelType == "Factors")
                {
                    var specifications = factor["Specifications"] as JArray;
                    if (specifications != null)
                    {
                        if (specifications.Count > 1)
                        {
                            // must be a compound factor. 

                            // Change our Factor to a CompositeFactor
                            factor["$type"] = "Models.Factorial.CompositeFactor, Models";

                            // Remove the Factor from it's parent.
                            var parentChildren = parent["Children"] as JArray;
                            parentChildren.Remove(factor);

                            // Create a new site factor and add our CompositeFactor to the children list.
                            var siteFactor = JsonUtilities.ChildWithName(parent as JObject, "Site") as JObject;
                            if (siteFactor == null)
                            {
                                // Create a site factor 
                                siteFactor = new JObject();
                                siteFactor["$type"] = "Models.Factorial.Factor, Models";
                                JsonUtilities.RenameModel(siteFactor, "Site");
                                JArray siteFactorChildren = new JArray();
                                siteFactor["Children"] = siteFactorChildren;

                                // Add our new site factor to our models parent.
                                parentChildren.Add(siteFactor);
                            }
                            (siteFactor["Children"] as JArray).Add(factor);

                        }
                        else
                        {
                            // Convert array to string.
                            if (specifications.Count > 0)
                                factor["Specification"] = specifications[0].ToString();
                        }
                    }
                }
                else if (parentModelType == "Factor")
                {
                    factor["$type"] = "Models.Factorial.CompositeFactor, Models";
                }
            }

            foreach (var series in JsonUtilities.ChildrenRecursively(root as JObject, "Series"))
            {
                var factorToVaryColours = series["FactorToVaryColours"];
                if (factorToVaryColours != null && factorToVaryColours.Value<string>() == "Simulation")
                    series["FactorToVaryColours"] = "SimulationName";
                var factorToVaryMarkers = series["FactorToVaryMarkers"];
                if (factorToVaryMarkers != null && factorToVaryMarkers.Value<string>() == "Simulation")
                    series["FactorToVaryMarkers"] = "SimulationName";
                var factorToVaryLines = series["FactorToVaryLines"];
                if (factorToVaryLines != null && factorToVaryLines.Value<string>() == "Simulation")
                    series["FactorToVaryLines"] = "SimulationName";
            }
        }

        /// <summary>
        /// Upgrades to version 57. Adds a RetranslocateNonStructural node to
        /// all GenericOrgans which do not have a child called
        /// RetranslocateNitrogen.
        /// </summary>
        /// <param name="root">The root JSON token.</param>
        /// <param name="fileName">The name of the apsimx file.</param>
        private static void UpgradeToVersion57(JObject root, string fileName)
        {
            foreach (JObject organ in JsonUtilities.ChildrenRecursively(root, "GenericOrgan"))
                if (JsonUtilities.ChildWithName(organ, "RetranslocateNitrogen") == null)
                    JsonUtilities.AddModel(organ, typeof(RetranslocateNonStructural), "RetranslocateNitrogen");
        }

        /// <summary>
        /// Upgrades to version 58. Renames 'ParamThickness' to 'Thickness' in Weirdo.
        /// Also change calls to property soil.SWAtWaterThickness to soil.Thickness.
        /// </summary>
        /// <param name="root">The root JSON token.</param>
        /// <param name="fileName">The name of the apsimx file.</param>
        private static void UpgradeToVersion58(JObject root, string fileName)
        {
            foreach (JObject weirdo in JsonUtilities.ChildrenRecursively(root, "WEIRDO"))
            {
                var paramThicknessNode = weirdo["ParamThickness"];
                if (paramThicknessNode != null)
                {
                    weirdo["Thickness"] = paramThicknessNode;
                    weirdo.Remove("ParamThickness");
                }
            }

            foreach (var manager in JsonUtilities.ChildManagers(root))
            {
                if (manager.Replace(".SWAtWaterThickness", ".Thickness"))
                    manager.Save();
            }
        }

        /// <summary>
        /// Upgrades to version 59. Renames 'SoilCropOilPalm' to 'SoilCrop'.
        /// Renames Soil.SoilOrganicMatter.OC to Soil.Initial.OC
        /// </summary>
        /// <param name="root">The root JSON token.</param>
        /// <param name="fileName">The name of the apsimx file.</param>
        private static void UpgradeToVersion59(JObject root, string fileName)
        {
            foreach (var sample in JsonUtilities.ChildrenRecursively(root, "Sample"))
            {
                var array = sample["NO3"] as JArray;
                if (array != null)
                {
                    var nitrogenValue = new JObject();
                    nitrogenValue["$type"] = "Models.Soils.NitrogenValue, Models";

                    var storedAsPPM = sample["NO3Units"]?.ToString() == "0" ||
                                      sample["NO3Units"]?.ToString() == "ppm" ||
                                      sample["NO3Units"] == null;

                    nitrogenValue["Values"] = array;
                    nitrogenValue["StoredAsPPM"] = storedAsPPM;
                    sample.Remove("NO3");
                    sample["NO3N"] = nitrogenValue;
                }

                array = sample["NH4"] as JArray;
                if (array != null)
                {
                    var nitrogenValue = new JObject();
                    nitrogenValue["$type"] = "Models.Soils.NitrogenValue, Models";

                    var storedAsPPM = sample["NH4Units"]?.ToString() == "0" ||
                                      sample["NH4Units"]?.ToString() == "ppm" ||
                                      sample["NH4Units"] == null;

                    nitrogenValue["Values"] = array;
                    nitrogenValue["StoredAsPPM"] = storedAsPPM;
                    sample.Remove("NH4");
                    sample["NH4N"] = nitrogenValue;
                }
            }
            foreach (var soilCropOilPalmNode in JsonUtilities.ChildrenRecursively(root, "SoilCropOilPalm"))
                soilCropOilPalmNode["$type"] = "Models.Soils.SoilCrop, Models";

            foreach (var report in JsonUtilities.ChildrenRecursively(root, "Report"))
            {
                JsonUtilities.SearchReplaceReportVariableNames(report, ".SoilOrganicMatter.OC", ".Initial.OC");
                JsonUtilities.SearchReplaceReportVariableNames(report, "[Soil].PH", "[Soil].Initial.PH");
                JsonUtilities.SearchReplaceReportVariableNames(report, "[Soil].EC", "[Soil].Initial.EC");
                JsonUtilities.SearchReplaceReportVariableNames(report, "[Soil].ESP", "[Soil].Initial.ESP");
                JsonUtilities.SearchReplaceReportVariableNames(report, "[Soil].Cl", "[Soil].Initial.CL");
                JsonUtilities.SearchReplaceReportVariableNames(report, "[Soil].OC", "[Soil].Initial.OC");
                JsonUtilities.SearchReplaceReportVariableNames(report, "[Soil].InitialNO3N", "[Soil].Initial.NO3N.PPM");
                JsonUtilities.SearchReplaceReportVariableNames(report, "[Soil].InitialNH4N", "[Soil].Initial.NH4N.PPM");
            }

            foreach (var series in JsonUtilities.ChildrenRecursively(root, "Series"))
            {
                if (series["XFieldName"] != null)
                    series["XFieldName"] = series["XFieldName"].ToString().Replace(".SoilOrganicMatter.OC", ".Initial.OC");
                if (series["YFieldName"] != null)
                    series["YFieldName"] = series["YFieldName"].ToString().Replace(".SoilOrganicMatter.OC", ".Initial.OC");
            }

            foreach (var expressionFunction in JsonUtilities.ChildrenRecursively(root, "ExpressionFunction"))
            {
                var expression = expressionFunction["Expression"].ToString();
                expression = expression.Replace(".SoilOrganicMatter.OC", ".Initial.OC");
                expressionFunction["Expression"] = expression;
            }

            foreach (var manager in JsonUtilities.ChildManagers(root))
            {
                var changeMade = manager.Replace("Soil.ToCumThickness(soil.Thickness)", "soil.ThicknessCumulative");

                if (manager.Replace("mySoil.Depth.Length", "mySoil.Thickness.Length"))
                    changeMade = true;

                if (manager.Replace("soil.Depth.Length", "soil.Thickness.Length"))
                    changeMade = true;

                if (changeMade)
                    manager.Save();
            }
        }

        /// <summary>
        /// Convert no3 and nh4 parameters from ppm to kg/ha.
        /// </summary>
        /// <param name="values"></param>
        private static void ConvertToPPM(JArray values)
        {
            var sample = JsonUtilities.Parent(JsonUtilities.Parent(values));
            var soil = JsonUtilities.Parent(sample) as JObject;
            var water = JsonUtilities.Children(soil).Find(child => JsonUtilities.Type(child) == "Water");
            if (water == null)
                water = JsonUtilities.Children(soil).Find(child => JsonUtilities.Type(child) == "WEIRDO");

            // Get soil thickness and bulk density.
            var soilThickness = water["Thickness"].Values<double>().ToArray();
            var soilBD = water["BD"].Values<double>().ToArray();

            // Get sample thickness and bulk density.
            var sampleThickness = sample["Thickness"].Values<double>().ToArray();
            var sampleBD = Soils.Standardiser.Layers.MapConcentration(soilBD, soilThickness, sampleThickness, soilBD.Last());

            for (int i = 0; i < values.Count; i++)
                values[i] = values[i].Value<double>() * 100 / (sampleBD[i] * sampleThickness[i]);
        }

        /// <summary>
        /// Does the specified array have non NaN values?
        /// </summary>
        /// <param name="no3Values">The array to remove them from.</param>
        private static bool HasValues(JArray no3Values)
        {
            foreach (var value in no3Values)
                if (value.ToString() != "NaN")
                    return true;
            return false;
        }

        /// <summary>
        /// Upgrades to version 60. Move NO3 and NH4 from sample to Analaysis node
        /// and always store as ppm.
        /// </summary>
        /// <param name="root">The root JSON token.</param>
        /// <param name="fileName">The name of the apsimx file.</param>
        private static void UpgradeToVersion60(JObject root, string fileName)
        {
            foreach (var sample in JsonUtilities.ChildrenRecursively(root, "Sample"))
            {
                var soil = JsonUtilities.Parent(sample) as JObject;
                var analysis = JsonUtilities.Children(soil).Find(child => JsonUtilities.Type(child) == "Analysis");
                var water = JsonUtilities.Children(soil).Find(child => JsonUtilities.Type(child) == "Water");
                if (water == null)
                    water = JsonUtilities.Children(soil).Find(child => JsonUtilities.Type(child) == "WEIRDO");

                var no3Node = sample["NO3N"];
                if (no3Node != null && no3Node.HasValues)
                {
                    if (analysis == null)
                        throw new Exception("Cannot find an analysis node while converting a soil sample.");

                    // Convert units to ppm if necessary.
                    var no3Values = no3Node["Values"] as JArray;

                    // Only overlay values if they are not NaN values.
                    if (HasValues(no3Values))
                    {
                        if (!no3Node["StoredAsPPM"].Value<bool>())
                            ConvertToPPM(no3Values);

                        // Make sure layers match analysis layers.
                        var analysisThickness = analysis["Thickness"].Values<double>().ToArray();
                        var sampleThickness = sample["Thickness"].Values<double>().ToArray();
                        var values = no3Values.Values<double>().ToArray();
                        var mappedValues = Soils.Standardiser.Layers.MapConcentration(values, sampleThickness, analysisThickness, 1.0);
                        no3Values = new JArray(mappedValues);

                        // Move from sample to analysis
                        analysis["NO3N"] = no3Values;
                    }
                }
                sample["NO3N"] = null;
                var nh4Node = sample["NH4N"];
                if (nh4Node != null && nh4Node.HasValues)
                {
                    if (analysis == null)
                        throw new Exception("Cannot find an analysis node while converting a soil sample.");

                    // Convert units to ppm if necessary.
                    var nh4Values = nh4Node["Values"] as JArray;

                    // Only overlay values if they are not NaN values.
                    if (HasValues(nh4Values))
                    {
                        if (!nh4Node["StoredAsPPM"].Value<bool>())
                            ConvertToPPM(nh4Values);

                        // Make sure layers match analysis layers.
                        var analysisThickness = analysis["Thickness"].Values<double>().ToArray();
                        var sampleThickness = sample["Thickness"].Values<double>().ToArray();
                        var values = nh4Values.Values<double>().ToArray();
                        var mappedValues = Soils.Standardiser.Layers.MapConcentration(values, sampleThickness, analysisThickness, 0.2);
                        nh4Values = new JArray(mappedValues);

                        // Move from sample to analysis
                        analysis["NH4N"] = nh4Values;
                    }
                }
                sample["NH4N"] = null;
            }
        }

        /// <summary>
        /// Upgrade to version 60. Ensures that a micromet model is within every simulation.
        /// </summary>
        /// <param name="root"></param>
        /// <param name="fileName"></param>
        private static void UpgradeToVersion61(JObject root, string fileName)
        {
            foreach (JObject Sim in JsonUtilities.ChildrenRecursively(root, "Simulation"))
            {
                List<JObject> MicroClimates = JsonUtilities.ChildrenRecursively(root, "MicroClimate");
                if (MicroClimates.Count == 0)
                    AddMicroClimate(Sim);
            }

        }

        /// <summary>
        /// Add a MicroClimate model to the specified JSON model token.
        /// </summary>
        /// <param name="simulation">An APSIM Simulation</param>
        public static void AddMicroClimate(JObject simulation)
        {
            JArray children = simulation["Children"] as JArray;
            if (children == null)
            {
                children = new JArray();
                simulation["Children"] = children;
            }

            JObject microClimateModel = new JObject();
            microClimateModel["$type"] = "Models.MicroClimate, Models";
            JsonUtilities.RenameModel(microClimateModel, "MicroClimate");
            microClimateModel["a_interception"] = "0.0";
            microClimateModel["b_interception"] = "1.0";
            microClimateModel["c_interception"] = "0.0";
            microClimateModel["d_interception"] = "0.0";
            microClimateModel["soil_albedo"] = "0.13";
            microClimateModel["SoilHeatFluxFraction"] = "0.4";
            microClimateModel["NightInterceptionFraction"] = "0.5";
            microClimateModel["ReferenceHeight"] = "2.0";
            microClimateModel["IncludeInDocumentation"] = "true";
            microClimateModel["Enabled"] = "true";
            microClimateModel["ReadOnly"] = "false";
            var weathers = JsonUtilities.ChildrenOfType(simulation, "Weather");

            // Don't bother with microclimate if no weather component
            if (weathers.Count != 0)
            {
                var weather = weathers.First();
                int index = children.IndexOf(weather);
                children.Insert(index + 1, microClimateModel);
            }
        }

        /// <summary>
        /// Upgrades to version 62. Fixes SimpleLeaf variable names
        /// following a refactor of this class.
        /// </summary>
        /// <param name="root">The root JSON token.</param>
        /// <param name="fileName">The name of the apsimx file.</param>
        private static void UpgradeToVersion62(JObject root, string fileName)
        {
            // We renamed a lot of IFunctions and removed the 'Function' suffix.
            // ie HeightFunction -> Height.
            Dictionary<string, string> changedProperties = new Dictionary<string, string>();
            changedProperties.Add("Tallness", "HeightFunction");
            changedProperties.Add("Area", "LAIFunction");
            changedProperties.Add("LaiDead", "LaiDeadFunction");
            changedProperties.Add("WaterDemand", "WaterDemandFunction");
            changedProperties.Add("Cover", "CoverFunction");
            changedProperties.Add("ExtinctionCoefficient", "ExtinctionCoefficientFunction");
            changedProperties.Add("BaseHeight", "BaseHeightFunction");
            changedProperties.Add("Wideness", "WidthFunction");
            changedProperties.Add("DetachmentRate", "DetachmentRateFunction");
            changedProperties.Add("InitialWt", "InitialWtFunction");
            changedProperties.Add("MaintenanceRespiration", "MaintenanceRespirationFunction");
            changedProperties.Add("FRGR", "FRGRFunction");

            // Names of nodes which are probably simple leaf. The problem is that
            // in released models, the model is stored in a separate file to the
            // simulations. Therefore when we parse/convert the simulation file,
            // we don't know the names of the simple leaf models, so we are forced
            // take a guess.
            List<string> modelNames = new List<string>() { "Leaf", "Stover" };

            // Names of nodes which are definitely simple leaf.
            List<string> definiteSimpleLeaves = new List<string>();

            // Go through all SimpleLeafs and rename the appropriate children.
            foreach (JObject leaf in JsonUtilities.ChildrenRecursively(root, "SimpleLeaf"))
            {
                modelNames.Add(leaf["Name"].ToString());
                definiteSimpleLeaves.Add(leaf["Name"].ToString());
                // We removed the Leaf.AppearedCohortNo property.
                JObject relativeArea = JsonUtilities.FindFromPath(leaf, "DeltaLAI.Vegetative.Delta.RelativeArea");
                if (relativeArea != null && relativeArea["XProperty"].ToString() == "[Leaf].AppearedCohortNo")
                    relativeArea["XProperty"] = "[Leaf].NodeNumber";

                foreach (var change in changedProperties)
                {
                    string newName = change.Key;
                    string old = change.Value;
                    JsonUtilities.RenameChildModel(leaf, old, newName);
                }
            }

            foreach (JObject reference in JsonUtilities.ChildrenRecursively(root, "VariableReference"))
            {
                foreach (string leafName in definiteSimpleLeaves)
                {
                    foreach (KeyValuePair<string, string> property in changedProperties)
                    {
                        string oldName = property.Value;
                        string newName = property.Key;

                        string toReplace = $"{leafName}.{oldName}";
                        string replaceWith = $"{leafName}.{newName}";
                        reference["VariableName"] = reference["VariableName"].ToString().Replace(toReplace, replaceWith);

                        toReplace = $"[{leafName}].{oldName}";
                        replaceWith = $"[{leafName}].{newName}";
                        reference["VariableName"] = reference["VariableName"].ToString().Replace(toReplace, replaceWith);
                    }
                }
            }

            // Attempt some basic find/replace in manager scripts.
            foreach (ManagerConverter manager in JsonUtilities.ChildManagers(root))
            {
                foreach (var change in changedProperties)
                {
                    string newName = change.Key;
                    string old = change.Value;

                    bool changed = false;
                    foreach (string modelName in modelNames)
                    {
                        string toReplace = $"{modelName}.{old}";
                        string replaceWith = $"{modelName}.{newName}";
                        changed |= manager.Replace(toReplace, replaceWith, true);

                        foreach (KeyValuePair<string, string> parameter in manager.Parameters)
                        {
                            string newParam = parameter.Value.Replace(toReplace, replaceWith);
                            manager.UpdateParameter(parameter.Key, newParam);
                        }

                        toReplace = $"[{modelName}].{old}";
                        replaceWith = $"[{modelName}].{newName}";
                        changed |= manager.Replace(toReplace, replaceWith, true);

                        foreach (KeyValuePair<string, string> parameter in manager.Parameters)
                        {
                            string newParam = parameter.Value.Replace(toReplace, replaceWith);
                            manager.UpdateParameter(parameter.Key, newParam);
                        }
                    }
                    if (changed)
                        manager.Save();
                }
            }

            // Fix some cultivar commands.
            foreach (JObject cultivar in JsonUtilities.ChildrenRecursively(root, "Cultivar"))
            {
                if (!cultivar["Command"].HasValues)
                    continue;

                foreach (JValue command in cultivar["Command"].Children())
                {
                    foreach (var change in changedProperties)
                    {
                        string newName = change.Key;
                        string old = change.Value;
                        foreach (string modelName in modelNames)
                        {
                            command.Value = command.Value.ToString().Replace($"{modelName}.{old}", $"{modelName}.{newName}");
                            command.Value = command.Value.ToString().Replace($"[{modelName}].{old}", $"[{modelName}].{newName}");
                        }
                    }
                }
            }
        }

        /// <summary>
        /// Upgrades to version 63. Rename the 'Water' node under soil to 'Physical'
        /// </summary>
        /// <param name="root">The root JSON token.</param>
        /// <param name="fileName">The name of the apsimx file.</param>
        private static void UpgradeToVersion63(JObject root, string fileName)
        {
            foreach (var water in JsonUtilities.ChildrenRecursively(root, "Water"))
            {
                water["$type"] = "Models.Soils.Physical, Models";
                JsonUtilities.RenameModel(water, "Physical");
            }

            foreach (var report in JsonUtilities.ChildrenOfType(root, "Report"))
            {
                JsonUtilities.SearchReplaceReportVariableNames(report, ".Water.", ".Physical.");
            }

            foreach (var factor in JsonUtilities.ChildrenOfType(root, "Factor"))
            {
                var specification = factor["Specification"];
                if (specification != null)
                {
                    var specificationString = specification.ToString();
                    specificationString = specificationString.Replace(".Water.", ".Physical.");
                    specificationString = specificationString.Replace("[Water]", "[Physical]");
                    factor["Specification"] = specificationString;
                }
            }

            foreach (var factor in JsonUtilities.ChildrenOfType(root, "CompositeFactor"))
            {
                var specifications = factor["Specifications"];
                if (specifications != null)
                {
                    for (int i = 0; i < specifications.Count(); i++)
                    {
                        var specificationString = specifications[i].ToString();
                        specificationString = specificationString.Replace(".Water.", ".Physical.");
                        specificationString = specificationString.Replace("[Water]", "[Physical]");
                        specifications[i] = specificationString;
                    }
                }
            }
        }


        /// <summary>
        /// Upgrades to version 64. Rename the 'SoilOrganicMatter' node under soil to 'Organic'
        /// </summary>
        /// <param name="root">The root JSON token.</param>
        /// <param name="fileName">The name of the apsimx file.</param>
        private static void UpgradeToVersion64(JObject root, string fileName)
        {
            foreach (var organic in JsonUtilities.ChildrenRecursively(root, "SoilOrganicMatter"))
            {
                organic["$type"] = "Models.Soils.Organic, Models";
                JsonUtilities.RenameModel(organic, "Organic");
                organic["FOMCNRatio"] = organic["RootCN"];
                organic["FOM"] = organic["RootWt"];
                organic["SoilCNRatio"] = organic["SoilCN"];
                organic["Carbon"] = organic["OC"];
                var ocUnits = organic["OCUnits"];
                if (ocUnits != null)
                {
                    string ocUnitsString = ocUnits.ToString();
                    if (ocUnitsString == "1" || ocUnitsString == "WalkleyBlack")
                    {
                        var oc = organic["Carbon"].Values<double>().ToArray();
                        oc = MathUtilities.Multiply_Value(oc, 1.3);
                        organic["Carbon"] = new JArray(oc);
                    }
                }
            }

            foreach (var report in JsonUtilities.ChildrenOfType(root, "Report"))
            {
                JsonUtilities.SearchReplaceReportVariableNames(report, ".SoilOrganicMatter.", ".Organic.");
                JsonUtilities.SearchReplaceReportVariableNames(report, ".RootCN", ".FOMCNRatio");
                JsonUtilities.SearchReplaceReportVariableNames(report, ".RootWt", ".FOM");
                JsonUtilities.SearchReplaceReportVariableNames(report, ".SoilCN", ".SoilCNRatio");
                JsonUtilities.SearchReplaceReportVariableNames(report, ".Organic.OC", ".Organic.Carbon");
            }

            foreach (var factor in JsonUtilities.ChildrenOfType(root, "Factor"))
            {
                var specification = factor["Specification"];
                if (specification != null)
                {
                    var specificationString = specification.ToString();
                    specificationString = specificationString.Replace(".SoilOrganicMatter.", ".Organic.");
                    specificationString = specificationString.Replace("[SoilOrganicMatter]", "[Organic]");
                    specificationString = specificationString.Replace(".Organic.OC", ".Organic.Carbon");
                    specificationString = specificationString.Replace(".RootCN", ".FOMCNRatio");
                    specificationString = specificationString.Replace(".RootWt", ".FOM");
                    specificationString = specificationString.Replace(".SoilCN", ".SoilCNRatio");
                    factor["Specification"] = specificationString;
                }
            }

            foreach (var factor in JsonUtilities.ChildrenOfType(root, "CompositeFactor"))
            {
                var specifications = factor["Specifications"];
                if (specifications != null)
                {
                    for (int i = 0; i < specifications.Count(); i++)
                    {
                        var specificationString = specifications[i].ToString();
                        specificationString = specificationString.Replace(".SoilOrganicMatter.", ".Organic.");
                        specificationString = specificationString.Replace("[SoilOrganicMatter]", "[Organic]");
                        specificationString = specificationString.Replace(".OC", ".Carbon");
                        specificationString = specificationString.Replace(".RootCN", ".FOMCNRatio");
                        specificationString = specificationString.Replace(".RootWt", ".FOM");
                        specificationString = specificationString.Replace(".SoilCN", ".SoilCNRatio");
                        specifications[i] = specificationString;
                    }
                }
            }

            foreach (var series in JsonUtilities.ChildrenOfType(root, "Series"))
            {
                if (series["XFieldName"] != null)
                {
                    series["XFieldName"] = series["XFieldName"].ToString().Replace("SoilOrganicMatter", "Organic");
                    series["XFieldName"] = series["XFieldName"].ToString().Replace(".Organic.OC", ".Organic.Carbon");
                }
                if (series["YFieldName"] != null)
                {
                    series["YFieldName"] = series["YFieldName"].ToString().Replace("SoilOrganicMatter", "Organic");
                    series["YFieldName"] = series["YFieldName"].ToString().Replace(".Organic.OC", ".Organic.Carbon");
                }
            }

            foreach (var child in JsonUtilities.ChildrenRecursively(root))
            {
                if (JsonUtilities.Type(child) == "Morris" || JsonUtilities.Type(child) == "Sobol")
                {
                    var parameters = child["Parameters"];
                    for (int i = 0; i < parameters.Count(); i++)
                    {
                        var parameterString = parameters[i]["Path"].ToString();
                        parameterString = parameterString.Replace(".SoilOrganicMatter.", ".Organic.");
                        parameterString = parameterString.Replace("[SoilOrganicMatter]", "[Organic]");
                        parameterString = parameterString.Replace(".OC", ".Carbon");
                        parameters[i]["Path"] = parameterString;
                    }
                }
            }
        }

        /// <summary>
        /// Upgrades to version 65. Rename the 'Analysis' node under soil to 'Chemical'
        /// </summary>
        /// <param name="root">The root JSON token.</param>
        /// <param name="fileName">The name of the apsimx file.</param>
        private static void UpgradeToVersion65(JObject root, string fileName)
        {
            foreach (var chemical in JsonUtilities.ChildrenRecursively(root, "Analysis"))
            {
                var soil = JsonUtilities.Parent(chemical);
                var physical = JsonUtilities.ChildWithName(soil as JObject, "Physical");

                chemical["$type"] = "Models.Soils.Chemical, Models";
                JsonUtilities.RenameModel(chemical, "Chemical");
                if (physical != null && physical["Thickness"] != null)
                {
                    // Move particle size numbers from chemical to physical and make sure layers are mapped.
                    var physicalThickness = physical["Thickness"].Values<double>().ToArray();
                    var chemicalThickness = chemical["Thickness"].Values<double>().ToArray();

                    if (chemical["ParticleSizeSand"] != null && chemical["ParticleSizeSand"].HasValues)
                    {
                        var values = chemical["ParticleSizeSand"].Values<double>().ToArray();
                        if (values.Length < physicalThickness.Length)
                            Array.Resize(ref values, chemicalThickness.Length);
                        var mappedValues = Soils.Standardiser.Layers.MapConcentration(values, chemicalThickness, physicalThickness, values.Last());
                        physical["ParticleSizeSand"] = new JArray(mappedValues);
                    }

                    if (chemical["ParticleSizeSilt"] != null && chemical["ParticleSizeSilt"].HasValues)
                    {
                        var values = chemical["ParticleSizeSilt"].Values<double>().ToArray();
                        if (values.Length < physicalThickness.Length)
                            Array.Resize(ref values, chemicalThickness.Length);
                        var mappedValues = Soils.Standardiser.Layers.MapConcentration(values, chemicalThickness, physicalThickness, values.Last());
                        physical["ParticleSizeSilt"] = new JArray(mappedValues);
                    }

                    if (chemical["ParticleSizeClay"] != null && chemical["ParticleSizeClay"].HasValues)
                    {
                        var values = chemical["ParticleSizeClay"].Values<double>().ToArray();
                        if (values.Length < physicalThickness.Length)
                            Array.Resize(ref values, chemicalThickness.Length);
                        var mappedValues = Soils.Standardiser.Layers.MapConcentration(values, chemicalThickness, physicalThickness, values.Last());
                        physical["ParticleSizeClay"] = new JArray(mappedValues);
                    }

                    // convert ph units
                    var phUnits = physical["PHUnits"];
                    if (phUnits != null)
                    {
                        string phUnitsString = phUnits.ToString();
                        if (phUnitsString == "1")
                        {
                            // pH in water = (pH in CaCl X 1.1045) - 0.1375
                            var ph = physical["PH"].Values<double>().ToArray();
                            ph = MathUtilities.Subtract_Value(MathUtilities.Multiply_Value(ph, 1.1045), 0.1375);
                            chemical["PH"] = new JArray(ph);
                        }
                    }
                }
            }

            foreach (var report in JsonUtilities.ChildrenOfType(root, "Report"))
            {
                JsonUtilities.SearchReplaceReportVariableNames(report, ".Analysis.", ".Chemical.");
            }

            foreach (var factor in JsonUtilities.ChildrenOfType(root, "Factor"))
            {
                var specification = factor["Specification"];
                if (specification != null)
                {
                    var specificationString = specification.ToString();
                    specificationString = specificationString.Replace(".Analysis.", ".Chemical.");
                    specificationString = specificationString.Replace("[Analysis]", "[Chemical]");
                    factor["Specification"] = specificationString;
                }
            }

            foreach (var factor in JsonUtilities.ChildrenOfType(root, "CompositeFactor"))
            {
                var specifications = factor["Specifications"];
                if (specifications != null)
                {
                    for (int i = 0; i < specifications.Count(); i++)
                    {
                        var specificationString = specifications[i].ToString();
                        specificationString = specificationString.Replace(".Analysis.", ".Chemical.");
                        specificationString = specificationString.Replace("[Analysis]", "[Chemical]");
                        specifications[i] = specificationString;
                    }
                }
            }

            foreach (var series in JsonUtilities.ChildrenOfType(root, "Series"))
            {
                if (series["XFieldName"] != null)
                {
                    series["XFieldName"] = series["XFieldName"].ToString().Replace("Analysis", "Chemical");
                }
                if (series["YFieldName"] != null)
                {
                    series["YFieldName"] = series["YFieldName"].ToString().Replace("Analysis", "Chemical");
                }
            }

            foreach (var child in JsonUtilities.ChildrenRecursively(root))
            {
                if (JsonUtilities.Type(child) == "Morris" || JsonUtilities.Type(child) == "Sobol")
                {
                    var parameters = child["Parameters"];
                    for (int i = 0; i < parameters.Count(); i++)
                    {
                        var parameterString = parameters[i]["Path"].ToString();
                        parameterString = parameterString.Replace(".Analysis.", ".Chemical.");
                        parameterString = parameterString.Replace("[Analysis]", "[Chemical]");
                        parameters[i]["Path"] = parameterString;
                    }
                }
            }
        }

        /// <summary>
        /// When a factor is under a factors model, insert a permutation model.
        /// </summary>
        /// <param name="root"></param>
        /// <param name="fileName"></param>
        private static void UpgradeToVersion66(JToken root, string fileName)
        {
            foreach (var factors in JsonUtilities.ChildrenRecursively(root as JObject, "Factors"))
            {
                if (JsonUtilities.Children(factors).Count > 1)
                {
                    var permutationsNode = new JObject();
                    permutationsNode["$type"] = "Models.Factorial.Permutation, Models";
                    JsonUtilities.RenameModel(permutationsNode, "Permutation");
                    permutationsNode["Children"] = factors["Children"];
                    var children = new JArray(permutationsNode);
                    factors["Children"] = children;
                }
            }
        }

        /// <summary>
        /// Upgrades to version 67. Sets the Start and End properties
        /// in clock to the values previously stored in StartDate and EndDate.
        /// </summary>
        /// <param name="root"></param>
        /// <param name="fileName"></param>
        private static void UpgradeToVersion67(JObject root, string fileName)
        {
            foreach (JObject clock in JsonUtilities.ChildrenRecursively(root, "Clock"))
            {
                clock["Start"] = clock["StartDate"];
                clock["End"] = clock["EndDate"];
            }
        }

        /// <summary>
        /// Upgrades to version 68. Removes AgPasture.Sward
        /// </summary>
        /// <param name="root"></param>
        /// <param name="fileName"></param>
        private static void UpgradeToVersion68(JObject root, string fileName)
        {
            foreach (JObject sward in JsonUtilities.ChildrenRecursively(root, "Sward"))
            {
                foreach (JObject pastureSpecies in JsonUtilities.Children(sward))
                {
                    if (pastureSpecies["Name"].ToString().Equals("Ryegrass", StringComparison.InvariantCultureIgnoreCase))
                        JsonUtilities.RenameModel(pastureSpecies, "AGPRyegrass");
                    if (pastureSpecies["Name"].ToString().Equals("WhiteClover", StringComparison.InvariantCultureIgnoreCase))
                        JsonUtilities.RenameModel(pastureSpecies, "AGPWhiteClover");
                    pastureSpecies["ResourceName"] = pastureSpecies["Name"];

                    var swardParentChildren = JsonUtilities.Parent(sward)["Children"] as JArray;
                    swardParentChildren.Add(pastureSpecies);
                }
                sward.Remove();
            }

            bool foundAgPastureWhiteClover = false; // as opposed to a PMF whiteclover
            foreach (JObject pastureSpecies in JsonUtilities.ChildrenRecursively(root, "PastureSpecies"))
            {
                if (pastureSpecies["Name"].ToString().Equals("Ryegrass", StringComparison.InvariantCultureIgnoreCase))
                    JsonUtilities.RenameModel(pastureSpecies, "AGPRyegrass");
                if (pastureSpecies["Name"].ToString().Equals("WhiteClover", StringComparison.InvariantCultureIgnoreCase))
                {
                    JsonUtilities.RenameModel(pastureSpecies, "AGPWhiteClover");
                    foundAgPastureWhiteClover = true;
                }

                pastureSpecies["ResourceName"] = pastureSpecies["Name"];
            }

            foreach (JObject soilCrop in JsonUtilities.ChildrenRecursively(root, "SoilCrop"))
            {
                if (soilCrop["Name"].ToString().Equals("SwardSoil", StringComparison.InvariantCultureIgnoreCase))
                    soilCrop.Remove();
                if (soilCrop["Name"].ToString().Equals("RyegrassSoil", StringComparison.InvariantCultureIgnoreCase))
                    JsonUtilities.RenameModel(soilCrop, "AGPRyegrassSoil");
                if (foundAgPastureWhiteClover && soilCrop["Name"].ToString().Equals("WhiteCloverSoil", StringComparison.InvariantCultureIgnoreCase))
                    JsonUtilities.RenameModel(soilCrop, "AGPWhiteCloverSoil");
            }
        }

        /// <summary>
        /// Upgrades to version 69. Fixes link attributes in manager scripts after
        /// link refactoring.
        /// </summary>
        /// <param name="root">The root JSON token.</param>
        /// <param name="fileName">The name of the .apsimx file.</param>
        private static void UpgradeToVersion69(JObject root, string fileName)
        {
            foreach (ManagerConverter manager in JsonUtilities.ChildManagers(root))
            {
                // The linking code previously had a hack which automatically enabled link by name if the target
                // model type is IFunction or Biomass (or any inherited class thereof). I've removed this hack 
                // from the link resolution code, which means that all such links must be adjusted accordingly.

                // [Link(...)] [Units] [...] Biomass -> [Link(ByName = true, ...)] [Units] [...] Biomass
                manager.ReplaceRegex(@"\[Link\(([^\)]+)\)\]((\s*\[[^\]]+\])*\s*(public|private|protected|internal|static|readonly| )*\s*(IFunction|Biomass|CNReductionForCover|CNReductionForTillage|RunoffModel|WaterTableModel|HeightFunction|DecumulateFunction|EndOfDayFunction|LiveOnEventFunction|AccumulateAtEvent|DailyMeanVPD|CERESDenitrificationWaterFactor|CERESDenitrificationTemperatureFactor|CERESMineralisationFOMCNRFactor|DayCentN2OFractionModel|CERESNitrificationpHFactor|CERESNitrificationWaterFactor|CERESUreaHydrolysisModel|CERESMineralisationWaterFactor|CERESMineralisationTemperatureFactor|CERESNitrificationModel|StringComparisonFunction|AccumulateByDate|AccumulateByNumericPhase|TrackerFunction|ArrayFunction|WangEngelTempFunction|BoundFunction|LinearAfterThresholdFunction|SoilWaterScale|MovingAverageFunction|HoldFunction|DeltaFunction|MovingSumFunction|QualitativePPEffect|AccumulateFunction|AddFunction|AgeCalculatorFunction|AirTemperatureFunction|BellCurveFunction|Constant|DivideFunction|ExponentialFunction|ExpressionFunction|ExternalVariable|LessThanFunction|LinearInterpolationFunction|MaximumFunction|MinimumFunction|MultiplyFunction|OnEventFunction|PhaseBasedSwitch|PhaseLookup|PhaseLookupValue|PhotoperiodDeltaFunction|PhotoperiodFunction|PowerFunction|SigmoidFunction|SoilTemperatureDepthFunction|SoilTemperatureFunction|SoilTemperatureWeightedFunction|SplineInterpolationFunction|StageBasedInterpolation|SubtractFunction|VariableReference|WeightedTemperatureFunction|XYPairs|CanopyPhotosynthesis|RUECO2Function|RUEModel|StorageDMDemandFunction|StorageNDemandFunction|InternodeCohortDemandFunction|BerryFillingRateFunction|TEWaterDemandFunction|FillingRateFunction|AllometricDemandFunction|InternodeDemandFunction|PartitionFractionDemandFunction|PopulationBasedDemandFunction|PotentialSizeDemandFunction|RelativeGrowthRateDemandFunction))", @"[Link(Type = LinkType.Child, ByName = true, $1)]$2");

                // [Link] IFunction -> [Link(ByName = true)] IFunction
                manager.ReplaceRegex(@"\[Link\]((\s*\[[^\]]+\])*\s*(public|private|protected|internal|static|readonly| )*\s*(IFunction|Biomass|CNReductionForCover|CNReductionForTillage|RunoffModel|WaterTableModel|HeightFunction|DecumulateFunction|EndOfDayFunction|LiveOnEventFunction|AccumulateAtEvent|DailyMeanVPD|CERESDenitrificationWaterFactor|CERESDenitrificationTemperatureFactor|CERESMineralisationFOMCNRFactor|DayCentN2OFractionModel|CERESNitrificationpHFactor|CERESNitrificationWaterFactor|CERESUreaHydrolysisModel|CERESMineralisationWaterFactor|CERESMineralisationTemperatureFactor|CERESNitrificationModel|StringComparisonFunction|AccumulateByDate|AccumulateByNumericPhase|TrackerFunction|ArrayFunction|WangEngelTempFunction|BoundFunction|LinearAfterThresholdFunction|SoilWaterScale|MovingAverageFunction|HoldFunction|DeltaFunction|MovingSumFunction|QualitativePPEffect|AccumulateFunction|AddFunction|AgeCalculatorFunction|AirTemperatureFunction|BellCurveFunction|Constant|DivideFunction|ExponentialFunction|ExpressionFunction|ExternalVariable|LessThanFunction|LinearInterpolationFunction|MaximumFunction|MinimumFunction|MultiplyFunction|OnEventFunction|PhaseBasedSwitch|PhaseLookup|PhaseLookupValue|PhotoperiodDeltaFunction|PhotoperiodFunction|PowerFunction|SigmoidFunction|SoilTemperatureDepthFunction|SoilTemperatureFunction|SoilTemperatureWeightedFunction|SplineInterpolationFunction|StageBasedInterpolation|SubtractFunction|VariableReference|WeightedTemperatureFunction|XYPairs|CanopyPhotosynthesis|RUECO2Function|RUEModel|StorageDMDemandFunction|StorageNDemandFunction|InternodeCohortDemandFunction|BerryFillingRateFunction|TEWaterDemandFunction|FillingRateFunction|AllometricDemandFunction|InternodeDemandFunction|PartitionFractionDemandFunction|PopulationBasedDemandFunction|PotentialSizeDemandFunction|RelativeGrowthRateDemandFunction))", @"[Link(Type = LinkType.Child, ByName = true)]$1");

                // Here I assume that all [LinkByPath] links will have a path argument supplied.
                // [LinkByPath(...)] -> [Link(Type = LinkType.Path, ...)]
                manager.ReplaceRegex(@"\[LinkByPath\(([^\)]+)\)", @"[Link(Type = LinkType.Path, $1)");

                // [ParentLink(...)] -> [Link(Type = LinkType.Ancestor, ...)]
                manager.ReplaceRegex(@"\[ParentLink\(([^\)]+)\)", @"[Link(Type = LinkType.Ancestor, $1)");

                // [ParentLink] -> [Link(Type = LinkType.Ancestor, ByName = false)]
                manager.Replace("[ParentLink]", "[Link(Type = LinkType.Ancestor)]", caseSensitive: true);

                // [ScopedLinkByName(...)] -> [Link(ByName = true, ...)]
                manager.ReplaceRegex(@"\[ScopedLinkByName\(([^\)]+)\)", @"[Link(ByName = true, $1)");

                // [ScopedLinkByName] -> [Link(ByName = true)]
                manager.Replace("[ScopedLinkByName]", "[Link(ByName = true)]", caseSensitive: true);

                // [ScopedLink(...)] -> [Link(...)]
                manager.ReplaceRegex(@"\[ScopedLink\(([^\)]+)\)", @"[Link($1)");

                // [ScopedLink] -> [Link]
                manager.Replace("[ScopedLink]", "[Link]", caseSensitive: true);

                // [ChildLinkByName(...)] -> [Link(Type = LinkType.Child, ByName = true, ...)]
                manager.ReplaceRegex(@"\[ChildLinkByName\(([^\)]+)\)", @"[Link(Type = LinkType.Child, ByName = true, $1)");

                // [ChildLinkByName] -> [Link(Type = LinkType.Child, ByName = true)]
                manager.Replace("[ChildLinkByName]", "[Link(Type = LinkType.Child, ByName = true)]", caseSensitive: true);

                // [ChildLink(...)] -> [Link(Type = LinkType.Child, ...)]
                manager.ReplaceRegex(@"\[ChildLink\(([^\)]+)\)", @"[Link(Type = LinkType.Child, $1)");

                // [ChildLink] -> [Link(Type = LinkType.Child)]
                manager.Replace("[ChildLink]", "[Link(Type = LinkType.Child)]", caseSensitive: true);

                manager.Save();
            }
        }

        /// <summary>
        /// Changes the type of the Stock component inital values genotypes array
        /// from StockGeno to SingleGenotypeInits.
        /// </summary>
        /// <param name="root">The root JSON token.</param>
        /// <param name="fileName">The name of the apsimx file.</param>
        private static void UpgradeToVersion70(JObject root, string fileName)
        {
            foreach (var stockNode in JsonUtilities.ChildrenOfType(root, "Stock"))
            {
                // for each element of GenoTypes[]
                var genotypes = stockNode["GenoTypes"];
                for (int i = 0; i < genotypes.Count(); i++)
                {
                    genotypes[i]["$type"] = "Models.GrazPlan.SingleGenotypeInits, Models";
                    double dr = Convert.ToDouble(genotypes[i]["DeathRate"]);
                    double drw = Convert.ToDouble(genotypes[i]["WnrDeathRate"]);
                    genotypes[i]["DeathRate"] = new JArray(new double[] { dr, drw });
                    genotypes[i]["PotFleeceWt"] = genotypes[i]["RefFleeceWt"];
                    genotypes[i]["Conceptions"] = genotypes[i]["Conception"];
                    genotypes[i]["GenotypeName"] = genotypes[i]["Name"];
                }
            }
        }

        /// <summary>
        /// Alters all existing linint functions to have a child variable reference IFunction called XValue instead of a
        /// string property called XProperty that IFunction then had to locate
        /// </summary>
        /// <param name="root">The root JSON token.</param>
        /// <param name="fileName">The name of the apsimx file.</param>
        private static void UpgradeToVersion71(JObject root, string fileName)
        {
            foreach (JObject linint in JsonUtilities.ChildrenRecursively(root, "LinearInterpolationFunction"))
            {
                VariableReference varRef = new VariableReference();
                varRef.Name = "XValue";
                varRef.VariableName = linint["XProperty"].ToString();
                JsonUtilities.AddModel(linint, varRef);
                linint.Remove("XProperty");
            }
        }

        /// <summary>
        /// Remove .Value() from all variable references because it is redundant
        /// </summary>
        /// <param name="root">The root JSON token.</param>
        /// <param name="fileName">The name of the apsimx file.</param>
        private static void UpgradeToVersion72(JObject root, string fileName)
        {
            foreach (var varRef in JsonUtilities.ChildrenRecursively(root, "VariableReference"))
                varRef["VariableName"] = varRef["VariableName"].ToString().Replace(".Value()", "");

            foreach (var report in JsonUtilities.ChildrenOfType(root, "Report"))
                JsonUtilities.SearchReplaceReportVariableNames(report, ".Value()", "");

            foreach (var graph in JsonUtilities.ChildrenOfType(root, "Series"))
            {
                if (graph["XFieldName"] != null)
                    graph["XFieldName"] = graph["XFieldName"].ToString().Replace(".Value()", "");
                if (graph["X2FieldName"] != null)
                    graph["X2FieldName"] = graph["X2FieldName"].ToString().Replace(".Value()", "");
                if (graph["YFieldName"] != null)
                    graph["YFieldName"] = graph["YFieldName"].ToString().Replace(".Value()", "");
                if (graph["Y2FieldName"] != null)
                    graph["Y2FieldName"] = graph["Y2FieldName"].ToString().Replace(".Value()", "");
            }
        }

        /// <summary>
        /// Alters all existing AllometricDemand functions to have a child variable reference IFunction called XValue and YValue instead of 
        /// string property called XProperty and YProperty that it then had to locate.  Aiming to get all things using get for properties
        /// to be doing it via Variable reference so we can stream line scoping rules
        /// </summary>
        /// <param name="root">The root JSON token.</param>
        /// <param name="fileName">The name of the apsimx file.</param>
        private static void UpgradeToVersion73(JObject root, string fileName)
        {
            foreach (JObject Alomet in JsonUtilities.ChildrenRecursively(root, "AllometricDemandFunction"))
            {
                VariableReference XvarRef = new VariableReference();
                XvarRef.Name = "XValue";
                XvarRef.VariableName = Alomet["XProperty"].ToString();
                JsonUtilities.AddModel(Alomet, XvarRef);
                Alomet.Remove("XProperty");
                VariableReference YvarRef = new VariableReference();
                YvarRef.Name = "YValue";
                YvarRef.VariableName = Alomet["YProperty"].ToString();
                JsonUtilities.AddModel(Alomet, YvarRef);
                Alomet.Remove("YProperty");

            }
        }

        /// <summary>
        /// Changes the Surface Organic Matter property FractionFaecesAdded to 1.0
        /// </summary>
        /// <param name="root">The root JSON token.</param>
        /// <param name="fileName">The name of the apsimx file.</param>
        private static void UpgradeToVersion74(JObject root, string fileName)
        {
            foreach (JObject som in JsonUtilities.ChildrenRecursively(root, "SurfaceOrganicMatter"))
                som["FractionFaecesAdded"] = "1.0";
        }

        /// <summary>
        /// Change TreeLeafAreas to ShadeModiers in Tree Proxy
        /// </summary>
        /// <param name="root">The root JSON token.</param>
        /// <param name="fileName">The name of the apsimx file.</param>
        private static void UpgradeToVersion75(JObject root, string fileName)
        {
            foreach (JObject TreeProxy in JsonUtilities.ChildrenRecursively(root, "TreeProxy"))
            {
                TreeProxy["ShadeModifiers"] = TreeProxy["TreeLeafAreas"];
                // ShadeModifiers is sometimes null (not sure why) so fill it with 1s using Heights to get array length
                var SM = TreeProxy["Heights"].Values<double>().ToArray();
                for (int i = 0; i < SM.Count(); i++)
                    SM[i] = 1.0;
                TreeProxy["ShadeModifiers"] = new JArray(SM);
            }
        }

        /// <summary>
        /// Change flow_urea to FlowUrea in soil water
        /// </summary>
        /// <param name="root">The root JSON token.</param>
        /// <param name="fileName">The name of the apsimx file.</param>
        private static void UpgradeToVersion76(JObject root, string fileName)
        {
            foreach (var manager in JsonUtilities.ChildManagers(root))
            {
                if (manager.Replace(".flow_urea", ".FlowUrea"))
                    manager.Save();
            }
            foreach (var report in JsonUtilities.ChildrenOfType(root, "Report"))
            {
                JsonUtilities.SearchReplaceReportVariableNames(report, ".flow_urea", ".FlowUrea");
            }
        }

        /// <summary>
        /// Change the property in Stock to Genotypes
        /// </summary>
        /// <param name="root"></param>
        /// <param name="fileName"></param>
        private static void UpgradeToVersion77(JObject root, string fileName)
        {
            foreach (var manager in JsonUtilities.ChildManagers(root))
            {
                if (manager.Replace(".GenoTypes", ".Genotypes"))
                    manager.Save();
            }
            foreach (var stock in JsonUtilities.ChildrenOfType(root, "Stock"))
            {
                JsonUtilities.SearchReplaceReportVariableNames(stock, ".GenoTypes", ".Genotypes");
            }
        }

        /// <summary>
        /// Change the namespace for SimpleGrazing
        /// </summary>
        /// <param name="root"></param>
        /// <param name="fileName"></param>
        private static void UpgradeToVersion78(JObject root, string fileName)
        {
            foreach (var simpleGrazing in JsonUtilities.ChildrenOfType(root, "SimpleGrazing"))
            {
                simpleGrazing["$type"] = "Models.AgPasture.SimpleGrazing, Models";
            }
        }

        /// <summary>
        /// Change manager method and AgPasture variable names.
        /// </summary>
        /// <param name="root"></param>
        /// <param name="fileName"></param>
        private static void UpgradeToVersion79(JObject root, string fileName)
        {
            Tuple<string, string>[] changes =
            {
                new Tuple<string, string>(".Graze(", ".RemoveBiomass("),
                new Tuple<string, string>(".EmergingTissuesWt",   ".EmergingTissue.Wt"),
                new Tuple<string, string>(".EmergingTissuesN",    ".EmergingTissue.N"),
                new Tuple<string, string>(".DevelopingTissuesWt", ".DevelopingTissue.Wt"),
                new Tuple<string, string>(".DevelopingTissuesN",  ".DevelopingTissue.N"),
                new Tuple<string, string>(".MatureTissuesWt", ".MatureTissue.Wt"),
                new Tuple<string, string>(".MatureTissuesN",  ".MatureTissue.N"),
                new Tuple<string, string>(".DeadTissuesWt", ".DeadTissue.Wt"),
                new Tuple<string, string>(".DeadTissuesN",  ".DeadTissue.N")
            };

            JsonUtilities.RenameVariables(root, changes);
        }

        /// <summary>
        /// Replace ExcelMultiInput with ExcelInput.
        /// Change ExcelInput.FileName from a string into a string[].
        /// </summary>
        /// <param name="root"></param>
        /// <param name="fileName"></param>
        private static void UpgradeToVersion80(JObject root, string fileName)
        {
            // Rename ExcelInput.FileName to FileNames and make it an array.
            foreach (JObject excelInput in JsonUtilities.ChildrenRecursively(root, "ExcelInput"))
            {
                if (excelInput["FileName"] != null)
                    excelInput["FileNames"] = new JArray(excelInput["FileName"].Value<string>());
            }

            // Replace ExcelMultiInput with an ExcelInput.
            foreach (JObject excelMultiInput in JsonUtilities.ChildrenRecursively(root, "ExcelMultiInput"))
            {
                excelMultiInput["$type"] = "Models.PostSimulationTools.ExcelInput, Models";
            }
        }


        /// <summary>
        /// Seperate life cycle process class into Growth, Transfer and Mortality classes.
        /// </summary>
        /// <param name="root"></param>
        /// <param name="fileName"></param>
        private static void UpgradeToVersion81(JObject root, string fileName)
        {
            // Rename ExcelInput.FileName to FileNames and make it an array.
            foreach (JObject LSP in JsonUtilities.ChildrenRecursively(root, "LifeStageProcess"))
            {
                if (int.Parse(LSP["ProcessAction"].ToString()) == 0) //Process is Transfer
                {
                    LSP["$type"] = "Models.LifeCycle.LifeStageTransfer, Models";
                }
                else if (int.Parse(LSP["ProcessAction"].ToString()) == 1) //Process is PhysiologicalGrowth
                {
                    LSP["$type"] = "Models.LifeCycle.LifeStageGrowth, Models";
                }
                else if (int.Parse(LSP["ProcessAction"].ToString()) == 2) //Process is Mortality
                {
                    LSP["$type"] = "Models.LifeCycle.LifeStageMortality, Models";
                }

            }

            foreach (JObject LSRP in JsonUtilities.ChildrenRecursively(root, "LifeStageReproductionProcess"))
            {
                LSRP["$type"] = "Models.LifeCycle.LifeStageReproduction, Models";
            }

            foreach (JObject LSIP in JsonUtilities.ChildrenRecursively(root, "LifeStageImmigrationProcess"))
            {
                LSIP["$type"] = "Models.LifeCycle.LifeStageImmigration, Models";
            }
        }

        /// <summary>
        /// Add Critical N Conc (if not existing) to all Root Objects by copying the maximum N conc
        /// </summary>
        /// <param name="root"></param>
        /// <param name="fileName"></param>
        private static void UpgradeToVersion82(JObject root, string fileName)
        {
            foreach (JObject r in JsonUtilities.ChildrenRecursively(root, "Root"))
            {
                if (JsonUtilities.ChildWithName(r, "CriticalNConc") == null)
                {
                    JObject minNConc = JsonUtilities.ChildWithName(r, "MinimumNConc");
                    if (minNConc == null)
                        throw new Exception("Root has no CriticalNConc or MaximumNConc");

                    VariableReference varRef = new VariableReference();
                    varRef.Name = "CriticalNConc";
                    varRef.VariableName = "[Root].MinimumNConc";
                    JsonUtilities.AddModel(r, varRef);
                }
            }
        }

        /// <summary>
        /// Remove .Value() from everywhere possible.
        /// </summary>
        /// <param name="root"></param>
        /// <param name="fileName"></param>
        private static void UpgradeToVersion83(JObject root, string fileName)
        {
            // 1. Report
            foreach (JObject report in JsonUtilities.ChildrenRecursively(root, "Report"))
            {
                JArray variables = report["VariableNames"] as JArray;
                if (variables == null)
                    continue;

                for (int i = 0; i < variables.Count; i++)
                    variables[i] = variables[i].ToString().Replace(".Value()", "");
            }

            // 2. ExpressionFunction
            foreach (JObject function in JsonUtilities.ChildrenRecursively(root, "ExpressionFunction"))
                function["Expression"] = function["Expression"].ToString().Replace(".Value()", "");
        }

        /// <summary>
        /// Renames the Input.FileName property to FileNames and makes it an array.
        /// </summary>
        /// <param name="root"></param>
        /// <param name="fileName"></param>
        private static void UpgradeToVersion84(JObject root, string fileName)
        {
            foreach (JObject input in JsonUtilities.ChildrenRecursively(root, "Input"))
                if (input["FileName"] != null)
                    input["FileNames"] = new JArray(input["FileName"]);
        }

        /// <summary>
        /// Add a field to the Checkpoints table.
        /// </summary>
        /// <param name="root"></param>
        /// <param name="fileName"></param>
        private static void UpgradeToVersion85(JObject root, string fileName)
        {
            SQLite db = new SQLite();
            var dbFileName = Path.ChangeExtension(fileName, ".db");
            if (File.Exists(dbFileName))
            {
                db.OpenDatabase(dbFileName, false);
                if (db.TableExists("_Checkpoints"))
                {
                    if (!db.GetTableColumns("_Checkpoints").Contains("OnGraphs"))
                    {
                        db.AddColumn("_Checkpoints", "OnGraphs", "integer");
                    }
                }
            }
        }


        /// <summary>
        /// Add new methods structure to OrganArbitrator.
        /// </summary>
        /// <param name="root"></param>
        /// <param name="fileName"></param>
        private static void UpgradeToVersion86(JObject root, string fileName)
        {
            foreach (var arbitrator in JsonUtilities.ChildrenOfType(root, "OrganArbitrator"))
            {
                //remove DMArbitrator, and NArbitrator
                var children = JsonUtilities.Children(arbitrator);
                var exdm = children.Find(c => JsonUtilities.Name(c).Equals("dmArbitrator", StringComparison.OrdinalIgnoreCase));
                JsonUtilities.RemoveChild(arbitrator, JsonUtilities.Name(exdm));

                var exn = children.Find(c => JsonUtilities.Name(c).Equals("nArbitrator", StringComparison.OrdinalIgnoreCase));
                JsonUtilities.RemoveChild(arbitrator, JsonUtilities.Name(exn));

                JsonUtilities.RenameModel(exdm, "ArbitrationMethod");
                JsonUtilities.RenameModel(exn, "ArbitrationMethod");

                //Add DMArbitration
                var dm = JsonUtilities.CreateNewChildModel(arbitrator, "DMArbitration", "Models.PMF.BiomassTypeArbitrator");
                var folder = JsonUtilities.CreateNewChildModel(dm, "PotentialPartitioningMethods", "Models.Core.Folder");
                JsonUtilities.CreateNewChildModel(folder, "ReallocationMethod", "Models.PMF.Arbitrator.ReallocationMethod");
                JsonUtilities.CreateNewChildModel(folder, "AllocateFixationMethod", "Models.PMF.Arbitrator.AllocateFixationMethod");
                JsonUtilities.CreateNewChildModel(folder, "RetranslocationMethod", "Models.PMF.Arbitrator.RetranslocationMethod");
                JsonUtilities.CreateNewChildModel(folder, "SendPotentialDMAllocationsMethod", "Models.PMF.Arbitrator.SendPotentialDMAllocationsMethod");

                folder = JsonUtilities.CreateNewChildModel(dm, "AllocationMethods", "Models.Core.Folder");
                JsonUtilities.CreateNewChildModel(folder, "NutrientConstrainedAllocationMethod", "Models.PMF.Arbitrator.NutrientConstrainedAllocationMethod");
                JsonUtilities.CreateNewChildModel(folder, "DryMatterAllocationsMethod", "Models.PMF.Arbitrator.DryMatterAllocationsMethod");

                JArray dmChildren = dm["Children"] as JArray;
                dmChildren.Add(exdm);

                //Add N Arbitration
                var n = JsonUtilities.CreateNewChildModel(arbitrator, "NArbitration", "Models.PMF.BiomassTypeArbitrator");
                folder = JsonUtilities.CreateNewChildModel(n, "PotentialPartitioningMethods", "Models.Core.Folder");
                JsonUtilities.CreateNewChildModel(folder, "ReallocationMethod", "Models.PMF.Arbitrator.ReallocationMethod");

                folder = JsonUtilities.CreateNewChildModel(n, "ActualPartitioningMethods", "Models.Core.Folder");
                JsonUtilities.CreateNewChildModel(folder, "AllocateFixationMethod", "Models.PMF.Arbitrator.AllocateFixationMethod");
                JsonUtilities.CreateNewChildModel(folder, "RetranslocationMethod", "Models.PMF.Arbitrator.RetranslocationMethod");

                folder = JsonUtilities.CreateNewChildModel(n, "AllocationMethods", "Models.Core.Folder");
                JsonUtilities.CreateNewChildModel(folder, "NitrogenAllocationsMethod", "Models.PMF.Arbitrator.NitrogenAllocationsMethod");

                JArray nChildren = n["Children"] as JArray;
                nChildren.Add(exn);
                var allocatesMethod = JsonUtilities.CreateNewChildModel(n, "AllocateUptakesMethod", "Models.PMF.Arbitrator.AllocateUptakesMethod");

                var water = JsonUtilities.CreateNewChildModel(arbitrator, "WaterUptakeMethod", "Models.PMF.Arbitrator.WaterUptakeMethod");
                var nitrogen = JsonUtilities.CreateNewChildModel(arbitrator, "NitrogenUptakeMethod", "Models.PMF.Arbitrator.NitrogenUptakeMethod");
            }
        }

        /// <summary>
        /// Remove Models.Report namespace.
        /// </summary>
        /// <param name="root"></param>
        /// <param name="fileName"></param>
        private static void UpgradeToVersion87(JObject root, string fileName)
        {
            // Fix type of Report nodes
            foreach (JObject report in JsonUtilities.ChildrenRecursively(root, "Report"))
                report["$type"] = report["$type"].ToString().Replace("Report.Report", "Report");

            // Fix type of all models in the now-removed Models.Graph namespace
            foreach (JObject model in JsonUtilities.ChildrenRecursively(root))
                model["$type"] = model["$type"].ToString().Replace("Models.Graph.", "Models.");

            // Fix graph axes - these are a property of graphs, not a model themselves
            foreach (JObject graph in JsonUtilities.ChildrenRecursively(root, "Graph"))
            {
                JArray axes = graph["Axis"] as JArray;
                if (axes != null)
                    foreach (JObject axis in axes)
                        axis["$type"] = axis["$type"].ToString().Replace("Models.Graph", "Models");
            }

            // Fix nutrient directed graphs - the nodes/arcs are not children, but
            // need to have their types fixed.
            foreach (JObject nutrient in JsonUtilities.ChildrenRecursively(root, "Nutrient"))
            {
                JObject directedGraph = nutrient["DirectedGraphInfo"] as JObject;
                if (directedGraph != null)
                {
                    directedGraph["$type"] = directedGraph["$type"].ToString().Replace("Models.Graph.", "Models.");
                    JArray nodes = directedGraph["Nodes"] as JArray;
                    if (nodes != null)
                        foreach (JObject node in nodes)
                            node["$type"] = node["$type"].ToString().Replace("Models.Graph.", "Models.");
                    JArray arcs = directedGraph["Arcs"] as JArray;
                    if (arcs != null)
                        foreach (JObject arc in arcs)
                            arc["$type"] = arc["$type"].ToString().Replace("Models.Graph.", "Models.");
                }
            }

            // Replace ExcelMultiInput with an ExcelInput.
            foreach (ManagerConverter manager in JsonUtilities.ChildManagers(root))
            {
                manager.Replace("Models.Report", "Models");
                manager.Replace("using Report", "using Models");
                //manager.ReplaceRegex("(using Models.+)using Models", "$1");
                manager.Replace("Report.Report", "Report");

                manager.Replace("Models.Graph", "Models");
                manager.Replace("Graph.Graph", "Graph");

                List<string> usingStatements = manager.GetUsingStatements().ToList();
                usingStatements.Remove("Models.Graph");
                usingStatements.Remove("Graph");

                manager.SetUsingStatements(usingStatements.Distinct());

                manager.Save();
            }
        }

        /// <summary>
        /// Replace SoilWater model with WaterBalance model.
        /// </summary>
        /// <param name="root"></param>
        /// <param name="fileName"></param>
        private static void UpgradeToVersion88(JObject root, string fileName)
        {
            foreach (JObject soilWater in JsonUtilities.ChildrenRecursively(root, "SoilWater"))
            {
                soilWater["$type"] = "Models.WaterModel.WaterBalance, Models";
                soilWater["ResourceName"] = "WaterBalance";
                if (soilWater["discharge_width"] != null)
                    soilWater["DischargeWidth"] = soilWater["discharge_width"];
                if (soilWater["catchment_area"] != null)
                    soilWater["CatchmentArea"] = soilWater["catchment_area"];
            }

            foreach (var manager in JsonUtilities.ChildManagers(root))
            {
                bool managerChanged = false;

                var declarations = manager.GetDeclarations();
                foreach (var declaration in declarations)
                {
                    if (declaration.TypeName == "SoilWater")
                    {
                        declaration.TypeName = "ISoilWater";
                        managerChanged = true;
                    }
                }

                if (managerChanged)
                {
                    manager.SetDeclarations(declarations);

                    var usings = manager.GetUsingStatements().ToList();
                    if (!usings.Contains("Models.Interfaces"))
                    {
                        usings.Add("Models.Interfaces");
                        manager.SetUsingStatements(usings);
                    }
                }

                if (manager.Replace(" as SoilWater", ""))
                    managerChanged = true;
                if (manager.Replace("solute_flow_eff", "SoluteFlowEfficiency"))
                    managerChanged = true;
                if (manager.Replace("solute_flux_eff", "SoluteFluxEfficiency"))
                    managerChanged = true;
                if (manager.Replace("[EventSubscribe(\"Commencing\")", "[EventSubscribe(\"StartOfSimulation\")"))
                    managerChanged = true;

                if (managerChanged)
                    manager.Save();
            }

            foreach (var report in JsonUtilities.ChildrenOfType(root, "Report"))
            {
                JsonUtilities.SearchReplaceReportVariableNames(report, "solute_flow_eff", "SoluteFlowEfficiency");
                JsonUtilities.SearchReplaceReportVariableNames(report, "solute_flux_eff", "SoluteFluxEfficiency");
            }

        }

        /// <summary>
        /// Replace 'avg' with 'mean' in report variables.
        /// </summary>
        /// <param name="root"></param>
        /// <param name="fileName"></param>
        private static void UpgradeToVersion89(JObject root, string fileName)
        {
            foreach (var report in JsonUtilities.ChildrenOfType(root, "Report"))
                JsonUtilities.SearchReplaceReportVariableNames(report, "avg of ", "mean of ");
        }

        /// <summary>
        /// Fixes a bug where a manager script's children were being serialized.
        /// When attempting to reopen the file, the script's type cannot be resolved.
        /// This converter will strip out all script children of managers under replacements.
        /// </summary>
        /// <param name="root">Root node.</param>
        /// <param name="fileName">Path to the .apsimx file.</param>
        private static void UpgradeToVersion90(JObject root, string fileName)
        {
            foreach (JObject replacements in JsonUtilities.ChildrenRecursively(root, "Replacements"))
                foreach (JObject manager in JsonUtilities.ChildrenRecursively(root, "Manager"))
                    JsonUtilities.RemoveChild(manager, "Script");
        }

        /// <summary>
        /// </summary>
        /// <param name="root"></param>
        /// <param name="fileName"></param>
        private static void UpgradeToVersion91(JObject root, string fileName)
        {
            Tuple<string, string>[] changes =
            {
                new Tuple<string, string>(".HarvestableWt",          ".Harvestable.Wt"),
                new Tuple<string, string>(".HarvestableN",           ".Harvestable.N"),
                new Tuple<string, string>(".StandingHerbageWt",      ".Standing.Wt"),
                new Tuple<string, string>(".StandingHerbageN",       ".Standing.N"),
                new Tuple<string, string>(".StandingHerbageNConc",   ".Standing.NConc"),
                new Tuple<string, string>(".StandingLiveHerbageWt",  ".StandingLive.Wt"),
                new Tuple<string, string>(".StandingLiveHerbageN",   ".StandingLive.N"),
                new Tuple<string, string>(".StandingDeadHerbageWt",  ".StandingDead.Wt"),
                new Tuple<string, string>(".StandingDeadHerbageN",   ".StandingDead.N"),
                new Tuple<string, string>(".HerbageDigestibility",   ".Standing.Digestibility"),
                new Tuple<string, string>(".RootDepthMaximum",       ".Root.RootDepthMaximum"),
                new Tuple<string, string>("[AGPRyeGrass].RootLengthDensity", "[AGPRyeGrass].Root.RootLengthDensity"),
                new Tuple<string, string>("[AGPWhiteClover].RootLengthDensity", "[AGPWhiteClover].Root.RootLengthDensity"),
                new Tuple<string, string>("[AGPLucerne].RootLengthDensity", "[AGPLucerne].Root.RootLengthDensity")
            };
            JsonUtilities.RenameVariables(root, changes);
        }

        /// <summary>
        /// Change names of a couple of parameters in SimpleGrazing.
        /// </summary>
        /// <param name="root">Root node.</param>
        /// <param name="fileName">Path to the .apsimx file.</param>
        private static void UpgradeToVersion92(JObject root, string fileName)
        {
            foreach (JObject simpleGrazing in JsonUtilities.ChildrenRecursively(root, "SimpleGrazing"))
            {
                simpleGrazing["FractionExcretedNToDung"] = simpleGrazing["FractionOfBiomassToDung"];
                if (simpleGrazing["FractionNExportedInAnimal"] == null)
                    simpleGrazing["FractionNExportedInAnimal"] = 0.75;
            }

            Tuple<string, string>[] changes =
            {
                new Tuple<string, string>(".AmountDungCReturned",  ".AmountDungWtReturned")
            };
            JsonUtilities.RenameVariables(root, changes);
        }

        /// <summary>
        /// In SimpleGrazin, Turn "Fraction of defoliated N leaving the system" into a fraction of defoliated N going to soil.
        /// </summary>
        /// <param name="root">Root node.</param>
        /// <param name="fileName">Path to the .apsimx file.</param>
        private static void UpgradeToVersion93(JObject root, string fileName)
        {
            foreach (JObject simpleGrazing in JsonUtilities.ChildrenRecursively(root, "SimpleGrazing"))
            {
                if (simpleGrazing["FractionNExportedInAnimal"] != null)
                {
                    var fractionNExportedInAnimal = Convert.ToDouble(simpleGrazing["FractionNExportedInAnimal"].Value<double>());
                    simpleGrazing["FractionDefoliatedNToSoil"] = 1 - fractionNExportedInAnimal;

                }
                if (simpleGrazing["FractionExcretedNToDung"] != null)
                {
                    var fractionExcretedNToDung = simpleGrazing["FractionExcretedNToDung"] as JArray;
                    if (fractionExcretedNToDung.Count > 0)
                        simpleGrazing["CNRatioDung"] = "NaN";
                }
            }
        }

        /// <summary>
        /// Convert stock genotypes array into GenotypeCross child models.
        /// </summary>
        /// <param name="root">Root node.</param>
        /// <param name="fileName">Path to the .apsimx file.</param>
        private static void UpgradeToVersion94(JObject root, string fileName)
        {
            foreach (JObject stock in JsonUtilities.ChildrenRecursively(root, "Stock"))
            {
                var oldGenotypes = stock["Genotypes"] as JArray;
                if (oldGenotypes != null)
                {
                    var newGenotypes = new JArray();
                    foreach (var oldgenotype in oldGenotypes)
                    {
                        var genotypeCross = new JObject();
                        genotypeCross["$type"] = "Models.GrazPlan.GenotypeCross, Models";
                        genotypeCross["Name"] = oldgenotype["GenotypeName"];
                        var oldgenotypeDeathRates = oldgenotype["DeathRate"] as JArray;
                        if (oldgenotypeDeathRates != null && oldgenotypeDeathRates.Count == 2)
                        {
                            genotypeCross["MatureDeathRate"] = oldgenotypeDeathRates[0];
                            genotypeCross["WeanerDeathRate"] = oldgenotypeDeathRates[1];
                        }
                        genotypeCross["Conception"] = oldgenotype["Conceptions"];

                        if (string.IsNullOrEmpty(oldgenotype["DamBreed"].ToString()))
                            genotypeCross["PureBredBreed"] = oldgenotype["GenotypeName"];
                        else if (string.IsNullOrEmpty(oldgenotype["SireBreed"].ToString()))
                            genotypeCross["PureBredBreed"] = oldgenotype["DamBreed"];
                        else
                            genotypeCross["DamBreed"] = oldgenotype["DamBreed"];
                        genotypeCross["SireBreed"] = oldgenotype["SireBreed"];
                        genotypeCross["Generation"] = oldgenotype["Generation"];
                        genotypeCross["SRW"] = oldgenotype["SRW"];
                        genotypeCross["PotFleeceWt"] = oldgenotype["PotFleeceWt"];
                        genotypeCross["MaxFibreDiam"] = oldgenotype["MaxFibreDiam"];
                        genotypeCross["FleeceYield"] = oldgenotype["FleeceYield"];
                        genotypeCross["PeakMilk"] = oldgenotype["PeakMilk"];
                        newGenotypes.Add(genotypeCross);
                    }
                    stock.Remove("Genotypes");
                    if (newGenotypes.Count > 0)
                        stock["Children"] = newGenotypes;
                }
            }
            Tuple<string, string>[] changes =
            {
                new Tuple<string, string>(".GenotypeNamesAll()",  ".Genotypes.Names.ToArray()")
            };
            if (JsonUtilities.RenameVariables(root, changes))
            {
                // The replacement is in a manager. Need to make sure that LINQ is added as a using
                // because the .ToArray() depends on it.
                foreach (var manager in JsonUtilities.ChildManagers(root))
                {
                    var usings = manager.GetUsingStatements().ToList();
                    if (usings.Find(u => u.Contains("System.Linq")) == null)
                    {
                        usings.Add("System.Linq");
                        manager.SetUsingStatements(usings);
                        manager.Save();
                    }
                }
            }
        }

        /// <summary>
        /// Change initialDM on Generic organ and root from a single value to a BiomassPoolType so each type can be sepcified
        /// </summary>
        /// <param name="root">Root node.</param>
        /// <param name="fileName">Path to the .apsimx file.</param>
        private static void UpgradeToVersion95(JObject root, string fileName)
        {
            // Remove initalDM model and replace with initialBiomass object
            foreach (string org in new List<string>() { "GenericOrgan", "Root" })
            {
                foreach (JObject O in JsonUtilities.ChildrenRecursively(root, org))
                {
                    if (O["Enabled"].ToString() == "True")
                    {
                        string initName = org == "GenericOrgan" ? "InitialWtFunction" : "InitialDM";
                        JObject InitialWt = JsonUtilities.CreateNewChildModel(O, "InitialWt", "Models.PMF.BiomassDemand");
                        JObject Structural = JsonUtilities.ChildWithName(O, initName).DeepClone() as JObject;
                        Structural["Name"] = "Structural";
                        JArray ChildFunctions = new JArray();
                        ChildFunctions.Add(Structural);
                        InitialWt["Children"] = ChildFunctions;
                        JsonUtilities.AddConstantFunctionIfNotExists(InitialWt, "Metabolic", "0.0");
                        JsonUtilities.AddConstantFunctionIfNotExists(InitialWt, "Storage", "0.0");
                        JsonUtilities.RemoveChild(O, initName);
                    }
                }
            }
            // Altermanager code where initial root wt is being set.
            foreach (var manager in JsonUtilities.ChildrenOfType(root, "Manager"))
            {
                string code = manager["Code"].ToString();
                string[] lines = code.Split('\n');
                bool ContainsZoneInitalDM = false;
                for (int i = 0; i < lines.Count(); i++)
                {
                    if (lines[i].Contains("Root.ZoneInitialDM.Add(") && (ContainsZoneInitalDM == false))
                    {
                        ContainsZoneInitalDM = true;
                        string InitialDM = lines[i].Split('(')[1].Replace(";", "").Replace(")", "").Replace("\r", "").Replace("\n", "");
                        string NewCode = "BiomassDemand InitialDM = new BiomassDemand();\r\n" +
                                         "Constant InitStruct = new Constant();\r\n" +
                                         "InitStruct.FixedValue = " + InitialDM + ";\r\n" +
                                         "InitialDM.Structural = InitStruct;\r\n" +
                                         "Constant InitMetab = new Constant();\r\n" +
                                         "InitMetab.FixedValue = 0;\r\n" +
                                         "InitialDM.Metabolic = InitMetab;\r\n" +
                                         "Constant InitStor = new Constant();\r\n" +
                                         "InitStor.FixedValue = 0;\r\n" +
                                         "InitialDM.Storage = InitStor;\r\n" +
                                         lines[i].Split('(')[0] + "(InitialDM);\r\n";
                        lines[i] = NewCode;
                    }
                    else if (lines[i].Contains("Root.ZoneInitialDM.Add("))
                    {
                        string InitialDM = lines[i].Split('(')[1].Replace(";", "").Replace(")", "").Replace("\r", "").Replace("\n", "");
                        lines[i] = "InitStruct.FixedValue = " + InitialDM + ";\r\n" +
                                    lines[i].Split('(')[0] + "(InitialDM);\r\n";
                    }
                }

                if (ContainsZoneInitalDM)
                {
                    string newCode = "using Models.Functions;\r\n";
                    foreach (string line in lines)
                    {
                        newCode += line + "\n";
                    }
                    manager["Code"] = newCode;
                }
            }
        }

        /// <summary>
        /// Add RootShape to all simulations.
        /// </summary>
        /// <param name="root">Root node.</param>
        /// <param name="fileName">Path to the .apsimx file.</param>
        private static void UpgradeToVersion96(JObject root, string fileName)
        {
            foreach (JObject thisRoot in JsonUtilities.ChildrenRecursively(root, "Root"))
            {
                if (JsonUtilities.ChildrenRecursively(thisRoot, "RootShapeCylindre").Count == 0 &&
                    JsonUtilities.ChildrenRecursively(thisRoot, "RootShapeSemiCircle").Count == 0 &&
                    JsonUtilities.ChildrenRecursively(thisRoot, "RootShapeSemiCircleSorghum").Count == 0 &&
                    JsonUtilities.ChildrenRecursively(thisRoot, "RootShapeSemiEllipse").Count == 0)
                {
                    JArray rootChildren = thisRoot["Children"] as JArray;
                    if (rootChildren != null && rootChildren.Count > 0)
                    {
                        JToken thisPlant = JsonUtilities.Parent(thisRoot);

                        JArray rootShapeChildren = new JArray();
                        string type;

                        if (thisPlant["CropType"].ToString() == "Sorghum")
                        {
                            type = "Models.Functions.RootShape.RootShapeSemiCircleSorghum, Models";
                        }
                        else if (thisPlant["CropType"].ToString() == "C4Maize")
                        {
                            type = "Models.Functions.RootShape.RootShapeSemiCircle, Models";
                        }
                        else
                        {
                            type = "Models.Functions.RootShape.RootShapeCylindre, Models";
                        }

                        JObject rootShape = new JObject
                        {
                            ["$type"] = type,
                            ["Name"] = "RootShape",
                            ["Children"] = rootShapeChildren
                        };
                        rootChildren.AddFirst(rootShape);
                    }
                }
            }
        }

        /// <summary>
        /// Convert stock animalparamset
        /// </summary>
        /// <param name="root">Root node.</param>
        /// <param name="fileName">Path to the .apsimx file.</param>
        private static void UpgradeToVersion95(JObject root, string fileName)
        {
            foreach (JObject paramSet in JsonUtilities.ChildrenRecursively(root, "AnimalParamSet"))
            {
                paramSet["$type"] = "Models.GrazPlan.AnimalParameterSet, Models";
            }
        }

        /// <summary>
        /// Add progeny destination phase and mortality function.
        /// </summary>
        /// <param name="root"></param>
        /// <param name="fileName"></param>
        private static void UpgradeToVersion900(JObject root, string fileName)
        {
            foreach (JObject LC in JsonUtilities.ChildrenRecursively(root, "LifeCycle"))
            {
                foreach (JObject LP in JsonUtilities.ChildrenRecursively(LC, "LifeCyclePhase"))
                {
                    JsonUtilities.AddConstantFunctionIfNotExists(LP, "Migration", "0.0");
                    JObject ProgDest = JsonUtilities.CreateNewChildModel(LP, "ProgenyDestination", "Models.LifeCycle.ProgenyDestinationPhase");
                    ProgDest["NameOfLifeCycleForProgeny"] = LC["Name"].ToString();
                    ProgDest["NameOfPhaseForProgeny"] = LP["NameOfPhaseForProgeny"].ToString();
                }
            }
        }

        /// <summary>
        /// Refactor LifeCycle model
        /// </summary>
        /// <param name="root">The root JSON token.</param>
        /// <param name="fileName">The name of the apsimx file.</param>
        private static void UpgradeToVersion890(JObject root, string fileName)
        {
            //Method to convert LifeCycleProcesses to functions
            void ChangeToFunction(JObject LifePhase, string OldType, string NewName, string FunctType, string SubFunctType = "")
            {
                JArray children = LifePhase["Children"] as JArray;
                var Process = JsonUtilities.ChildrenOfType(LifePhase, OldType);
                if (Process.Count >= 1)
                {
                    bool FirstProc = true;
                    JObject funct = new JObject();
                    JArray ChildFunctions = new JArray();
                    foreach (var proc in Process)
                    {
                        if (FunctType == "Add")
                        {
                            if (FirstProc)
                            {
                                funct["$type"] = "Models.Functions.AddFunction, Models";
                                funct["Name"] = NewName;
                                FirstProc = false;
                            }
                            foreach (var c in proc["Children"])
                            {
                                if ((SubFunctType == "All") && (c["$type"].ToString() != "Models.Memo, Models"))
                                {
                                    JObject cld = new JObject();
                                    cld["$type"] = "Models.Functions.MultiplyFunction, Models";
                                    cld["Name"] = c["Name"].ToString();
                                    JObject Popn = new JObject();
                                    Popn["$type"] = "Models.Functions.VariableReference, Models";
                                    Popn["Name"] = "CohortPopulation";
                                    Popn["VariableName"] = "[" + LifePhase["Name"].ToString() + "].CurrentCohort.Population";
                                    JArray kids = new JArray();
                                    kids.Add(Popn);
                                    kids.Add(c);
                                    cld["Children"] = kids;
                                    ChildFunctions.Add(cld);
                                }
                                else
                                    ChildFunctions.Add(c);
                            }
                        }
                        else if (FunctType == "Multiply")
                        {
                            if (FirstProc)
                            {
                                funct["$type"] = "Models.Functions.MultiplyFunction, Models";
                                funct["Name"] = NewName;
                                JObject Popn = new JObject();
                                Popn["$type"] = "Models.Functions.VariableReference, Models";
                                Popn["Name"] = "CohortPopulation";
                                Popn["VariableName"] = "[" + LifePhase["Name"].ToString() + "].CurrentCohort.Population";
                                ChildFunctions.Add(Popn);
                                FirstProc = false;
                            }
                            if (SubFunctType == "All")
                            {
                                foreach (JObject kid in proc["Children"])
                                    ChildFunctions.Add(kid);
                            }
                            else if (SubFunctType == "Min")
                            {
                                JObject Min = new JObject();
                                Min["$type"] = "Models.Functions.MinimumFunction, Models";
                                Min["Name"] = "ProgenyRate";
                                Min["Children"] = proc["Children"];
                                ChildFunctions.Add(Min);
                            }
                        }
                        else
                            throw new Exception("Something got Funct up");

                        JsonUtilities.RemoveChild(LifePhase, proc["Name"].ToString());
                    }
                    funct["Children"] = ChildFunctions;
                    children.Add(funct);
                }
                else
                    JsonUtilities.AddConstantFunctionIfNotExists(LifePhase, NewName, "0.0");
            }

            // Method to add infestation object
            void AddInfestObject(string Name, JToken zone, string Org, string Phase, JArray ChildFunction, int typeIndex)
            {
                JObject Infest = JsonUtilities.CreateNewChildModel(zone, Name, "Models.LifeCycle.Infestation");
                Infest["TypeOfInfestation"] = typeIndex;
                Infest["InfestingOrganisumName"] = Org;
                Infest["InfestingPhaseName"] = Phase;
                Infest["ChronoAgeOfImmigrants"] = 0;
                Infest["PhysAgeOfImmigrants"] = 0.2;
                Infest["Children"] = ChildFunction;
            }

            foreach (JObject LC in JsonUtilities.ChildrenRecursively(root, "LifeCycle"))
            {
                List<string> ChildPhases = new List<string>();
                JToken zone = JsonUtilities.Parent(LC);

                foreach (JObject LP in JsonUtilities.ChildrenRecursively(LC, "LifeStage"))
                {
                    LP["$type"] = "Models.LifeCycle.LifeCyclePhase, Models";
                    var ReproductiveProcess = JsonUtilities.ChildrenOfType(LP, "LifeStageReproduction");
                    //Convert LifeCycleProcesses to functions
                    ChangeToFunction(LP, "LifeStageImmigration", "Immigration", "Add");
                    ChangeToFunction(LP, "LifeStageGrowth", "Development", "Add");
                    ChangeToFunction(LP, "LifeStageMortality", "Mortality", "Add", "All");
                    ChangeToFunction(LP, "LifeStageReproduction", "Reproduction", "Multiply", "Min");
                    ChangeToFunction(LP, "LifeStageTransfer", "Graduation", "Multiply", "All");

                    //If functionality present in Graduation, move to development and delete graduation
                    var Dev = JsonUtilities.ChildWithName(LP, "Development");
                    var Grad = JsonUtilities.ChildWithName(LP, "Graduation");
                    if (Dev["$type"].ToString() == "Models.Functions.Constant, Models") //There was no functionality in Development
                    {
                        JsonUtilities.RemoveChild(LP, "Development");
                        Grad["Name"] = "Development"; //Set Graduation function to be Development
                        JsonUtilities.RemoveChild(Grad, "CohortPopulation");
                    }
                    else
                        JsonUtilities.RemoveChild(LP, "Graduation");

                    //Fix variable references
                    foreach (JObject xv in JsonUtilities.ChildrenOfType(LP, "VariableReference"))
                    {
                        if (xv["VariableName"].ToString() == "[LifeCycle].CurrentLifeStage.CurrentCohort.PhenoAge")
                            xv["VariableName"] = "[" + LP["Name"] + "].CurrentCohort.ChronologicalAge";
                    }
                    foreach (JObject xv in JsonUtilities.ChildrenOfType(LP, "LinearAfterThresholdFunction"))
                    {
                        if (xv["XProperty"].ToString() == "[LifeCycle].CurrentLifeStage.CurrentCohort.PhenoAge")
                            xv["XProperty"] = "[" + LP["Name"] + "].CurrentCohort.ChronologicalAge";
                    }

                    if (ReproductiveProcess.Count >= 1)
                    {
                        LP["NameOfPhaseForProgeny"] = ReproductiveProcess[0]["TransferTo"].ToString();
                    }
                    ChildPhases.Add(LP["Name"].ToString());
                }

                //Move immigration function from life phase to infestation event
                foreach (JObject LP in JsonUtilities.ChildrenRecursively(LC, "LifeCyclePhase"))
                {
                    JObject NumberFunction = JsonUtilities.ChildWithName(LP, "Immigration");
                    NumberFunction["Name"] = "NumberOfImmigrants";
                    JArray ChildFunction = new JArray();
                    ChildFunction.Add(NumberFunction);
                    if ((NumberFunction["$type"].ToString() == "Models.Functions.Constant, Models") &&
                        (double.Parse(NumberFunction["FixedValue"].ToString()) == 0.0))
                    {
                        //Don't add immigration event, not needed
                    }
                    else
                    {
                        AddInfestObject("Ongoing Infestation " + LP["Name"], zone, LC["Name"].ToString(), LP["Name"].ToString(), ChildFunction, 3);
                    }
                    JsonUtilities.RemoveChild(LP, "NumberOfImmigrants");
                }

                // Add infestation phase for initial populations
                int cou = 0;
                foreach (double init in LC["InitialPopulation"])
                {
                    if (init > 0)
                    {
                        string Name = "Initial Infestation " + ChildPhases[cou];
                        JObject NumberFunction = new JObject();
                        NumberFunction["$type"] = "Models.Functions.Constant, Models";
                        NumberFunction["Name"] = "NumberOfImmigrants";
                        NumberFunction["FixedValue"] = init;
                        JArray ChildFunction = new JArray();
                        ChildFunction.Add(NumberFunction);
                        AddInfestObject(Name, zone, LC["Name"].ToString(), ChildPhases[cou], ChildFunction, 0);
                        cou += 1;
                    }
                }
            }
            foreach (var report in JsonUtilities.ChildrenOfType(root, "Report"))
            {
                JsonUtilities.SearchReplaceReportVariableNames(report, "Migrants", "Graduates");
                JsonUtilities.SearchReplaceReportVariableNames(report, "Mortality", "Mortalities");
                JsonUtilities.SearchReplaceReportVariableNames(report, "PhenologicalAge", "PhysiologicalAge");
            }

            foreach (var manager in JsonUtilities.ChildManagers(root))
            {
                manager.Replace("LifeCycle.LifeStage", "LifeCycle.LifeCyclePhase");
                manager.Save();
            }
        }

        /// <summary>
        /// Changes initial Root Wt to an array.
        /// </summary>
        /// <param name="root">The root JSON token.</param>
        /// <param name="fileName">The name of the apsimx file.</param>
        private static void UpgradeToVersion99(JObject root, string fileName)
        {
            // Delete all alias children.
            foreach (var soilNitrogen in JsonUtilities.ChildrenOfType(root, "SoilNitrogen"))
            {
                var parent = JsonUtilities.Parent(soilNitrogen);
                var nutrient = JsonUtilities.CreateNewChildModel(parent, "Nutrient", "Models.Soils.Nutrients.Nutrient");
                nutrient["ResourceName"] = "Nutrient";
                soilNitrogen.Remove();
            }

            foreach (var manager in JsonUtilities.ChildManagers(root))
            {
                manager.Replace("using Models.Soils;", "using Models.Soils;\r\nusing Models.Soils.Nutrients;");

                manager.Replace("SoilNitrogen.FOMN", ".Nutrient.FOMN");
                manager.Replace("SoilNitrogen.FOMC", ".Nutrient.FOMC");

                if (manager.Replace("Soil.SoilNitrogen.HumicN", "Humic.N"))
                    manager.AddDeclaration("NutrientPool", "Humic", new string[] { "[ScopedLinkByName]" });
                if (manager.Replace("Soil.SoilNitrogen.HumicC", "Humic.C"))
                    manager.AddDeclaration("NutrientPool", "Humic", new string[] { "[ScopedLinkByName]" });

                if (manager.Replace("Soil.SoilNitrogen.MicrobialN", "Microbial.N"))
                    manager.AddDeclaration("NutrientPool", "Microbial", new string[] { "[ScopedLinkByName]" });
                if (manager.Replace("Soil.SoilNitrogen.MicrobialC", "Microbial.C"))
                    manager.AddDeclaration("NutrientPool", "Microbial", new string[] { "[ScopedLinkByName]" });

                if (manager.Replace("Soil.SoilNitrogen.dlt_n_min_res", "SurfaceResidueDecomposition.MineralisedN"))
                    manager.AddDeclaration("CarbonFlow", "SurfaceResidueDecomposition", new string[] { "[LinkByPath(Path=\"[Nutrient].SurfaceResidue.Decomposition\")]" });

                manager.Replace("SoilNitrogen.MineralisedN", "Nutrient.MineralisedN");

                manager.Replace("SoilNitrogen.TotalN", "Nutrient.TotalN");
                if (manager.Replace("SoilNitrogen.TotalN", "Nutrient.TotalN"))
                {
                    manager.RemoveDeclaration("SoilNitrogen");
                    manager.AddDeclaration("INutrient", "Nutrient", new string[] { "[ScopedLinkByName]" });
                }

                manager.Replace("SoilNitrogen.TotalC", "Nutrient.TotalC");
                if (manager.Replace("SoilNitrogen.TotalC", "Nutrient.TotalC"))
                {
                    manager.RemoveDeclaration("SoilNitrogen");
                    manager.AddDeclaration("INutrient", "Nutrient", new string[] { "[ScopedLinkByName]" });
                }

                manager.Replace("SoilNitrogen.mineral_n", "Nutrient.MineralN");
                manager.Replace("SoilNitrogen.Denitrification", "Nutrient.Natm");
                manager.Replace("SoilNitrogen.n2o_atm", "Nutrient.N2Oatm");
                manager.Save();
            }

            foreach (var report in JsonUtilities.ChildrenOfType(root, "Report"))
            {
                JsonUtilities.SearchReplaceReportVariableNames(report, "SoilNitrogen.NO3.kgha", "Nutrient.NO3.kgha");
                JsonUtilities.SearchReplaceReportVariableNames(report, "SoilNitrogen.NH4.kgha", "Nutrient.NH4.kgha");
                JsonUtilities.SearchReplaceReportVariableNames(report, "SoilNitrogen.Urea.kgha", "Nutrient.Urea.kgha");
                JsonUtilities.SearchReplaceReportVariableNames(report, "SoilNitrogen.PlantAvailableNO3.kgha", "Nutrient.PlantAvailableNO3.kgha");
                JsonUtilities.SearchReplaceReportVariableNames(report, "SoilNitrogen.PlantAvailableNH4.kgha", "Nutrient.PlantAvailableNH4.kgha");
                JsonUtilities.SearchReplaceReportVariableNames(report, "[SoilNitrogen].NO3.kgha", "[Nutrient].NO3.kgha");
                JsonUtilities.SearchReplaceReportVariableNames(report, "[SoilNitrogen].NH4.kgha", "[Nutrient].NH4.kgha");
                JsonUtilities.SearchReplaceReportVariableNames(report, "[SoilNitrogen].Urea.kgha", "[Nutrient].Urea.kgha");

                JsonUtilities.SearchReplaceReportVariableNames(report, ".SoilNitrogen.FOMN", ".Nutrient.FOMN");
                JsonUtilities.SearchReplaceReportVariableNames(report, ".SoilNitrogen.FOMC", ".Nutrient.FOMC");
                JsonUtilities.SearchReplaceReportVariableNames(report, ".SoilNitrogen.HumicN", ".Nutrient.Humic.N");
                JsonUtilities.SearchReplaceReportVariableNames(report, ".SoilNitrogen.HumicC", ".Nutrient.Humic.C");
                JsonUtilities.SearchReplaceReportVariableNames(report, ".SoilNitrogen.MicrobialN", ".Nutrient.Microbial.N");
                JsonUtilities.SearchReplaceReportVariableNames(report, ".SoilNitrogen.MicrobialC", ".Nutrient.Microbial.C");
                JsonUtilities.SearchReplaceReportVariableNames(report, ".SoilNitrogen.urea", ".Nutrient.Urea.kgha");
                JsonUtilities.SearchReplaceReportVariableNames(report, ".SoilNitrogen.dlt_n_min_res", ".Nutrient.SurfaceResidue.Decomposition.MineralisedN");
                JsonUtilities.SearchReplaceReportVariableNames(report, ".SoilNitrogen.MineralisedN", ".Nutrient.MineralisedN");
                JsonUtilities.SearchReplaceReportVariableNames(report, ".SoilNitrogen.Denitrification", ".Nutrient.Natm");
                JsonUtilities.SearchReplaceReportVariableNames(report, ".SoilNitrogen.n2o_atm", ".Nutrient.N2Oatm");
                JsonUtilities.SearchReplaceReportVariableNames(report, ".SoilNitrogen.TotalC", ".Nutrient.TotalC");
                JsonUtilities.SearchReplaceReportVariableNames(report, ".SoilNitrogen.TotalN", ".Nutrient.TotalN");
                JsonUtilities.SearchReplaceReportVariableNames(report, ".SoilNitrogen.mineral_n", ".Nutrient.MineralN");
                JsonUtilities.SearchReplaceReportVariableNames(report, ".SoilNitrogen.Nitrification", ".Nutrient.NH4.Nitrification");
            }

            foreach (var series in JsonUtilities.ChildrenOfType(root, "Series"))
            {
                if (series["XFieldName"] != null)
                {
                    series["XFieldName"] = series["XFieldName"].ToString().Replace("SoilNitrogen.NO3.kgha", "Nutrient.NO3.kgha");
                    series["XFieldName"] = series["XFieldName"].ToString().Replace("SoilNitrogen.NH4.kgha", "Nutrient.NH4.kgha");
                    series["XFieldName"] = series["XFieldName"].ToString().Replace("SoilNitrogen.Urea.kgha", "Nutrient.Urea.kgha");
                    series["XFieldName"] = series["XFieldName"].ToString().Replace("SoilNitrogen.PlantAvailableNO3.kgha", "Nutrient.PlantAvailableNO3.kgha");
                    series["XFieldName"] = series["XFieldName"].ToString().Replace("SoilNitrogen.PlantAvailableNH4.kgha", "Nutrient.PlantAvailableNH4.kgha");
                }
                if (series["YFieldName"] != null)
                {
                    series["YFieldName"] = series["YFieldName"].ToString().Replace("SoilNitrogen.NO3.kgha", "Nutrient.NO3.kgha");
                    series["YFieldName"] = series["YFieldName"].ToString().Replace("SoilNitrogen.NH4.kgha", "Nutrient.NH4.kgha");
                    series["YFieldName"] = series["YFieldName"].ToString().Replace("SoilNitrogen.Urea.kgha", "Nutrient.Urea.kgha");
                    series["YFieldName"] = series["YFieldName"].ToString().Replace("SoilNitrogen.PlantAvailableNO3.kgha", "Nutrient.PlantAvailableNO3.kgha");
                    series["YFieldName"] = series["YFieldName"].ToString().Replace("SoilNitrogen.PlantAvailableNH4.kgha", "Nutrient.PlantAvailableNH4.kgha");
                }
            }

        }
    }
}
<|MERGE_RESOLUTION|>--- conflicted
+++ resolved
@@ -19,11 +19,7 @@
     public class Converter
     {
         /// <summary>Gets the latest .apsimx file format version.</summary>
-<<<<<<< HEAD
-        public static int LatestVersion { get { return 95; } }
-=======
-        public static int LatestVersion { get { return 96; } }
->>>>>>> f8dad445
+        public static int LatestVersion { get { return 97; } }
 
         /// <summary>Converts a .apsimx string to the latest version.</summary>
         /// <param name="st">XML or JSON string to convert.</param>
@@ -2189,7 +2185,7 @@
         /// </summary>
         /// <param name="root">Root node.</param>
         /// <param name="fileName">Path to the .apsimx file.</param>
-        private static void UpgradeToVersion95(JObject root, string fileName)
+        private static void UpgradeToVersion97(JObject root, string fileName)
         {
             foreach (JObject paramSet in JsonUtilities.ChildrenRecursively(root, "AnimalParamSet"))
             {
