--- conflicted
+++ resolved
@@ -28,11 +28,7 @@
     public class Converter
     {
         /// <summary>Gets the latest .apsimx file format version.</summary>
-<<<<<<< HEAD
         public static int LatestVersion { get { return 164; } }
-=======
-        public static int LatestVersion { get { return 163; } }
->>>>>>> c321d408
 
         /// <summary>Converts a .apsimx string to the latest version.</summary>
         /// <param name="st">XML or JSON string to convert.</param>
@@ -4914,21 +4910,6 @@
         }
 
         /// <summary>
-<<<<<<< HEAD
-        /// Change Manger Code from String into Array of Strings (each line is an element)
-        /// For better readability of apsim files.
-        /// </summary>
-        /// <param name="root"></param>
-        /// <param name="fileName"></param>
-        private static void UpgradeToVersion164(JObject root, string fileName)
-        {
-            foreach (ManagerConverter manager in JsonUtilities.ChildManagers(root))
-            {
-                string[] code = manager.Token["Code"].ToString().Split('\n');
-                manager.Token["CodeArray"] = new JArray(code);
-                manager.Save();
-            }
-=======
         /// Rearrange the BiomassRemoval defaults in the plant models and manager scripts.
         /// </summary>
         /// <param name="root"></param>
@@ -5093,7 +5074,22 @@
             public string FractionDeadToRemove { get; set; } = "0.0";
             public string FractionLiveToResidue { get; set; } = "0.0";
             public string FractionDeadToResidue { get; set; } = "0.0";
->>>>>>> c321d408
+        }
+
+        /// <summary>
+        /// Change Manger Code from String into Array of Strings (each line is an element)
+        /// For better readability of apsim files.
+        /// </summary>
+        /// <param name="root"></param>
+        /// <param name="fileName"></param>
+        private static void UpgradeToVersion164(JObject root, string fileName)
+        {
+            foreach (ManagerConverter manager in JsonUtilities.ChildManagers(root))
+            {
+                string[] code = manager.Token["Code"].ToString().Split('\n');
+                manager.Token["CodeArray"] = new JArray(code);
+                manager.Save();
+            }
         }
 
         /// <summary>
