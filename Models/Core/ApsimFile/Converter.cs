--- conflicted
+++ resolved
@@ -19,7 +19,7 @@
     public class Converter
     {
         /// <summary>Gets the latest .apsimx file format version.</summary>
-        public static int LatestVersion { get { return 95; } }
+        public static int LatestVersion { get { return 96; } }
 
         /// <summary>Converts a .apsimx string to the latest version.</summary>
         /// <param name="st">XML or JSON string to convert.</param>
@@ -2062,17 +2062,84 @@
         }
 
         /// <summary>
-<<<<<<< HEAD
-        /// Add RootShape to all simulations.
-=======
         /// Change initialDM on Generic organ and root from a single value to a BiomassPoolType so each type can be sepcified
->>>>>>> 79119cf9
         /// </summary>
         /// <param name="root">Root node.</param>
         /// <param name="fileName">Path to the .apsimx file.</param>
         private static void UpgradeToVersion95(JObject root, string fileName)
         {
-<<<<<<< HEAD
+            // Remove initalDM model and replace with initialBiomass object
+            foreach (string org in new List<string>() { "GenericOrgan", "Root" })
+            {
+                foreach (JObject O in JsonUtilities.ChildrenRecursively(root, org))
+                {
+                    if (O["Enabled"].ToString() == "True")
+                    {
+                        string initName = org == "GenericOrgan" ? "InitialWtFunction" : "InitialDM";
+                        JObject InitialWt = JsonUtilities.CreateNewChildModel(O, "InitialWt", "Models.PMF.BiomassDemand");
+                        JObject Structural = JsonUtilities.ChildWithName(O, initName).DeepClone() as JObject;
+                        Structural["Name"] = "Structural";
+                        JArray ChildFunctions = new JArray();
+                        ChildFunctions.Add(Structural);
+                        InitialWt["Children"] = ChildFunctions;
+                        JsonUtilities.AddConstantFunctionIfNotExists(InitialWt, "Metabolic", "0.0");
+                        JsonUtilities.AddConstantFunctionIfNotExists(InitialWt, "Storage", "0.0");
+                        JsonUtilities.RemoveChild(O, initName);
+                    }
+                }
+            }
+            // Altermanager code where initial root wt is being set.
+            foreach (var manager in JsonUtilities.ChildrenOfType(root, "Manager"))
+            {
+                string code = manager["Code"].ToString();
+                string[] lines = code.Split('\n');
+                bool ContainsZoneInitalDM = false;
+                for (int i = 0; i < lines.Count(); i++)
+                {
+                    if (lines[i].Contains("Root.ZoneInitialDM.Add(") && (ContainsZoneInitalDM == false))
+                    {
+                        ContainsZoneInitalDM = true;
+                        string InitialDM = lines[i].Split('(')[1].Replace(";", "").Replace(")", "").Replace("\r", "").Replace("\n", "");
+                        string NewCode = "BiomassDemand InitialDM = new BiomassDemand();\r\n" +
+                                         "Constant InitStruct = new Constant();\r\n" +
+                                         "InitStruct.FixedValue = " + InitialDM + ";\r\n" +
+                                         "InitialDM.Structural = InitStruct;\r\n" +
+                                         "Constant InitMetab = new Constant();\r\n" +
+                                         "InitMetab.FixedValue = 0;\r\n" +
+                                         "InitialDM.Metabolic = InitMetab;\r\n" +
+                                         "Constant InitStor = new Constant();\r\n" +
+                                         "InitStor.FixedValue = 0;\r\n" +
+                                         "InitialDM.Storage = InitStor;\r\n" +
+                                         lines[i].Split('(')[0] + "(InitialDM);\r\n";
+                        lines[i] = NewCode;
+                    }
+                    else if (lines[i].Contains("Root.ZoneInitialDM.Add("))
+                    {
+                        string InitialDM = lines[i].Split('(')[1].Replace(";", "").Replace(")", "").Replace("\r", "").Replace("\n", "");
+                        lines[i] = "InitStruct.FixedValue = " + InitialDM + ";\r\n" +
+                                    lines[i].Split('(')[0] + "(InitialDM);\r\n";
+                    }
+                }
+
+                if (ContainsZoneInitalDM)
+                {
+                    string newCode = "using Models.Functions;\r\n";
+                    foreach (string line in lines)
+                    {
+                        newCode += line + "\n";
+                    }
+                    manager["Code"] = newCode;
+                }
+            }
+        }
+
+        /// <summary>
+        /// Add RootShape to all simulations.
+        /// </summary>
+        /// <param name="root">Root node.</param>
+        /// <param name="fileName">Path to the .apsimx file.</param>
+        private static void UpgradeToVersion96(JObject root, string fileName)
+        {
             foreach (JObject thisRoot in JsonUtilities.ChildrenRecursively(root, "Root"))
             {
                 if (JsonUtilities.ChildrenRecursively(thisRoot, "RootShapeCylindre").Count == 0 &&
@@ -2107,74 +2174,6 @@
                         {
                             type = "Models.Functions.RootShape.RootShapeCylindre, Models";
                         }
-=======
-            // Remove initalDM model and replace with initialBiomass object
-            foreach (string org in new List<string>() { "GenericOrgan", "Root" })
-            {
-                foreach (JObject O in JsonUtilities.ChildrenRecursively(root, org))
-                {
-                    if (O["Enabled"].ToString() == "True")
-                    {
-                        string initName = org == "GenericOrgan" ? "InitialWtFunction" : "InitialDM";
-                        JObject InitialWt = JsonUtilities.CreateNewChildModel(O, "InitialWt", "Models.PMF.BiomassDemand");
-                        JObject Structural = JsonUtilities.ChildWithName(O, initName).DeepClone() as JObject;
-                        Structural["Name"] = "Structural";
-                        JArray ChildFunctions = new JArray();
-                        ChildFunctions.Add(Structural);
-                        InitialWt["Children"] = ChildFunctions;
-                        JsonUtilities.AddConstantFunctionIfNotExists(InitialWt, "Metabolic", "0.0");
-                        JsonUtilities.AddConstantFunctionIfNotExists(InitialWt, "Storage", "0.0");
-                        JsonUtilities.RemoveChild(O, initName);
-                    }
-                }
-            }
-            // Altermanager code where initial root wt is being set.
-            foreach (var manager in JsonUtilities.ChildrenOfType(root, "Manager"))
-            {
-                string code = manager["Code"].ToString();
-                string[] lines = code.Split('\n');
-                bool ContainsZoneInitalDM = false;
-                for (int i = 0; i < lines.Count(); i++)
-                {
-                    if (lines[i].Contains("Root.ZoneInitialDM.Add(") && (ContainsZoneInitalDM==false))
-                    {
-                        ContainsZoneInitalDM = true;
-                        string InitialDM = lines[i].Split('(')[1].Replace(";", "").Replace(")", "").Replace("\r", "").Replace("\n", "");
-                        string NewCode = "BiomassDemand InitialDM = new BiomassDemand();\r\n" +
-                                         "Constant InitStruct = new Constant();\r\n" +
-                                         "InitStruct.FixedValue = " + InitialDM + ";\r\n" +
-                                         "InitialDM.Structural = InitStruct;\r\n" +
-                                         "Constant InitMetab = new Constant();\r\n" +
-                                         "InitMetab.FixedValue = 0;\r\n" +
-                                         "InitialDM.Metabolic = InitMetab;\r\n" +
-                                         "Constant InitStor = new Constant();\r\n" +
-                                         "InitStor.FixedValue = 0;\r\n" +
-                                         "InitialDM.Storage = InitStor;\r\n" +
-                                         lines[i].Split('(')[0] + "(InitialDM);\r\n";
-                        lines[i] = NewCode;
-                    }
-                    else if (lines[i].Contains("Root.ZoneInitialDM.Add("))
-                    {
-                        string InitialDM = lines[i].Split('(')[1].Replace(";", "").Replace(")", "").Replace("\r", "").Replace("\n", "");
-                        lines[i] = "InitStruct.FixedValue = " + InitialDM + ";\r\n" +
-                                    lines[i].Split('(')[0] + "(InitialDM);\r\n";
-                    }
-                }
-
-                if (ContainsZoneInitalDM)
-                {
-                    string newCode = "using Models.Functions;\r\n";
-                    foreach (string line in lines)
-                    {
-                        newCode += line + "\n";
-                    }
-                    manager["Code"] = newCode;
-                }
-            }
-        }
-
->>>>>>> 79119cf9
-
                         JObject rootShape = new JObject
                         {
                             ["$type"] = type,
@@ -2186,6 +2185,7 @@
                 }
             }
         }
+
         /// <summary>
         /// Add progeny destination phase and mortality function.
         /// </summary>
