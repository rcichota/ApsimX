namespace Models
{
    using APSIM.Shared.Utilities;
    using Models.CLEM;
    using Models.Core;
    using Models.Functions;
    using Models.Storage;
    using Newtonsoft.Json;
    using System;
    using System.Collections.Generic;
    using System.Data;
    using System.IO;
    using System.Linq;
    using System.Text.RegularExpressions;

    /// <summary>
    /// A report class for writing output to the data store.
    /// </summary>
    [Serializable]
    [ViewName("UserInterface.Views.ReportView")]
    [PresenterName("UserInterface.Presenters.ReportPresenter")]
    [ValidParent(ParentType = typeof(Zone))]
    [ValidParent(ParentType = typeof(Zones.CircularZone))]
    [ValidParent(ParentType = typeof(Zones.RectangularZone))]
    [ValidParent(ParentType = typeof(Simulation))]
    [ValidParent(ParentType = typeof(CLEMFolder))]
    public class Report : Model
    {
<<<<<<< HEAD
        /// <summary>
        /// A collection of functions that cause a line of output to be written when they
        /// evaluate to true (1).
        /// </summary>
        private List<CSharpExpressionFunction> functions = new List<CSharpExpressionFunction>();

=======
>>>>>>> 93dd48b5
        /// <summary>Link to script compiler.</summary>
        [Link] 
        ScriptCompiler compiler = null;

        /// <summary>The columns to write to the data store.</summary>
        [JsonIgnore]
        public List<IReportColumn> Columns { get; private set; } = null;

        /// <summary>The data to write to the data store.</summary>
        [NonSerialized]
        private ReportData dataToWriteToDb = null;

        /// <summary>Link to a simulation</summary>
        [Link]
        private Simulation simulation = null;

        /// <summary>Link to a clock model.</summary>
        [Link]
        private IClock clock = null;

        /// <summary>Link to a storage service.</summary>
        [Link]
        private IDataStore storage = null;

        /// <summary>Link to a locator service.</summary>
        [Link]
        private ILocator locator = null;

        /// <summary>Link to an event service.</summary>
        [Link]
        [NonSerialized]
        private IEvent events = null;

        /// <summary>
        /// Temporarily stores which tab is currently displayed.
        /// Meaningful only within the GUI
        /// </summary>
        [JsonIgnore] 
        public int ActiveTabIndex = 0;

        /// <summary>
        /// Gets or sets variable names for outputting
        /// </summary>
        [Summary]
        public string[] VariableNames { get; set; }

        /// <summary>
        /// Gets or sets event names for outputting
        /// </summary>
        [Summary]
        public string[] EventNames { get; set; }

        /// <summary>
        /// Date of the day after last time report did write to storage.
        /// </summary>
        [JsonIgnore]
        public DateTime DayAfterLastOutput { get; set; }

        /// <summary>Group by variable name.</summary>
        public string GroupByVariableName{ get; set; }

        /// <summary>
        /// Connect event handlers.
        /// </summary>
        /// <param name="sender">Sender object..</param>
        /// <param name="args">Event data.</param>
        [EventSubscribe("FinalInitialise")]
        protected void OnFinalInitialise(object sender, EventArgs args)
        {
            DayAfterLastOutput = clock.Today;
        }

        /// <summary>
        /// Connect event handlers.
        /// </summary>
        /// <param name="sender">Sender object..</param>
        /// <param name="args">Event data.</param>
        [EventSubscribe("SubscribeToEvents")]
        private void OnConnectToEvents(object sender, EventArgs args)
        {
            SubscribeToEvents();
        }

<<<<<<< HEAD
        /// <summary>An event handler called at the end of each day.</summary>
        /// <param name="sender">Event sender</param>
        /// <param name="e">Event arguments</param>
        [EventSubscribe("DoReport")]
        protected void OnDoReport(object sender, EventArgs e)
        {
            foreach (var dateString in dateStringsToReportOn)
            {
                if (DateUtilities.DatesAreEqual(dateString, clock.Today))
                    DoOutput();
            }

            foreach (var function in functions)
            {
                if (function.Value() == 1)
                    DoOutput();
            }
        }

=======
>>>>>>> 93dd48b5
        /// <summary>
        /// Subscribe to events provided
        /// </summary>
        protected void SubscribeToEvents()
        {
            // Cleanup event names.
            EventNames = TidyUpEventNames();

            // Tidy up variable/event names.
            VariableNames = TidyUpVariableNames();

            // Locate reporting variables.
            FindVariableMembers();

<<<<<<< HEAD
            // Subscribe to events.
            foreach (string eventName in EventNames)
            {
                if (eventName.StartsWith("if "))
                    AddFunction(eventName);
                else
                    events.Subscribe(eventName, DoOutputEvent);
            }
        }

        /// <summary>
        /// A frequency function was entered. Add it to the list of functions so
        /// that they can be evaluated later.
        /// </summary>
        /// <param name="functionString"></param>
        private void AddFunction(string functionString)
        {
            var match = Regex.Match(functionString, "if (?<expression>.+)");
            if (match.Success)
            {
                var expressionFunction = new CSharpExpressionFunction()
                {
                    Expression = $"Convert.ToDouble({match.Groups["expression"].Value})",
                    Parent = this
                };
                expressionFunction.SetCompiler(compiler);
                expressionFunction.CompileExpression();
                functions.Add(expressionFunction);
            }
            else
                throw new Exception($"Invalid report frequency expression: {functionString}");
=======
            // Parse the report frequency lines
            foreach (string line in EventNames)
            {
                if (!DateReportFrequency.TryParse(line, this, events) &&
                    !EventReportFrequency.TryParse(line, this, events) &&
                    !ExpressionReportFrequency.TryParse(line, this, events, compiler))
                    throw new Exception($"Invalid report frequency found: {line}");
            }
>>>>>>> 93dd48b5
        }

        /// <summary>
        /// Sanitises the event names and removes duplicates/comments.
        /// </summary>
        /// <returns></returns>
        private string[] TidyUpEventNames()
        {
            List<string> eventNames = new List<string>();
            for (int i = 0; i < EventNames?.Length; i++)
            {
                string eventName = EventNames[i];

                // If there is a comment in this line, ignore everything after (and including) the comment.
                int commentIndex = eventName.IndexOf("//");
                if (commentIndex >= 0)
                    eventName = eventName.Substring(0, commentIndex);
                eventName = eventName.Trim();
                if (!string.IsNullOrEmpty(eventName))
                    eventNames.Add(eventName);
            }

            return eventNames.ToArray();
        }

        /// <summary>
        /// Sanitises the variable names and removes duplicates/comments.
        /// </summary>
        private string[] TidyUpVariableNames()
        {
            List<string> variableNames = new List<string>();
            IModel zone = FindAncestor<Zone>();
            if (zone == null)
                zone = simulation;
            variableNames.Add($"[{zone.Name}].Name as Zone");
            for (int i = 0; i < this.VariableNames?.Length; i++)
            {
                bool isDuplicate = StringUtilities.IndexOfCaseInsensitive(variableNames, this.VariableNames[i].Trim()) != -1;
                if (!isDuplicate && this.VariableNames[i] != string.Empty)
                {
                    string variable = this.VariableNames[i];

                    // If there is a comment in this line, ignore everything after (and including) the comment.
                    int commentIndex = variable.IndexOf("//");
                    if (commentIndex >= 0)
                        variable = variable.Substring(0, commentIndex);

                    // No need to add an empty variable
                    if (!string.IsNullOrEmpty(variable))
                        variableNames.Add(variable.Trim());
                }
            }

            return variableNames.ToArray();
        }

        /// <summary>Invoked when a simulation is completed.</summary>
        /// <param name="sender">Event sender</param>
        /// <param name="e">Event arguments</param>
        [EventSubscribe("Completed")]
        protected void OnCompleted(object sender, EventArgs e)
        {
            if (dataToWriteToDb != null)
                storage.Writer.WriteTable(dataToWriteToDb);
            dataToWriteToDb = null;
        }

        /// <summary>A method that can be called by other models to perform a line of output.</summary>
        public void DoOutput()
        {
            if (dataToWriteToDb == null)
            {
                string folderName = null;
                var folderDescriptor = simulation.Descriptors?.Find(d => d.Name == "FolderName");
                if (folderDescriptor != null)
                    folderName = folderDescriptor.Value;
                dataToWriteToDb = new ReportData()
                {
                    FolderName = folderName,
                    SimulationName = simulation.Name,
                    TableName = Name,
                    ColumnNames = Columns.Select(c => c.Name).ToList(),
                    ColumnUnits = Columns.Select(c => c.Units).ToList()
                };
            }

            // Get number of groups.
            var numGroups = Math.Max(1, Columns.Max(c => c.NumberOfGroups));

            for (int groupIndex = 0; groupIndex < numGroups; groupIndex++)
            {
                // Create a row ready for writing.
                List<object> valuesToWrite = new List<object>();
                List<string> invalidVariables = new List<string>();
                for (int i = 0; i < Columns.Count; i++)
                {
                    try
                    {
                        valuesToWrite.Add(Columns[i].GetValue(groupIndex));
                    }
                    catch (Exception err)
                    {
                        // Should we include exception message?
                        invalidVariables.Add($"{Columns[i].Name}: {err.Message}");
                    }
                }
                if (invalidVariables != null && invalidVariables.Count > 0)
                    throw new Exception($"Error in report {Name}: Invalid report variables found:\n{string.Join("\n", invalidVariables)}");

                // Add row to our table that will be written to the db file
                dataToWriteToDb.Rows.Add(valuesToWrite);
            }

            // Write the table if we reach our threshold number of rows.
            if (dataToWriteToDb.Rows.Count >= 100)
            {
                storage.Writer.WriteTable(dataToWriteToDb);
                dataToWriteToDb = null;
            }

            DayAfterLastOutput = clock.Today.AddDays(1);
        }

        /// <summary>Create a text report from tables in this data store.</summary>
        /// <param name="storage">The data store.</param>
        /// <param name="fileName">Name of the file.</param>
        public static void WriteAllTables(IDataStore storage, string fileName)
        {
            // Write out each table for this simulation.
            foreach (string tableName in storage.Reader.TableNames)
            {
                DataTable data = storage.Reader.GetData(tableName);
                if (data != null && data.Rows.Count > 0)
                {
                    SortColumnsOfDataTable(data);
                    StreamWriter report = new StreamWriter(Path.ChangeExtension(fileName, "." + tableName + ".csv"));
                    DataTableUtilities.DataTableToText(data, 0, ",", true, report);
                    report.Close();
                }
            }
        }

        /// <summary>Sort the columns alphabetically</summary>
        /// <param name="table">The table to sort</param>
        private static void SortColumnsOfDataTable(DataTable table)
        {
            var columnArray = new DataColumn[table.Columns.Count];
            table.Columns.CopyTo(columnArray, 0);
            var ordinal = -1;
            foreach (var orderedColumn in columnArray.OrderBy(c => c.ColumnName))
                orderedColumn.SetOrdinal(++ordinal);

            ordinal = -1;
            int i = table.Columns.IndexOf("SimulationName");
            if (i != -1)
                table.Columns[i].SetOrdinal(++ordinal);

            i = table.Columns.IndexOf("SimulationID");
            if (i != -1)
                table.Columns[i].SetOrdinal(++ordinal);
        }


        /// <summary>Called when one of our 'EventNames' events are invoked</summary>
        public virtual void DoOutputEvent(object sender, EventArgs e)
        {
            DoOutput();
        }

        /// <summary>
        /// Fill the Members list with VariableMember objects for each variable.
        /// </summary>
        private void FindVariableMembers()
        {
            this.Columns = new List<IReportColumn>();

            AddExperimentFactorLevels();

            // If a group by variable was specified then all columns need to be aggregated
            // columns. Find the first aggregated column so that we can, later, use its from and to
            // variables to create an agregated column that doesn't have them.
            string from = null;
            string to =  null;
            if (!string.IsNullOrEmpty(GroupByVariableName))
                FindFromTo(out from, out to);

            foreach (string fullVariableName in this.VariableNames)
            {
                try
                {
                    if (!string.IsNullOrEmpty(fullVariableName))
                        Columns.Add(new ReportColumn(fullVariableName, clock, locator, events, GroupByVariableName, from, to));
                }
                catch (Exception err)
                {
                    throw new Exception($"Error while creating report column '{fullVariableName}'", err);
                }
            }
        }

        /// <summary>
        /// Find and return a from and to clause in a variable.
        /// </summary>
        /// <param name="from"></param>
        /// <param name="to"></param>
        private void FindFromTo(out string from, out string to)
        {
            // Find the first aggregation column.
            var firstAggregatedVariableName = VariableNames.ToList().Find(var => var.Contains(" from "));
            if (firstAggregatedVariableName == null)
                throw new Exception("A report 'group by' can only be specified if there is at least one temporal aggregated column.");

            var pattern = @".+from\W(?<from>.+)\Wto\W(?<to>.+)\Was\W.+";
            var regEx = new Regex(pattern);
            var match = regEx.Match(firstAggregatedVariableName);
            if (!match.Success)
                throw new Exception($"Invalid format for report agregation variable {firstAggregatedVariableName}");
            from = match.Groups["from"].Value;
            to = match.Groups["to"].Value;
        }

        /// <summary>Add the experiment factor levels as columns.</summary>
        private void AddExperimentFactorLevels()
        {
            if (simulation.Descriptors != null)
            {
                foreach (var descriptor in simulation.Descriptors)
                    if (descriptor.Name != "Zone" && descriptor.Name != "SimulationName")
                        this.Columns.Add(new ReportColumnConstantValue(descriptor.Name, descriptor.Value));
                StoreFactorsInDataStore();
            }
        }

        /// <summary>Store descriptors in DataStore.</summary>
        private void StoreFactorsInDataStore()
        {
            if (storage != null && simulation != null && simulation.Descriptors != null)
            {
                var table = new DataTable("_Factors");
                table.Columns.Add("ExperimentName", typeof(string));
                table.Columns.Add("SimulationName", typeof(string));
                table.Columns.Add("FolderName", typeof(string));
                table.Columns.Add("FactorName", typeof(string));
                table.Columns.Add("FactorValue", typeof(string));

                var experimentDescriptor = simulation.Descriptors.Find(d => d.Name == "Experiment");
                var simulationDescriptor = simulation.Descriptors.Find(d => d.Name == "SimulationName");
                var folderDescriptor = simulation.Descriptors.Find(d => d.Name == "FolderName");

                foreach (var descriptor in simulation.Descriptors)
                {
                    if (descriptor.Name != "Experiment" &&
                        descriptor.Name != "SimulationName" &&
                        descriptor.Name != "FolderName" &&
                        descriptor.Name != "Zone")
                    {
                        var row = table.NewRow();
                        if (experimentDescriptor != null)
                            row[0] = experimentDescriptor.Value;
                        if (simulationDescriptor != null)
                            row[1] = simulationDescriptor.Value;
                        if (folderDescriptor != null)
                            row[2] = folderDescriptor.Value;
                        row[3] = descriptor.Name;
                        row[4] = descriptor.Value;
                        table.Rows.Add(row);
                    }
                }

                // Report tables are automatically cleaned before the simulation is run,
                // as an optimisation specifically designed for this call to WriteTable().
                // Therefore, we do not need to delete existing data here.
                storage.Writer.WriteTable(table, false);
            }
        }
    }
}<|MERGE_RESOLUTION|>--- conflicted
+++ resolved
@@ -26,15 +26,6 @@
     [ValidParent(ParentType = typeof(CLEMFolder))]
     public class Report : Model
     {
-<<<<<<< HEAD
-        /// <summary>
-        /// A collection of functions that cause a line of output to be written when they
-        /// evaluate to true (1).
-        /// </summary>
-        private List<CSharpExpressionFunction> functions = new List<CSharpExpressionFunction>();
-
-=======
->>>>>>> 93dd48b5
         /// <summary>Link to script compiler.</summary>
         [Link] 
         ScriptCompiler compiler = null;
@@ -118,28 +109,6 @@
             SubscribeToEvents();
         }
 
-<<<<<<< HEAD
-        /// <summary>An event handler called at the end of each day.</summary>
-        /// <param name="sender">Event sender</param>
-        /// <param name="e">Event arguments</param>
-        [EventSubscribe("DoReport")]
-        protected void OnDoReport(object sender, EventArgs e)
-        {
-            foreach (var dateString in dateStringsToReportOn)
-            {
-                if (DateUtilities.DatesAreEqual(dateString, clock.Today))
-                    DoOutput();
-            }
-
-            foreach (var function in functions)
-            {
-                if (function.Value() == 1)
-                    DoOutput();
-            }
-        }
-
-=======
->>>>>>> 93dd48b5
         /// <summary>
         /// Subscribe to events provided
         /// </summary>
@@ -154,39 +123,6 @@
             // Locate reporting variables.
             FindVariableMembers();
 
-<<<<<<< HEAD
-            // Subscribe to events.
-            foreach (string eventName in EventNames)
-            {
-                if (eventName.StartsWith("if "))
-                    AddFunction(eventName);
-                else
-                    events.Subscribe(eventName, DoOutputEvent);
-            }
-        }
-
-        /// <summary>
-        /// A frequency function was entered. Add it to the list of functions so
-        /// that they can be evaluated later.
-        /// </summary>
-        /// <param name="functionString"></param>
-        private void AddFunction(string functionString)
-        {
-            var match = Regex.Match(functionString, "if (?<expression>.+)");
-            if (match.Success)
-            {
-                var expressionFunction = new CSharpExpressionFunction()
-                {
-                    Expression = $"Convert.ToDouble({match.Groups["expression"].Value})",
-                    Parent = this
-                };
-                expressionFunction.SetCompiler(compiler);
-                expressionFunction.CompileExpression();
-                functions.Add(expressionFunction);
-            }
-            else
-                throw new Exception($"Invalid report frequency expression: {functionString}");
-=======
             // Parse the report frequency lines
             foreach (string line in EventNames)
             {
@@ -195,7 +131,6 @@
                     !ExpressionReportFrequency.TryParse(line, this, events, compiler))
                     throw new Exception($"Invalid report frequency found: {line}");
             }
->>>>>>> 93dd48b5
         }
 
         /// <summary>
