--- conflicted
+++ resolved
@@ -20,13 +20,8 @@
     [ValidParent(ParentType = typeof(LabourPricing))]
     [Description("This labour price group sets the pay rate for a set group of individuals.")]
     [Version(1, 0, 1, "")]
-<<<<<<< HEAD
-    [HelpUri(@"Content/Features/Filters/LabourPriceGroup.htm")]
+    [HelpUri(@"Content/Features/Filters/Groups/LabourPriceGroup.htm")]
     public class LabourPriceGroup : FilterGroup<Labour>
-=======
-    [HelpUri(@"Content/Features/Filters/Groups/LabourPriceGroup.htm")]
-    public class LabourPriceGroup : CLEMModel, IFilterGroup
->>>>>>> d8a787eb
     {
         /// <summary>
         /// Pay rate
