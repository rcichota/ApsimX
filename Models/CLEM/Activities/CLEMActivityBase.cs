﻿using Models.Core;
using Models.CLEM.Interfaces;
using Models.CLEM.Resources;
using System;
using System.Collections.Generic;
using System.Linq;
using Newtonsoft.Json;
using Models.CLEM.Groupings;
using Models.Core.Attributes;
using System.ComponentModel.DataAnnotations;

namespace Models.CLEM.Activities
{
    ///<summary>
    /// CLEM Activity base model
    ///</summary> 
    [Serializable]
    [ViewName("UserInterface.Views.PropertyView")]
    [PresenterName("UserInterface.Presenters.PropertyPresenter")]
    [Description("This is the CLEM Activity Base Class and should not be used directly.")]
    [Version(1, 0, 1, "")]
    public abstract class CLEMActivityBase: CLEMModel
    {
        /// <summary>
        /// A protected link to the CLEM resource holder
        /// </summary>
        [Link]
        protected ResourcesHolder Resources = null;

        private bool enabled = true;
        private IEnumerable<CLEMActivityBase> activityChildren = null;
        private ZoneCLEM parentZone = null;

        /// <summary>
        /// Label to assign each transaction created by this activity in ledgers
        /// </summary>
        [Description("Category for transactions")]
        [Required(AllowEmptyStrings = false, ErrorMessage = "Category for transactions required")]
        virtual public string TransactionCategory { get; set; }

        /// <summary>
        /// Insufficient resources available action
        /// </summary>
        [Description("Insufficient resources available action")]
        public OnPartialResourcesAvailableActionTypes OnPartialResourcesAvailableAction { get; set; }

        /// <summary>
        /// Current list of resources requested by this activity
        /// </summary>
        [JsonIgnore]
        public List<ResourceRequest> ResourceRequestList { get; set; }

        /// <summary>
        /// Current list of activities under this activity
        /// </summary>
        [JsonIgnore]
        public List<CLEMActivityBase> ActivityList { get; set; }

        /// <summary>
        /// Current status of this activity
        /// </summary>
        [JsonIgnore]
        public ActivityStatus Status { get; set; }

        /// <summary>
        /// Resource allocation style
        /// </summary>
        [JsonIgnore]
        public ResourceAllocationStyle AllocationStyle { get; set; }

        /// <summary>
        /// A list of activity base chldren for this activity
        /// </summary>
        public IEnumerable<CLEMActivityBase> ActivityChildren
        {
            get
            {
                if (activityChildren is null)
                    activityChildren = FindAllChildren<CLEMActivityBase>();
                return activityChildren;
            }
        }

        /// <summary>
        /// Current status of this activity
        /// </summary>
        [JsonIgnore]
        public bool ActivityEnabled
        {
            get
            {
                return enabled;
            }
            set
            {
                if(value!=enabled)
                    foreach (var child in this.FindAllChildren<CLEMActivityBase>())
                        child.ActivityEnabled = value;
                    enabled = value;
            }
        }

        /// <summary>
        /// Multiplier for farms in this zone
        /// </summary>
        public double FarmMultiplier 
        {
            get
            {
                if(parentZone is null)
                    parentZone = FindAncestor<ZoneCLEM>();

                if(parentZone is null)
                    return 1;
                else
                    return parentZone.FarmMultiplier;
            }
        }

        /// <summary>
        /// Property to check if timing of this activity is ok based on child and parent ActivityTimers in UI tree
        /// </summary>
        /// <returns>T/F</returns>
        public virtual new bool TimingOK
        {
            get
            {
                // use timing to not perform activity based on Enabled state
                if (!ActivityEnabled)
                    return false;

                // sum all where true=0 and false=1 so that all must be zero to get a sum total of zero or there are no timers
                int result = 0;
                IModel current = this as IModel;
                while (current.GetType() != typeof(ZoneCLEM) & current.GetType() != typeof(Market))
                {
                    if(current is CLEMModel)
                        result += (current as CLEMModel).ActivityTimers.Sum(a => a.ActivityDue ? 0 : 1);
                    current = current.Parent as IModel;
                }
                return (result == 0);
            }
        }

        /// <summary>
        /// Resource shortfall occured event handler
        /// </summary>
        public event EventHandler ResourceShortfallOccurred;

        /// <summary>
        /// Activity performed event handler
        /// </summary>
        public event EventHandler ActivityPerformed;

        /// <summary>
        /// Method to check if timing of this activity is ok based on child and parent ActivityTimers in UI tree and a specified date
        /// </summary>
        /// <returns>T/F</returns>
        public bool TimingCheck(DateTime date)
        {
            // use timing to not perform activity based on Enabled state
            if (!ActivityEnabled)
                return false;

            // sum all where true=0 and false=1 so that all must be zero to get a sum total of zero or there are no timers
            int result = 0;
            IModel current = this as IModel;
            while (current.GetType() != typeof(ZoneCLEM))
            {
                if (current is CLEMModel)
                    result += (current as CLEMModel).ActivityTimers.Sum(a => a.Check(date) ? 0 : 1);
                current = current.Parent as IModel;
            }
            return (result == 0);
        }

        /// <summary>
        /// Property to check if timing of this activity is ok based on child and parent ActivityTimers in UI tree
        /// </summary>
        /// <returns>T/F</returns>
        public bool TimingExists
        {
            get
            {
                // sum all where true=0 and false=1 so that all must be zero to get a sum total of zero or there are no timers
                int result = 0;
                IModel current = this as IModel;
                while (current.GetType() != typeof(ZoneCLEM))
                {
                    if (current is CLEMModel)
                        result += (current as CLEMModel).ActivityTimers.Count();
                    current = current.Parent as IModel;
                }
                return (result != 0);
            }
        }

        /// <summary>
        /// A method to allow the resource holder to be set when [Link] not possible for dynamically created model
        /// </summary>
        /// <param name="resourceHolder">The resource holder to provide</param>
        public void SetLinkedModels(ResourcesHolder resourceHolder)
        {
            Resources = resourceHolder;
        }

        /// <summary>
        /// Sets the status of the activity to success if the activity was in fact needed this time step
        /// </summary>
        public void SetStatusSuccess()
        {
            if(Status== ActivityStatus.NotNeeded)
                Status = ActivityStatus.Success;
        }

        /// <summary>
        /// return a list of components available given the specified types
        /// </summary>
        /// <param name="typesToFind">the list of types to locate</param>
        /// <returns>A list of names of components</returns>
        public IEnumerable<string> GetReadersAvailableByName(Type[] typesToFind)
        {
            List<string> results = new List<string>();
            Simulation simulation = this.FindAncestor<Simulation>();
            if (simulation != null)
            {
                foreach (Type type in typesToFind)
                    results.AddRange(simulation.FindAllDescendants().Where(a => a.GetType() == type).Select(a => a.Name));
            }
            return results.AsEnumerable();
        }

        /// <summary>
        /// Method to cascade calls for calling activites performed for all activities in the UI tree. 
        /// </summary>
        public virtual void ClearAllAllActivitiesPerformedStatus()
        {
            ClearActivitiesPerformedStatus();
        }

        /// <summary>
        /// Protected method to cascade clearing of status for all dynamic activities created for this activity. 
        /// </summary>
        protected void ClearActivitiesPerformedStatus()
        {
            // clear status of all dynamically created CLEMActivityBase activities
            if (ActivityList != null)
            {
                foreach (CLEMActivityBase activity in ActivityList)
                {
                    activity.Status = ActivityStatus.Ignored;
                    activity.ClearAllAllActivitiesPerformedStatus();
                }
            }
            // clear status for all children of type CLEMActivityBase
            foreach (CLEMActivityBase activity in ActivityChildren)
            {
                activity.Status = ActivityStatus.Ignored;
                activity.ClearAllAllActivitiesPerformedStatus();
            }
        }

        /// <summary>
        /// Method to cascade calls for calling activites performed for all activities in the UI tree. 
        /// </summary>
        public virtual void ReportAllAllActivitiesPerformed()
        {
            ReportActivitiesPerformed();
        }

        /// <summary>
        /// Protected method to cascade calls for activities performed for all dynamically created activities
        /// </summary>
        protected void ReportActivitiesPerformed()
        {
            this.TriggerOnActivityPerformed();
            // call activity performed for all dynamically created CLEMActivityBase activities
            if (ActivityList != null)
            {
                foreach (CLEMActivityBase activity in ActivityList)
                    activity.ReportAllAllActivitiesPerformed();
            }
            // call activity performed  for all children of type CLEMActivityBase
            foreach (CLEMActivityBase activity in ActivityChildren)
                activity.ReportAllAllActivitiesPerformed();
        }

        /// <summary>
        /// Method to cascade calls for resources for all activities in the UI tree. 
        /// Responds to CLEMInitialiseActivity in the Activity model holing top level list of activities
        /// </summary>
        public virtual void GetResourcesForAllActivityInitialisation()
        {
            ResourcesForAllActivityInitialisation();
        }

        /// <summary>
        /// Protected method to cascade calls for resources for all activities in the UI tree. 
        /// </summary>
        protected void ResourcesForAllActivityInitialisation()
        {
            if (this.Enabled)
            {
                // Get resources needed and use substitution if needed and provided, then move through children getting their resources.
                GetResourcesRequiredForInitialisation();

                // get resources required for all dynamically created CLEMActivityBase activities
                if (ActivityList != null)
                {
                    foreach (CLEMActivityBase activity in ActivityList)
                        activity.GetResourcesForAllActivityInitialisation();
                }
                // get resources required for all children of type CLEMActivityBase
                foreach (CLEMActivityBase activity in ActivityChildren)
                {
                    if (activity.Enabled)
                        activity.GetResourcesForAllActivityInitialisation();
                }
            }
        }

        /// <summary>
        /// Method to cascade calls for resources for all activities in the UI tree. 
        /// Responds to CLEMGetResourcesRequired in the Activity model holing top level list of activities
        /// </summary>
        public virtual void GetResourcesForAllActivities(CLEMModel model)
        {
            if (this.Enabled)
            {
                if (TimingOK)
                    ResourcesForAllActivities(model);
                else
                {
                    this.Status = ActivityStatus.Ignored;
                    if (ActivityList != null)
                    {
                        foreach (CLEMActivityBase activity in ActivityList)
                            activity.Status = ActivityStatus.Ignored;
                    }
                    // get resources required for all children of type CLEMActivityBase
                    foreach (CLEMActivityBase activity in ActivityChildren)
                        activity.Status = ActivityStatus.Ignored;
                }
            }
        }

        /// <summary>
        /// protected method to cascade calls for resources for all activities in the UI tree. 
        /// </summary>
        protected void ResourcesForAllActivities(CLEMModel model)
        {
            // Get resources needed and use substitution if needed and provided, then move through children getting their resources.

            if ((model.GetType() == typeof(ActivitiesHolder) & this.AllocationStyle == ResourceAllocationStyle.Automatic) | (model.GetType() != typeof(ActivitiesHolder)))
            {
                // this will be performed if
                // (a) the call has come from the Activity Holder and is therefore using the GetResourcesRequired event and the allocation style is automatic, or
                // (b) the call has come from the Activity
                GetResourcesRequiredForActivity();
            }

            // get resources required for all dynamically created CLEMActivityBase activities
            if (ActivityList != null)
            {
                foreach (CLEMActivityBase activity in ActivityList)
                    activity.GetResourcesForAllActivities(model);
            }
            // get resources required for all children of type CLEMActivityBase
            foreach (CLEMActivityBase activity in ActivityChildren)
                activity.GetResourcesForAllActivities(model);
        }

        /// <summary>
        /// Method to get required resources for initialisation of this activity. 
        /// </summary>
        public virtual void GetResourcesRequiredForInitialisation()
        {
            ResourcesRequiredForInitialisation();
        }

        /// <summary>
        /// Protected method to get required resources for initialisation of this activity. 
        /// </summary>
        protected void ResourcesRequiredForInitialisation()
        {
            // determine what resources are needed for initialisation
            ResourceRequestList = GetResourcesNeededForinitialisation();

            CheckResources(ResourceRequestList, Guid.NewGuid());
            TakeResources(ResourceRequestList, false);

            ResourceRequestList = null;
        }

        /// <summary>
        /// Method to get this time steps current required resources for this activity. 
        /// </summary>
        public virtual void GetResourcesRequiredForActivity()
        {
            ResourcesRequiredForActivity();
        }

        /// <summary>
        /// Protected method to get this time steps current required resources for this activity. 
        /// </summary>
        protected void ResourcesRequiredForActivity()
        {
            // clear Resources Required list
            ResourceRequestList = new List<ResourceRequest>();

            if (this.TimingOK)
            {
                // add any labour resources required (automated here so not needed in Activity code)
                ResourceRequestList.AddRange(GetLabourResourcesNeededForActivity());

                // add any non-labour resources needed (from method in Activity code)
                var requests = GetResourcesNeededForActivity();
                if (requests != null)
                    ResourceRequestList.AddRange(requests);

                // check availability
                CheckResources(ResourceRequestList, Guid.NewGuid());

                // adjust if needed
                AdjustResourcesNeededForActivity();

                // take resources
                bool tookRequestedResources = TakeResources(ResourceRequestList, false);

                // if no resources required perform Activity if code is present.
                // if resources are returned (all available or UseResourcesAvailable action) perform Activity
                if (tookRequestedResources || (ResourceRequestList.Count == 0))
                    DoActivity();
            }
        }

        /// <summary>
        /// A common method to get the labour resource requests from the activity.
        /// </summary>
        /// <returns></returns>
        protected List<ResourceRequest> GetLabourResourcesNeededForActivity()
        {
            List<ResourceRequest> labourResourceRequestList = new List<ResourceRequest>();
            foreach (LabourRequirement item in FindAllChildren<LabourRequirement>())
            {
                GetDaysLabourRequiredReturnArgs daysResult = GetDaysLabourRequired(item);
                if (daysResult.DaysNeeded > 0)
                {
                    foreach (LabourFilterGroup fg in item.FindAllChildren<LabourFilterGroup>())
                    {
                        int numberOfPpl = 1;
                        if (item.ApplyToAll)
                            // how many matches
<<<<<<< HEAD
                            numberOfPpl = fg.Filter(Resources.FindResourceGroup<Labour>().Items).Count();
                        }
=======
                            numberOfPpl = Resources.FindResourceGroup<Labour>().Items.Filter(fg).Count();
>>>>>>> f9bcbc69
                        for (int i = 0; i < numberOfPpl; i++)
                        {
                            labourResourceRequestList.Add(new ResourceRequest()
                            {
                                AllowTransmutation = true,
                                Required = daysResult.DaysNeeded,
                                ResourceType = typeof(Labour),
                                ResourceTypeName = "",
                                ActivityModel = this,
                                FilterDetails = new List<object>() { fg },
                                Category = daysResult.Category,
                                RelatesToResource = daysResult.RelatesToResource
                            }
                            ); ;
                        }
                    }
                }
            }
            return labourResourceRequestList;
        }

        /// <summary>
        /// Method to provide the proportional limit based on labour shortfall
        /// A proportion less than 1 will only be returned if LabourShortfallAffectsActivity is true in the LabourRequirement
        /// </summary>
        /// <returns></returns>
        public double LabourLimitProportion
        {
            get
            {
                double proportion = 1.0;
                if (ResourceRequestList == null)
                    return proportion;

                double totalNeeded = ResourceRequestList.Where(a => a.ResourceType == typeof(LabourType)).Sum(a => a.Required);

                foreach (ResourceRequest item in ResourceRequestList.Where(a => a.ResourceType == typeof(LabourType)))
                    if (item.FilterDetails != null && ((item.FilterDetails.First() as LabourFilterGroup).Parent as LabourRequirement).LabourShortfallAffectsActivity)
                        proportion *= item.Provided / item.Required;
                return proportion;
            }
        }

        /// <summary>
        /// Method to provide the proportional limit based on specified resource type
        /// A proportion less than 1 will only be returned if LabourShortfallAffectsActivity is true in the LabourRequirement
        /// </summary>
        /// <returns></returns>
        public double LimitProportion(Type resourceType)
        {
            double proportion = 1.0;
            if (ResourceRequestList == null)
                return proportion;

            double totalNeeded = ResourceRequestList.Where(a => a.ResourceType == resourceType).Sum(a => a.Required);

            foreach (ResourceRequest item in ResourceRequestList.Where(a => a.ResourceType == resourceType))
            {
                if (resourceType == typeof(LabourType))
                    if (item.FilterDetails != null && ((item.FilterDetails.First() as LabourFilterGroup).Parent as LabourRequirement).LabourShortfallAffectsActivity)
                        proportion *= item.Provided / item.Required;
                else // all other types
                    proportion *= item.Provided / item.Required;
            }
            return proportion;
        }

        /// <summary>
        /// Method to determine if activity limited based on labour shortfall has been set
        /// </summary>
        /// <returns></returns>
        public bool IsLabourLimitSet
        {
            get
            {
                foreach (LabourRequirement item in FindAllChildren<LabourRequirement>())
                    if (item.LabourShortfallAffectsActivity)
                        return true;
                return false;
            }
        }

        /// <summary>
        /// Method to determine available labour based on filters and take it if requested.
        /// </summary>
        /// <param name="request">Resource request details</param>
        /// <param name="removeFromResource">Determines if only calculating available labour or labour removed</param>
        /// <param name="callingModel">Model calling this method</param>
        /// <param name="resourceHolder">Location of resource holder</param>
        /// <param name="partialAction">Action on partial resources available</param>
        /// <returns></returns>
        public static double TakeLabour(ResourceRequest request, bool removeFromResource, IModel callingModel, ResourcesHolder resourceHolder, OnPartialResourcesAvailableActionTypes partialAction )
        {
            double amountProvided = 0;
            double amountNeeded = request.Required;
            LabourFilterGroup current = request.FilterDetails.OfType<LabourFilterGroup>().FirstOrDefault();

            LabourRequirement lr;
            if (current!=null)
            {
                if (current.Parent is LabourRequirement)
                    lr = current.Parent as LabourRequirement;
                else
                    // coming from Transmutation request
                    lr = new LabourRequirement()
                    {
                        ApplyToAll = false,
                        MaximumPerPerson = 1000,
                        MinimumPerPerson = 0
                    };
            }
            else
                lr = callingModel.FindAllChildren<LabourRequirement>().FirstOrDefault();

            int currentIndex = 0;
            if (current==null)
                // no filtergroup provided so assume any labour
                current = new LabourFilterGroup();

            request.ResourceTypeName = "Labour";
            ResourceRequest removeRequest = new ResourceRequest()
            {
                ActivityID = request.ActivityID,
                ActivityModel = request.ActivityModel,
                AdditionalDetails = request.AdditionalDetails,
                AllowTransmutation = request.AllowTransmutation,
                Available = request.Available,
                FilterDetails = request.FilterDetails,
                Provided = request.Provided,
                Category = request.Category,
                RelatesToResource = request.RelatesToResource,
                Required = request.Required,
                Resource = request.Resource,
                ResourceType = request.ResourceType,
                ResourceTypeName = (request.Resource is null? "":(request.Resource as CLEMModel).NameWithParent)
            };

            // start with top most LabourFilterGroup
            while (current != null && amountProvided < amountNeeded)
            {
                IEnumerable<LabourType> items = (resourceHolder.GetResourceGroupByType(request.ResourceType) as Labour).Items;
                items = items.Where(a => (a.LastActivityRequestID != request.ActivityID) || (a.LastActivityRequestID == request.ActivityID && a.LastActivityRequestAmount < lr.MaximumPerPerson));
                items = current.Filter(items);

                // search for people who can do whole task first
                while (amountProvided < amountNeeded && items.Where(a => a.LabourCurrentlyAvailableForActivity(request.ActivityID, lr.MaximumPerPerson) >= request.Required).Count() > 0)
                {
                    // get labour least available but with the amount needed
                    LabourType lt = items.Where(a => a.LabourCurrentlyAvailableForActivity(request.ActivityID, lr.MaximumPerPerson) >= request.Required).OrderBy(a => a.LabourCurrentlyAvailableForActivity(request.ActivityID, lr.MaximumPerPerson)).FirstOrDefault();

                    double amount = Math.Min(amountNeeded - amountProvided, lt.LabourCurrentlyAvailableForActivity(request.ActivityID, lr.MaximumPerPerson));

                    // limit to max allowed per person
                    amount = Math.Min(amount, lr.MaximumPerPerson);
                    // limit to min per person to do activity
                    if (amount < lr.MinimumPerPerson)
                    {
                        request.Category = "Min labour limit";
                        return amountProvided;
                    }

                    amountProvided += amount;
                    removeRequest.Required = amount;
                    if (removeFromResource)
                    {
                        lt.LastActivityRequestID = request.ActivityID;
                        lt.LastActivityRequestAmount = amount;
                        lt.Remove(removeRequest);
                        request.Provided += removeRequest.Provided;
                        request.Value += request.Provided * lt.PayRate();
                    }
                }

                // if still needed and allow partial resource use.
                if (partialAction == OnPartialResourcesAvailableActionTypes.UseResourcesAvailable)
                {
                    if (amountProvided < amountNeeded)
                    {
                        // then search for those that meet criteria and can do part of task
                        foreach (LabourType item in items.Where(a => a.LabourCurrentlyAvailableForActivity(request.ActivityID, lr.MaximumPerPerson) >= 0).OrderByDescending(a => a.LabourCurrentlyAvailableForActivity(request.ActivityID, lr.MaximumPerPerson))) 
                        {
                            if (amountProvided >= amountNeeded)
                                break;

                            double amount = Math.Min(amountNeeded - amountProvided, item.LabourCurrentlyAvailableForActivity(request.ActivityID, lr.MaximumPerPerson));

                            // limit to max allowed per person
                            amount = Math.Min(amount, lr.MaximumPerPerson);

                            // limit to min per person to do activity
                            if (amount >= lr.MinimumPerPerson)
                            {
                                amountProvided += amount;
                                removeRequest.Required = amount;
                                if (removeFromResource)
                                {
                                    if(item.LastActivityRequestID != request.ActivityID)
                                        item.LastActivityRequestAmount = 0;
                                    item.LastActivityRequestID = request.ActivityID;
                                    item.LastActivityRequestAmount += amount;
                                    item.Remove(removeRequest);
                                    request.Provided += removeRequest.Provided;
                                    request.Value += request.Provided * item.PayRate();
                                }
                            }
                            else
                                currentIndex = request.FilterDetails.Count;
                        }
                    }
                }
                currentIndex++;
                var currentFilterGroups = current.FindAllChildren<LabourFilterGroup>();
                if (currentFilterGroups.Any())
                    current = currentFilterGroups.FirstOrDefault();
                else
                    current = null;
            }
            // report amount gained.
            return amountProvided;
        }

        /// <summary>
        /// Method to determine available non-labour resources and take if requested.
        /// </summary>
        /// <param name="request">Resource request details</param>
        /// <param name="removeFromResource">Determines if only calculating available labour or labour removed</param>
        /// <returns></returns>
        private double TakeNonLabour(ResourceRequest request, bool removeFromResource)
        {
            // get available resource
            if (request.Resource == null)
                //If it hasn't been assigned try and find it now.
                request.Resource = Resources.FindResourceType<ResourceBaseWithTransactions, IResourceType>(request, OnMissingResourceActionTypes.Ignore, OnMissingResourceActionTypes.Ignore);

            if (request.Resource != null)
                // get amount available
                request.Available = Math.Min(request.Resource.Amount, request.Required);

            if(removeFromResource && request.Resource != null)
                request.Resource.Remove(request);

            return request.Available;
        }

        /// <summary>
        /// Determine resources available and perform transmutation if needed.
        /// </summary>
        /// <param name="resourceRequests">List of requests</param>
        /// <param name="uniqueActivityID">Unique id for the activity</param>
        public void CheckResources(IEnumerable<ResourceRequest> resourceRequests, Guid uniqueActivityID)
        {
            if (resourceRequests is null || !resourceRequests.Any())
            {
                this.Status = ActivityStatus.Success;
                return;
            }

            foreach (ResourceRequest request in resourceRequests)
            {
                request.ActivityID = uniqueActivityID;
                request.Available = 0;

                // If resource group does not exist then provide required.
                // This means when resource is not added to model it will not limit simulations
                if (request.ResourceType == null || Resources.GetResourceGroupByType(request.ResourceType) == null)
                {
                    request.Available = request.Required;
                    request.Provided = request.Required;
                }
                else
                {
                    if (request.ResourceType == typeof(Labour))
                        // get available labour based on rules.
                        request.Available = TakeLabour(request, false, this, Resources, this.OnPartialResourcesAvailableAction);
                    else
                        request.Available = TakeNonLabour(request, false);
                }
            }

            // are all resources available
            IEnumerable<ResourceRequest> shortfallRequests = resourceRequests.Where(a => a.Required > a.Available);
            if (shortfallRequests.Any())
                // check what transmutations can occur
                Resources.TransmutateShortfall(shortfallRequests);

            // check if need to do transmutations
            int countTransmutationsSuccessful = shortfallRequests.Where(a => a.TransmutationPossible == true && a.AllowTransmutation).Count();
            bool allTransmutationsSuccessful = (shortfallRequests.Where(a => a.TransmutationPossible == false && a.AllowTransmutation).Count() == 0);

            // OR at least one transmutation successful and PerformWithPartialResources
            if ((shortfallRequests.Any() && (shortfallRequests.Count() == countTransmutationsSuccessful)) || (countTransmutationsSuccessful > 0 && OnPartialResourcesAvailableAction == OnPartialResourcesAvailableActionTypes.UseResourcesAvailable))
            {
                // do transmutations.
                // this uses the current zone resources, but will find markets if needed in the process
                Resources.TransmutateShortfall(shortfallRequests, false);

                // recheck resource amounts now that resources have been topped up
                foreach (ResourceRequest request in resourceRequests)
                {
                    // get resource
                    request.Available = 0;
                    if (request.Resource != null)
                        // get amount available
                        request.Available = Math.Min(request.Resource.Amount, request.Required);
                }
            }

            bool deficitFound = false;
            // report any resource defecits here
            foreach (var item in resourceRequests.Where(a => (a.Available - a.Required) > 0.000001))
            {
                ResourceRequestEventArgs rrEventArgs = new ResourceRequestEventArgs() { Request = item };

                if (item.Resource != null && (item.Resource as Model).FindAncestor<Market>() != null)
                {
                    ActivitiesHolder marketActivities = Resources.FoundMarket.FindChild<ActivitiesHolder>();
                    if(marketActivities != null)
                        marketActivities.ActivitiesHolder_ResourceShortfallOccurred(this, rrEventArgs);
                }
                else
                    OnShortfallOccurred(rrEventArgs);
                Status = ActivityStatus.Partial;
                deficitFound = true;
            }
            if(!deficitFound)
                this.Status = ActivityStatus.Success;
        }

        /// <summary>
        /// Try to take the Resources based on Resource Request List provided.
        /// Returns true if it was able to take the resources it needed.
        /// Returns false if it was unable to take the resources it needed.
        /// </summary>
        /// <param name="resourceRequestList"></param>
        /// <param name="triggerActivityPerformed"></param>
        public bool TakeResources(List<ResourceRequest> resourceRequestList, bool triggerActivityPerformed)
        {
            // no resources required or this is an Activity folder.
            if ((resourceRequestList == null)||(!resourceRequestList.Any()))
                return false;

            // remove activity resources 
            // check if deficit and performWithPartial
            if ((resourceRequestList.Where(a => a.Required > a.Available).Count() == 0) || OnPartialResourcesAvailableAction != OnPartialResourcesAvailableActionTypes.SkipActivity)
            {
                if(OnPartialResourcesAvailableAction == OnPartialResourcesAvailableActionTypes.ReportErrorAndStop)
                {
                    string resourcelist = "";
                    foreach (var item in resourceRequestList.Where(a => a.Required > a.Available))
                        resourcelist += item.ResourceType.Name + ",";

                    resourcelist = resourcelist.Trim(',');
                    if (resourcelist.Length > 0)
                    {
                        Summary.WriteError(this, String.Format("Ensure all resources are available or change OnPartialResourcesAvailableAction setting for activity [a={0}]", this.Name));
                        Status = ActivityStatus.Critical;
                        throw new Exception(String.Format("@i:Insufficient resources [r={0}] for activity [a={1}]", resourcelist, this.Name));
                    }
                }

                foreach (ResourceRequest request in resourceRequestList)
                {
                    // get resource
                    request.Provided = 0;
                    // do not take if the resource does not exist
                    if (request.ResourceType != null && Resources.GetResourceGroupByType(request.ResourceType) != null)
                    { 
                        if (request.ResourceType == typeof(Labour))
                            // get available labour based on rules.
                            request.Available = TakeLabour(request, true, this, Resources, this.OnPartialResourcesAvailableAction);
                        else
                            request.Available = TakeNonLabour(request, true);
                    }
                }
            }
            else
                Status = ActivityStatus.Ignored;
            return Status != ActivityStatus.Ignored;
        }

        /// <summary>
        /// Method to trigger an Activity Performed event 
        /// </summary>
        public void TriggerOnActivityPerformed()
        {
            ActivityPerformedEventArgs activitye = new ActivityPerformedEventArgs
            {
                Activity = this
            };
            this.OnActivityPerformed(activitye);
        }

        /// <summary>
        /// Method to trigger an Activity Performed event 
        /// </summary>
        /// <param name="status">The status of this activity to be reported</param>
        public void TriggerOnActivityPerformed(ActivityStatus status)
        {
            this.Status = status;
            ActivityPerformedEventArgs activitye = new ActivityPerformedEventArgs
            {
                Activity = new ActivityFolder() { Name = this.Name, Status = status }
            };
            this.OnActivityPerformed(activitye);
        }

        /// <summary>
        /// Base method to determine the number of days labour required based on Activity requirements and labour settings.
        /// Functionality provided in derived classes
        /// </summary>
        public virtual GetDaysLabourRequiredReturnArgs GetDaysLabourRequired(LabourRequirement requirement)
        {
            throw new NotImplementedException();
        }

        /// <summary>
        /// Method to determine list of resources and amounts needed. 
        /// Functionality provided in derived classes
        /// </summary>
        public virtual List<ResourceRequest> GetResourcesNeededForActivity()
        {
            return null;
        }

        /// <summary>
        /// Method to adjust activities needed based on shortfalls before they are taken from resource pools. 
        /// Functionality provided in derived classes
        /// </summary>
        public virtual void AdjustResourcesNeededForActivity()
        {
            return;
        }

        /// <summary>
        /// Method to determine list of resources and amounts needed for initilaisation. 
        /// Functionality provided in derived classes
        /// </summary>
        public virtual List<ResourceRequest> GetResourcesNeededForinitialisation()
        {
            return null;
        }

        /// <summary>
        /// Method to perform activity tasks if expected as soon as resources are available
        /// Functionality provided in derived classes
        /// </summary>
        public virtual void DoActivity()
        {
            return;
        }


        /// <summary>
        /// Shortfall occurred 
        /// </summary>
        /// <param name="e"></param>
        protected void OnShortfallOccurred(EventArgs e)
        {
            ResourceShortfallOccurred?.Invoke(this, e);
        }


        /// <summary>
        /// Activity has occurred 
        /// </summary>
        /// <param name="e"></param>
        protected void OnActivityPerformed(EventArgs e)
        {
            ActivityPerformed?.Invoke(this, e);
        }
    }

    /// <summary>
    /// Structure to return values form a labour days request
    /// </summary>
    public class GetDaysLabourRequiredReturnArgs
    {
        /// <summary>
        /// Constructor
        /// </summary>
        /// <param name="daysNeeded"></param>
        /// <param name="category"></param>
        /// <param name="relatesToResource"></param>
        public GetDaysLabourRequiredReturnArgs(double daysNeeded, string category, string relatesToResource)
        {
            DaysNeeded = daysNeeded;
            Category = category;
            RelatesToResource = relatesToResource;
        }

        /// <summary>
        /// Calculated days needed
        /// </summary>
        public double DaysNeeded { get; set; }

        /// <summary>
        /// Transaction category
        /// </summary>
        public string Category { get; set; }

        /// <summary>
        /// Transacation relates to resource
        /// </summary>
        public string RelatesToResource { get; set; }
    }

    /// <summary>
    /// Status of activity
    /// </summary>
    public enum ActivityStatus
    {
        /// <summary>
        /// Performed with all resources available
        /// </summary>
        Success,
        /// <summary>
        /// Performed with partial resources available
        /// </summary>
        Partial,
        /// <summary>
        /// Insufficient resources so activity ignored
        /// </summary>
        Ignored,
        /// <summary>
        /// Insufficient resources so simulation stopped
        /// </summary>
        Critical,
        /// <summary>
        /// Indicates a timer occurred successfully
        /// </summary>
        Timer,
        /// <summary>
        /// Indicates a calculation event occurred
        /// </summary>
        Calculation,
        /// <summary>
        /// Indicates activity occurred but was not needed
        /// </summary>
        NotNeeded,
        /// <summary>
        /// Indicates activity caused a warning and was not performed
        /// </summary>
        Warning,
        /// <summary>
        /// Indicates activity was place holder or parent activity
        /// </summary>
        NoTask
    }

    /// <summary>
    /// Status of activity
    /// </summary>
    public enum ResourceAllocationStyle
    {
        /// <summary>
        /// Automatically perform in CLEMGetResourcesRequired
        /// </summary>
        Automatic,
        /// <summary>
        /// Manually perform in activity code.
        /// </summary>
        Manual
    }

}<|MERGE_RESOLUTION|>--- conflicted
+++ resolved
@@ -451,12 +451,7 @@
                         int numberOfPpl = 1;
                         if (item.ApplyToAll)
                             // how many matches
-<<<<<<< HEAD
                             numberOfPpl = fg.Filter(Resources.FindResourceGroup<Labour>().Items).Count();
-                        }
-=======
-                            numberOfPpl = Resources.FindResourceGroup<Labour>().Items.Filter(fg).Count();
->>>>>>> f9bcbc69
                         for (int i = 0; i < numberOfPpl; i++)
                         {
                             labourResourceRequestList.Add(new ResourceRequest()
