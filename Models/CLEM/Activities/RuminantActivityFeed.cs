﻿using Models.Core;
using Models.CLEM.Groupings;
using Models.CLEM.Interfaces;
using Models.CLEM.Resources;
using System;
using System.Collections.Generic;
using System.ComponentModel.DataAnnotations;
using System.Linq;
using Newtonsoft.Json;
using Models.Core.Attributes;
using System.IO;

namespace Models.CLEM.Activities
{
    /// <summary>Ruminant feed activity</summary>
    /// <summary>This activity provides food to specified ruminants based on a feeding style</summary>
    /// <version>1.0</version>
    /// <updates>1.0 First implementation of this activity using IAT/NABSA processes</updates>
    [Serializable]
    [ViewName("UserInterface.Views.PropertyView")]
    [PresenterName("UserInterface.Presenters.PropertyPresenter")]
    [ValidParent(ParentType = typeof(CLEMActivityBase))]
    [ValidParent(ParentType = typeof(ActivitiesHolder))]
    [ValidParent(ParentType = typeof(ActivityFolder))]
    [Description("This activity performs ruminant feeding based upon the current herd filtering and a feeding style.")]
    [Version(1, 0, 4, "Added smart feeding switch to stop feeding when animals are satisfied and avoid overfeed wastage")]
    [Version(1, 0, 3, "User defined PotentialIntake modifer and reporting of trampling and overfed wastage in ledger")]
    [Version(1, 0, 2, "Manages feeding whole herd a specified daily amount or proportion of available feed")]
    [Version(1, 0, 1, "")]
    [HelpUri(@"Content/Features/Activities/Ruminant/RuminantFeed.htm")]
    public class RuminantActivityFeed : CLEMRuminantActivityBase, IValidatableObject
    {
<<<<<<< HEAD
=======
        [Link]
        private Clock clock = null;

        // amount requested
        private double feedEstimated = 0;
        // amount actually needed to satisfy animals
        private double feedToSatisfy = 0;
        // amount actually needed to satisfy animals allowing for overfeeding
        private double feedToOverSatisfy = 0;
        // does this feeding style need a potential intake modifier
        private bool usingPotentialintakeMultiplier = false;
        private double overfeedProportion = 1;

>>>>>>> f9bcbc69
        /// <summary>
        /// Name of Feed to use (with Resource Group name appended to the front [separated with a '.'])
        /// eg. AnimalFoodStore.RiceStraw
        /// </summary>
        [Description("Feed to use")]
        [Core.Display(Type = DisplayType.DropDown, Values = "GetResourcesAvailableByName", ValuesArgs = new object[] { new object[] { typeof(AnimalFoodStore), typeof(HumanFoodStore) } })]
        [Required(AllowEmptyStrings = false, ErrorMessage = "Feed type required")]
        public string FeedTypeName { get; set; }

        /// <summary>
        /// Proportion wasted (e.g. trampling, 0 = feed trough present)
        /// </summary>
        [Description("Proportion wasted (e.g. trampling, 0 = feed trough present)")]
        [Required, Proportion]
        public double ProportionTramplingWastage { get; set; }

        /// <summary>
        /// Feed type
        /// </summary>
        [JsonIgnore]
        public IFeedType FeedType { get; set; }

        /// <summary>
        /// Feeding style to use
        /// </summary>
        [System.ComponentModel.DefaultValueAttribute(RuminantFeedActivityTypes.SpecifiedDailyAmount)]
        [Description("Feeding style to use")]
        [Required]
        public RuminantFeedActivityTypes FeedStyle { get; set; }

        /// <summary>
        /// Stop feeding when animals are satisfied
        /// </summary>
        [Description("Stop feeding when satisfied")]
        [Required]
        public bool StopFeedingWhenSatisfied { get; set; }

        /// <summary>
        /// Constructor
        /// </summary>
        public RuminantActivityFeed()
        {
            this.SetDefaults();
            TransactionCategory = "Livestock.Feed";
        }

        #region validation
        /// <summary>
        /// Validate model
        /// </summary>
        /// <param name="validationContext"></param>
        /// <returns></returns>
        public IEnumerable<ValidationResult> Validate(ValidationContext validationContext)
        {
            var results = new List<ValidationResult>();

            if (FindAllChildren<RuminantFeedGroup>().Count() + this.FindAllChildren<RuminantFeedGroupMonthly>().Count() == 0)
            {
                string[] memberNames = new string[] { "Ruminant feed group" };
                results.Add(new ValidationResult("At least one [f=RuminantFeedGroup] or [f=RuminantFeedGroupMonthly] is required to define the animals and amount fed", memberNames));
            }
            return results;
        } 
        #endregion

        /// <summary>An event handler to allow us to initialise ourselves.</summary>
        /// <param name="sender">The sender.</param>
        /// <param name="e">The <see cref="EventArgs"/> instance containing the event data.</param>
        [EventSubscribe("CLEMInitialiseActivity")]
        private void OnCLEMInitialiseActivity(object sender, EventArgs e)
        {
            // get all ui tree herd filters that relate to this activity
            this.InitialiseHerd(true, true);

            // locate FeedType resource
            FeedType = Resources.FindResourceType<ResourceBaseWithTransactions, IResourceType>(this, FeedTypeName, OnMissingResourceActionTypes.ReportErrorAndStop, OnMissingResourceActionTypes.ReportErrorAndStop) as IFeedType;
        }

        /// <inheritdoc/>
        public override List<ResourceRequest> GetResourcesNeededForActivity()
        {
            var herd = CurrentHerd(false);
            feedEstimated = 0;
            feedToSatisfy = 0;
            feedToOverSatisfy = 0;

            // get list from filters
            foreach (var child in Children.OfType<RuminantFeedGroup>())
            {
                var selectedIndividuals = child.FilterProportion(herd);

                switch (FeedStyle)
                {
                    case RuminantFeedActivityTypes.SpecifiedDailyAmountPerIndividual:
                    case RuminantFeedActivityTypes.ProportionOfWeight:
                    case RuminantFeedActivityTypes.ProportionOfFeedAvailable:
                    case RuminantFeedActivityTypes.SpecifiedDailyAmount:
                        usingPotentialintakeMultiplier = true;
                        break;
                }

                // get the amount that can be eaten. Does not account for individuals in multiple filters
                // accounts for some feeding style allowing overeating to the user declared value in ruminant 
                feedToSatisfy += selectedIndividuals.Sum(a => a.PotentialIntake - a.Intake);
                feedToOverSatisfy += selectedIndividuals.Sum(a => a.PotentialIntake * (usingPotentialintakeMultiplier ? a.BreedParams.OverfeedPotentialIntakeModifier : 1) - a.Intake);

                double value = 0;
                if (child is RuminantFeedGroup)
                    value = (child as RuminantFeedGroup).Value;
                else
<<<<<<< HEAD
                {
                    //value = (child as RuminantFeedGroupMonthly).MonthlyValues[Clock.Today.Month - 1];
                }
=======
                    value = (child as RuminantFeedGroupMonthly).MonthlyValues[clock.Today.Month - 1];
>>>>>>> f9bcbc69

                if (FeedStyle == RuminantFeedActivityTypes.SpecifiedDailyAmount)
                    feedEstimated += value * 30.4;
                else if(FeedStyle == RuminantFeedActivityTypes.ProportionOfFeedAvailable)
                    feedEstimated += value * FeedType.Amount;
                else
                {
                    foreach (Ruminant ind in selectedIndividuals)
                    {
                        switch (FeedStyle)
                        {
                            case RuminantFeedActivityTypes.SpecifiedDailyAmountPerIndividual:
                                feedEstimated += value * 30.4;
                                break;
                            case RuminantFeedActivityTypes.ProportionOfWeight:
                                feedEstimated += value * ind.Weight * 30.4;
                                break;
                            case RuminantFeedActivityTypes.ProportionOfPotentialIntake:
                                feedEstimated += value * ind.PotentialIntake;
                                break;
                            case RuminantFeedActivityTypes.ProportionOfRemainingIntakeRequired:
                                feedEstimated += value * (ind.PotentialIntake - ind.Intake);
                                break;
                            default:
                                throw new Exception(String.Format("FeedStyle {0} is not supported in {1}", FeedStyle, this.Name));
                        }
                    }
                }
            }

            if(StopFeedingWhenSatisfied)
                // restrict to max intake permitted by individuals and avoid overfeed wastage
                feedEstimated = Math.Min(feedEstimated, Math.Max(feedToOverSatisfy, feedToSatisfy));

            if (feedEstimated > 0)
            {
                // FeedTypeName includes the ResourceGroup name eg. AnimalFoodStore.FeedItemName
                string feedItemName = FeedTypeName.Split('.').Last();
                return new List<ResourceRequest>()
                {
                    new ResourceRequest()
                    {
                        AllowTransmutation = true,
                        Required = feedEstimated,
                        Resource = FeedType,
                        ResourceType = typeof(AnimalFoodStore),
                        ResourceTypeName = feedItemName,
                        ActivityModel = this,
                        Category = TransactionCategory,
                        RelatesToResource = this.PredictedHerdName
                    }
                };
            }
            else
            {
                return null;
            }
        }

        /// <inheritdoc/>
        public override GetDaysLabourRequiredReturnArgs GetDaysLabourRequired(LabourRequirement requirement)
        {
            IEnumerable<Ruminant> herd = CurrentHerd(false);
            int head = 0;
            double adultEquivalents = 0;
            foreach (IFilterGroup child in Children.OfType<RuminantFeedGroup>())
            {
                var subherd = child.Filter(herd);
                head += subherd.Count();
                adultEquivalents += subherd.Sum(a => a.AdultEquivalent);
            }

            double daysNeeded = 0;
            double numberUnits = 0;
            switch (requirement.UnitType)
            {
                case LabourUnitType.Fixed:
                    daysNeeded = requirement.LabourPerUnit;
                    break;
                case LabourUnitType.perHead:
                    numberUnits = head / requirement.UnitSize;
                    if (requirement.WholeUnitBlocks)
                        numberUnits = Math.Ceiling(numberUnits);

                    daysNeeded = numberUnits * requirement.LabourPerUnit;
                    break;
                case LabourUnitType.perAE:
                    numberUnits = adultEquivalents / requirement.UnitSize;
                    if (requirement.WholeUnitBlocks)
                        numberUnits = Math.Ceiling(numberUnits);

                    daysNeeded = numberUnits * requirement.LabourPerUnit;
                    break;
                case LabourUnitType.perKg:
                    daysNeeded = feedEstimated * requirement.LabourPerUnit;
                    break;
                case LabourUnitType.perUnit:
                    numberUnits = feedEstimated / requirement.UnitSize;
                    if (requirement.WholeUnitBlocks)
                        numberUnits = Math.Ceiling(numberUnits);

                    daysNeeded = numberUnits * requirement.LabourPerUnit;
                    break;
                default:
                    throw new Exception(String.Format("LabourUnitType {0} is not supported for {1} in {2}", requirement.UnitType, requirement.Name, this.Name));
            }
            return new GetDaysLabourRequiredReturnArgs(daysNeeded, TransactionCategory, this.PredictedHerdName);
        }

        /// <inheritdoc/>
        public override void AdjustResourcesNeededForActivity()
        {
            // labour shortfall if any
            double labourLimit = this.LabourLimitProportion;
            overfeedProportion = 0;

            // TODO: adjust if multiple animal food stores included in future.
            // FirstOrDefault() is still known to be food store request. After this call it will be last in list with wasted and excess at start of list
            ResourceRequest item = ResourceRequestList.Where(a => a.ResourceType == typeof(AnimalFoodStore)).FirstOrDefault();

            if(item != null)
            {
                //add limits to amout collected based on labour shortfall
                item.Required *= labourLimit;

                // account for any wastage
                // removed from food resource provided and then will be handled if required if less than provided in next section (DoActivity).
                if (ProportionTramplingWastage > 0)
                {
                    double wasted = Math.Min(item.Available, item.Required) * ProportionTramplingWastage;
                    if (wasted > 0)
                    {
                        ResourceRequest wastedRequest = new ResourceRequest()
                        {
                            AllowTransmutation = false,
                            Required = wasted,
                            Available = wasted,
                            Resource = item.Resource,
                            ResourceType = typeof(AnimalFoodStore),
                            ResourceTypeName = item.ResourceTypeName,
                            ActivityModel = this,
                            Category = "Wastage",
                            RelatesToResource = this.PredictedHerdName,
                        };
                        ResourceRequestList.Insert(0, wastedRequest);
                        item.Required -= wasted;
                        // adjust the food known available for the actual feed
                        item.Available -= wasted;
                    }
                }

                // report any excess fed above feed needed to fill animals itake (including potential multiplier if required for overfeeding)
                double excess = 0;
                if (Math.Min(item.Available, item.Required) >= feedToOverSatisfy)
                {
                    excess = Math.Min(item.Available, item.Required) - feedToOverSatisfy;
                    if(feedToOverSatisfy > feedToSatisfy)
                        overfeedProportion = 1;
                }
                else if(feedToOverSatisfy > feedToSatisfy && Math.Min(item.Available, item.Required) > feedToSatisfy)
                    overfeedProportion = (Math.Min(item.Available, item.Required) - feedToSatisfy) / (feedToOverSatisfy - feedToSatisfy);
                if (excess > 0)
                {
                    ResourceRequest excessRequest = new ResourceRequest()
                    {
                        AllowTransmutation = false,
                        Required = excess,
                        Available = excess,
                        Resource = item.Resource,
                        ResourceType = typeof(AnimalFoodStore),
                        ResourceTypeName = item.ResourceTypeName,
                        ActivityModel = this,
                        Category = "Overfed wastage",
                        RelatesToResource = this.PredictedHerdName
                    };
                    ResourceRequestList.Insert(0, excessRequest);
                    item.Required -= excess;
                    item.Available -= excess;
                }
            }
            return;
        }

        /// <inheritdoc/>
        public override void DoActivity()
        {
            IEnumerable<Ruminant> herd = CurrentHerd(false);
            if (herd != null && herd.Any())
            {
                double feedLimit = 0.0;

                ResourceRequest feedRequest = ResourceRequestList.Where(a => a.ResourceType == typeof(AnimalFoodStore)).LastOrDefault();
                FoodResourcePacket details = new FoodResourcePacket();
                if (feedRequest != null)
                {
                    details = feedRequest.AdditionalDetails as FoodResourcePacket;
                    feedLimit = Math.Min(1.0, feedRequest.Provided / feedRequest.Required);
                }

                // feed animals
                if(feedRequest == null || (feedRequest.Required == 0 | feedRequest.Available == 0))
                {
                    Status = ActivityStatus.NotNeeded;
                    return;
                }

                // get list from filters
                foreach (var child in Children.OfType<RuminantFeedGroup>())
                {
                    double value = 0;
                    if (child is RuminantFeedGroup)
                        value = (child as RuminantFeedGroup).Value;
                    else
<<<<<<< HEAD
                    {
                        //value = (child as RuminantFeedGroupMonthly).MonthlyValues[Clock.Today.Month - 1];
                    }
=======
                        value = (child as RuminantFeedGroupMonthly).MonthlyValues[clock.Today.Month - 1];
>>>>>>> f9bcbc69

                    foreach (Ruminant ind in child.FilterProportion(herd))
                    {
                        switch (FeedStyle)
                        {
                            case RuminantFeedActivityTypes.SpecifiedDailyAmount:
                            case RuminantFeedActivityTypes.ProportionOfFeedAvailable:
                                details.Amount = ((ind.PotentialIntake * (usingPotentialintakeMultiplier ? ind.BreedParams.OverfeedPotentialIntakeModifier : 1)) - ind.Intake);
                                details.Amount *= feedLimit;
                                break;
                            case RuminantFeedActivityTypes.SpecifiedDailyAmountPerIndividual:
                                details.Amount = value * 30.4;
                                details.Amount *= feedLimit;
                                break;
                            case RuminantFeedActivityTypes.ProportionOfWeight:
                                details.Amount = value * ind.Weight * 30.4;
                                details.Amount *= feedLimit;
                                break;
                            case RuminantFeedActivityTypes.ProportionOfPotentialIntake:
                                details.Amount = value * ind.PotentialIntake;
                                details.Amount *= feedLimit;
                                break;
                            case RuminantFeedActivityTypes.ProportionOfRemainingIntakeRequired:
                                details.Amount = value * (ind.PotentialIntake - ind.Intake); 
                                details.Amount *= feedLimit;
                                break;
                            default:
                                throw new Exception("Feed style used [" + FeedStyle + "] not implemented in [" + this.Name + "]");
                        }
                        // check amount meets intake limits
                        if (usingPotentialintakeMultiplier)
                            if (details.Amount > (ind.PotentialIntake + (Math.Max(0,ind.BreedParams.OverfeedPotentialIntakeModifier-1)*overfeedProportion*ind.PotentialIntake)) - ind.Intake)
                                details.Amount = (ind.PotentialIntake + (Math.Max(0, ind.BreedParams.OverfeedPotentialIntakeModifier - 1) * overfeedProportion * ind.PotentialIntake)) - ind.Intake;

                        ind.AddIntake(details);

                    }
                }
                SetStatusSuccess();
            }
            else
                Status = ActivityStatus.NotNeeded;
        }

        #region descriptive summary

        /// <inheritdoc/>
        public override string ModelSummary(bool formatForParentControl)
        {
            using (StringWriter htmlWriter = new StringWriter())
            {
                htmlWriter.Write("\r\n<div class=\"activityentry\">Feed ruminants ");
                htmlWriter.Write(CLEMModel.DisplaySummaryValueSnippet(FeedTypeName, "Feed not set", HTMLSummaryStyle.Resource));
                htmlWriter.Write("</div>");
                if (ProportionTramplingWastage > 0)
                    htmlWriter.Write("\r\n<div class=\"activityentry\"> <span class=\"setvalue\">" + (ProportionTramplingWastage).ToString("0.##%") + "</span> is lost through trampling</div>");
                return htmlWriter.ToString(); 
            }
        } 
        #endregion
    }
}<|MERGE_RESOLUTION|>--- conflicted
+++ resolved
@@ -30,8 +30,6 @@
     [HelpUri(@"Content/Features/Activities/Ruminant/RuminantFeed.htm")]
     public class RuminantActivityFeed : CLEMRuminantActivityBase, IValidatableObject
     {
-<<<<<<< HEAD
-=======
         [Link]
         private Clock clock = null;
 
@@ -45,7 +43,6 @@
         private bool usingPotentialintakeMultiplier = false;
         private double overfeedProportion = 1;
 
->>>>>>> f9bcbc69
         /// <summary>
         /// Name of Feed to use (with Resource Group name appended to the front [separated with a '.'])
         /// eg. AnimalFoodStore.RiceStraw
@@ -156,13 +153,7 @@
                 if (child is RuminantFeedGroup)
                     value = (child as RuminantFeedGroup).Value;
                 else
-<<<<<<< HEAD
-                {
-                    //value = (child as RuminantFeedGroupMonthly).MonthlyValues[Clock.Today.Month - 1];
-                }
-=======
                     value = (child as RuminantFeedGroupMonthly).MonthlyValues[clock.Today.Month - 1];
->>>>>>> f9bcbc69
 
                 if (FeedStyle == RuminantFeedActivityTypes.SpecifiedDailyAmount)
                     feedEstimated += value * 30.4;
@@ -376,13 +367,7 @@
                     if (child is RuminantFeedGroup)
                         value = (child as RuminantFeedGroup).Value;
                     else
-<<<<<<< HEAD
-                    {
-                        //value = (child as RuminantFeedGroupMonthly).MonthlyValues[Clock.Today.Month - 1];
-                    }
-=======
                         value = (child as RuminantFeedGroupMonthly).MonthlyValues[clock.Today.Month - 1];
->>>>>>> f9bcbc69
 
                     foreach (Ruminant ind in child.FilterProportion(herd))
                     {
