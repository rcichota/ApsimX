--- conflicted
+++ resolved
@@ -435,12 +435,7 @@
             // Sme 1 for females and castrates
             double sme = 1;
             // Sme 1.15 for all non-castrated males.
-<<<<<<< HEAD
             if (ind.Weaned && ind.Sex == Sex.Male && (ind as RuminantMale).IsCastrated == false)
-            {
-=======
-            if (ind.Weaned && ind.Gender == Sex.Male && (ind as RuminantMale).IsCastrated == false)
->>>>>>> f9bcbc69
                 sme = 1.15;
 
             double energyDiet = EnergyGross * ind.DietDryMatterDigestibility / 100.0;
