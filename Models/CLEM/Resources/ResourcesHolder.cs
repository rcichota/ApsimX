﻿using System;
using System.Collections.Generic;
using System.Linq;
using System.Text;
using System.Collections;  //enumerator
using System.Xml.Serialization;
using System.Runtime.Serialization;
using Models.Core;
using Models.CLEM.Activities;
using Models.CLEM.Groupings;
using System.ComponentModel.DataAnnotations;
using Models.Core.Attributes;
using APSIM.Shared.Utilities;

namespace Models.CLEM.Resources
{
    ///<summary>
    /// Manger for all resources available to the model
    ///</summary> 
    [Serializable]
    [ViewName("UserInterface.Views.GridView")]
    [PresenterName("UserInterface.Presenters.PropertyPresenter")]
    [ValidParent(ParentType = typeof(ZoneCLEM))]
    [ValidParent(ParentType = typeof(Market))]
    [Description("This holds all resource groups used in the CLEM simulation")]
    [Version(1, 0, 1, "")]
    [HelpUri(@"Content/Features/Resources/ResourcesHolder.htm")]
    public class ResourcesHolder: CLEMModel, IValidatableObject
    {
        /// <summary>
        /// List of the all the Resource Groups.
        /// </summary>
        [XmlIgnore]
        private List<IModel> ResourceGroupList;

        private void InitialiseResourceGroupList()
        {
            if(ResourceGroupList == null)
            {
                ResourceGroupList = this.FindAllChildren<IModel>().Where(a => a.Enabled).ToList();
            }
        }

        private IModel GetGroupByName(string name)
        {
            InitialiseResourceGroupList();
            return ResourceGroupList.Find(x => x.Name == name);
        }

        private IModel GetGroupByType(Type type)
        {
            InitialiseResourceGroupList();
            return ResourceGroupList.Find(x => x.GetType() == type);
        }

        /// <summary>
        /// Finds a shared marketplace
        /// </summary>
        /// <returns>Market</returns>
        [XmlIgnore]
        public Market FoundMarket { get; private set; }

        /// <summary>
        /// Determines if a market has been located
        /// </summary>
        /// <returns>True or false</returns>
        public bool MarketPresent { get { return !(FoundMarket is null); } }

        /// <summary>
        /// Determines whether resource items of the specified group type exist 
        /// </summary>
        /// <param name="resourceGroupType"></param>
        /// <returns></returns>
        public bool ResourceItemsExist(Type resourceGroupType)
        {
            Model resourceGroup = this.FindAllChildren().Where(c => resourceGroupType.IsAssignableFrom(c.GetType())).FirstOrDefault() as Model;
            if (resourceGroup != null && resourceGroup.Enabled)
            {
                return resourceGroup.Children.Where(a => a.Enabled).Count() > 0;
            }
            return false;
        }

        /// <summary>
        /// Determines whether resource group of the specified type exist 
        /// </summary>
        /// <param name="resourceGroupType"></param>
        /// <returns></returns>
        public bool ResourceGroupExist(Type resourceGroupType)
        {
            Model resourceGroup = this.FindAllChildren().Where(c => resourceGroupType.IsAssignableFrom(c.GetType())).FirstOrDefault() as Model;
            return (resourceGroup != null && resourceGroup.Enabled);
        }

        /// <summary>
        /// Get resource by name
        /// </summary>
        /// <param name="name"></param>
        /// <returns></returns>
        public object GetResourceGroupByName(string name)
        {
            InitialiseResourceGroupList();
            return ResourceGroupList.Find(x => x.Name == name);
        }

        /// <summary>
        /// Get resource by type
        /// </summary>
        /// <param name="resourceGroupType"></param>
        /// <returns></returns>
        public object GetResourceGroupByType(Type resourceGroupType)
        {
            InitialiseResourceGroupList();
            return ResourceGroupList.Find(x => x.GetType() == resourceGroupType);
        }

        /// <summary>
        /// Retrieve a ResourceType from a ResourceGroup based on a request item including filter and sort options
        /// </summary>
        /// <param name="request">A resource request item</param>
        /// <param name="missingResourceAction">Action to take if requested resource group not found</param>
        /// <param name="missingResourceTypeAction">Action to take if requested resource type not found</param>
        /// <returns>A reference to the item of type Model</returns>
        public IModel GetResourceItem(ResourceRequest request, OnMissingResourceActionTypes missingResourceAction, OnMissingResourceActionTypes missingResourceTypeAction)
        {
            if (request.FilterDetails != null)
            {
                if (request.ResourceType == null)
                {
                    string errorMsg = String.Format("Resource type must be supplied in resource request from [a={0}]", request.ActivityModel.Name);
                    throw new Exception(errorMsg);
                }

                IModel resourceGroup = this.GetGroupByType(request.ResourceType);
                if(resourceGroup== null)
                {
                    string errorMsg = String.Format("@error:Unable to locate resources of type [r{0}] for [a={1}]", request.ResourceType, request.ActivityModel.Name);
                    switch (missingResourceAction)
                    {
                        case OnMissingResourceActionTypes.ReportErrorAndStop:
                            throw new Exception(errorMsg);
                        case OnMissingResourceActionTypes.ReportWarning:
                            errorMsg = errorMsg.Replace("@error:", "");
                            Summary.WriteWarning(request.ActivityModel, errorMsg);
                            break;
                        default:
                            break;
                    }
                    return null;
                }

                // get list of children matching the conditions in filter
                // and return the lowest item that has enough time available
                object resourceGroupObject = resourceGroup as object;
                switch (resourceGroupObject.GetType().ToString())
                {
                    case "Models.CLEM.Resources.Labour":
                        // get matching labour types
                        // use activity uid to ensure unique for this request
                        List<LabourType> items = (resourceGroup as Labour).Items;
                        items = items.Filter(request.FilterDetails.FirstOrDefault() as Model);
                        items = items.Where(a => a.LastActivityRequestID != request.ActivityID).ToList();
                        if (items.Where(a => a.Amount >= request.Required).Count()>0)
                        {
                            // get labour least available but with the amount needed
                            return items.Where(a => a.Amount >= request.Required).OrderByDescending(a => a.Amount).FirstOrDefault();
                        }
                        else
                        {
                            // get labour with most available but with less than the amount needed
                            return items.OrderByDescending(a => a.Amount).FirstOrDefault();
                        }
                    default:
                        string errorMsg = "Resource cannot be filtered. Filtering not implemented for [r=" + resourceGroupObject.GetType().ToString() + "] from activity [a=" + request.ActivityModel.Name + "]";
                        Summary.WriteWarning(request.ActivityModel, errorMsg);
                        throw new Exception(errorMsg);
                }
            }
            else
            {
                // check style of ResourceTypeName used
                // this is either "Group.Type" from dropdown menus or "Type" only. 
                if (request.ResourceTypeName.Contains("."))
                {
                    return GetResourceItem(request.ActivityModel, request.ResourceTypeName, missingResourceAction, missingResourceTypeAction);
                }
                else
                {
                    return GetResourceItem(request.ActivityModel, request.ResourceType, request.ResourceTypeName, missingResourceAction, missingResourceTypeAction);
                }
            }
        }

        /// <summary>
        /// Retrieve a ResourceType from a ResourceGroup with specified names
        /// </summary>
        /// <param name="requestingModel">name of model requesting resource</param>
        /// <param name="resourceGroupType">Type of the resource group</param>
        /// <param name="resourceItemName">Name of the resource item</param>
        /// <param name="missingResourceAction">Action to take if requested resource group not found</param>
        /// <param name="missingResourceTypeAction">Action to take if requested resource type not found</param>
        /// <returns>A reference to the item of type object</returns>
        public IModel GetResourceItem(Model requestingModel, Type resourceGroupType, string resourceItemName, OnMissingResourceActionTypes missingResourceAction, OnMissingResourceActionTypes missingResourceTypeAction)
        {
            // locate specified resource
            Model resourceGroup = this.FindAllChildren().Where(c => resourceGroupType.IsAssignableFrom(c.GetType())).FirstOrDefault() as Model;
            if (resourceGroup != null)
            {
                IModel resource = resourceGroup.Children.Where(a => a.Name == resourceItemName & a.Enabled).FirstOrDefault();
                if (resource == null)
                {
                    string errorMsg = String.Format("@error:Unable to locate resources item [r={0}] in resources [r={1}] for [a={2}]", resourceItemName, resourceGroupType.ToString(), requestingModel.Name);
                    switch (missingResourceTypeAction)
                    {
                        case OnMissingResourceActionTypes.ReportErrorAndStop:
                            throw new Exception(errorMsg);
                        case OnMissingResourceActionTypes.ReportWarning:
                            Summary.WriteWarning(requestingModel, errorMsg);
                            break;
                        default:
                            break;
                    }
                    return null;
                }
                return resource;
            }
            else
            {
                string errorMsg = String.Format("@error:Unable to locate resources of type [r={0}] for [a={1}]", resourceGroupType.ToString(), requestingModel.Name);
                switch (missingResourceAction)
                {
                    case OnMissingResourceActionTypes.ReportErrorAndStop:
                        throw new Exception(errorMsg);
                    case OnMissingResourceActionTypes.ReportWarning:
                        errorMsg = errorMsg.Replace("@error:", "");
                        Summary.WriteWarning(requestingModel, errorMsg);
                        break;
                    default:
                        break;
                }
                return null;
            }
        }

        /// <summary>
        /// Retrieve a ResourceType from a ResourceGroup with specified names
        /// </summary>
        /// <param name="requestingModel">name of model requesting resource</param>
        /// <param name="resourceGroupAndItem">Period separated list of resource group and type</param>
        /// <param name="missingResourceAction">Action to take if requested resource group not found</param>
        /// <param name="missingResourceTypeAction">Action to take if requested resource type not found</param>
        /// <returns>A reference to the item of type object</returns>
        public IModel GetResourceItem(Model requestingModel, string resourceGroupAndItem, OnMissingResourceActionTypes missingResourceAction, OnMissingResourceActionTypes missingResourceTypeAction)
        {
            if(resourceGroupAndItem == null)
            {
                resourceGroupAndItem = " . ";
            }

            // locate specified resource
            string[] names = resourceGroupAndItem.Split('.');
            if(names.Count()!=2)
            {
                string errorMsg = String.Format("@error:Invalid resource group and type string for [{0}], expecting 'ResourceName.ResourceTypeName'. Value provided [{1}] ", requestingModel.Name, resourceGroupAndItem);
                throw new Exception(errorMsg);
            }

            Model resourceGroup = this.GetResourceGroupByName(names[0]) as Model;
            if (resourceGroup != null)
            {
                IModel resource = resourceGroup.Children.Where(a => a.Name == names[1] & a.Enabled).FirstOrDefault();
                if (resource == null)
                {
                    string errorMsg = String.Format("@error:Unable to locate resources item [r={0}] in resources [r={1}] for [a={2}]", names[1], names[0], requestingModel.Name);
                    switch (missingResourceTypeAction)
                    {
                        case OnMissingResourceActionTypes.ReportErrorAndStop:
                            throw new Exception(errorMsg);
                        case OnMissingResourceActionTypes.ReportWarning:
                            Summary.WriteWarning(requestingModel, errorMsg);
                            break;
                        default:
                            break;
                    }
                    return null;
                }
                return resource;
            }
            else
            {
                string errorMsg = String.Format("@error:Unable to locate resources of type [r={0}] for [a={1}]", names[0], requestingModel.Name);
                switch (missingResourceAction)
                {
                    case OnMissingResourceActionTypes.ReportErrorAndStop:
                        throw new Exception(errorMsg);
                    case OnMissingResourceActionTypes.ReportWarning:
                        errorMsg = errorMsg.Replace("@error:", "");
                        Summary.WriteWarning(requestingModel, errorMsg);
                        break;
                    default:
                        break;
                }
                return null;
            }
        }

        /// <summary>
        /// Returns the link to the matching resource in the market place if found or creates a new clone copy for future transactions
        /// This allows this action to be performed once to store the link rather than at every transaction
        /// This functionality allows resources not in the market at the start of the simulation to be traded.
        /// </summary>
        /// <param name="resourceType">The resource type to trade</param>
        /// <returns>Whether the search was successful</returns>
        public IResourceWithTransactionType LinkToMarketResourceType(CLEMResourceTypeBase resourceType)
        {
            if (!(this.Parent is Market))
            {
                throw new ApsimXException(this, $"Logic error in code. Trying to link a resource type [r={resourceType.Name}] from the market with the same market./nThis is a coding issue. Please contact the developers");
            }

            // find parent group type
            ResourceBaseWithTransactions parent = (resourceType as Model).Parent as ResourceBaseWithTransactions;
            ResourceBaseWithTransactions resGroup = GetResourceGroupByType(parent.GetType()) as ResourceBaseWithTransactions;
            if (resGroup is null)
            {
                // add warning the market is not currently trading in this resource
<<<<<<< HEAD
                string zoneName = FindAncestor<Zone>().Name;
                Warnings.Add($"[{zoneName}] is currently not accepting resources of type [r={parent.GetType().ToString()}]\nOnly resources groups provided in the [r=ResourceHolder] in the simulation tree will be traded.");
=======
                string zoneName = Apsim.Parent(this, typeof(Zone)).Name;
                string warn = $"[{zoneName}] is currently not accepting resources of type [r={parent.GetType().ToString()}]\nOnly resources groups provided in the [r=ResourceHolder] in the simulation tree will be traded.";
                if (!Warnings.Exists(warn) & Summary != null)
                {
                    Summary.WriteWarning(this, warn);
                    Warnings.Add(warn);
                }
>>>>>>> 5676be5f
                return null;
            }

            // TODO: do some group checks. land units, currency

            // TODO: if market and looking for finance only return or create "Bank"

            // find resource type in group
            object resType = resGroup.GetByName((resourceType as IModel).Name) as IResourceWithTransactionType;
            if (resType is null)
            {
                // clone resource
                // too many problems with linked events to clone these objects and setup again
                // it will be the responsibility of the user to ensure the resources and details are in the market
                // resType = Apsim.Clone(resourceType);

                if (resType is null)
                {
                    // add warning the market does not have the resource
<<<<<<< HEAD
                    string zoneName = FindAncestor<Zone>().Name;
                    Warnings.Add($"The resource [r={resourceType.Name}] does not exist in the market and the resource of type [r={resourceType.GetType().ToString()}] cannot be cloned\nAdd resource and associated components to the market.");
=======
                    string zoneName = Apsim.Parent(this, typeof(Zone)).Name;
                    string warn = $"The resource [r={resourceType.Parent.Name}.{resourceType.Name}] does not exist in [m={this.Parent.Name}].\nAdd resource and associated components to the market to permit trading.";
                    if (!Warnings.Exists(warn) & Summary != null)
                    {
                        Summary.WriteWarning(this, warn);
                        Warnings.Add(warn);
                    }
>>>>>>> 5676be5f
                    return null;
                }
                else
                {
                    (resType as IModel).Parent = resGroup;
                    (resType as CLEMModel).CLEMParentName = resGroup.CLEMParentName;
                    // add new resource type
                    resGroup.AddNewResourceType(resType as IResourceWithTransactionType);
                }
            }
            return resType as IResourceWithTransactionType;
        }

        /// <summary>
        /// Get the Resource Group for Products
        /// </summary>
        /// <returns></returns>
        public ProductStore Products()
        {
            return GetGroupByType(typeof(ProductStore)) as ProductStore;
        }

        /// <summary>
        /// Get the Resource Group for Animal Feed
        /// </summary>
        /// <returns></returns>
        public AnimalFoodStore AnimalFoodStore()
        {
            return GetGroupByType(typeof(AnimalFoodStore)) as AnimalFoodStore;
        }

        /// <summary>
        /// Get the Resource Group for OtherAnimals
        /// </summary>
        /// <returns></returns>
        public OtherAnimals OtherAnimalsStore()
        {
            return GetGroupByType(typeof(OtherAnimals)) as OtherAnimals;
        }

        /// <summary>
        /// Get the Resource Group for FoodStore
        /// </summary>
        /// <returns></returns>
        public HumanFoodStore HumanFoodStore()
        {
            return GetGroupByType(typeof(HumanFoodStore)) as HumanFoodStore;
        }

        /// <summary>
        /// Get the Resource Group for GreenhouseGases
        /// </summary>
        /// <returns></returns>
        public GreenhouseGases GreenhouseGases()
        {
            return GetGroupByType(typeof(GreenhouseGases)) as GreenhouseGases;
        }

        /// <summary>
        /// Get the Resource Group for Labour Family
        /// </summary>
        /// <returns></returns>
        public Labour Labour()
        {
            return GetGroupByType(typeof(Labour)) as Labour;
        }

        /// <summary>
        /// Get the Resource Group for Land
        /// </summary>
        /// <returns></returns>
        public Land Land()
        {
            return GetGroupByType(typeof(Land)) as Land;
        }

        /// <summary>
        /// Get the Resource Group for the GrazeFoodStore
        /// </summary>
        /// <returns></returns>
        public GrazeFoodStore GrazeFoodStore()
        {
            return GetGroupByType(typeof(GrazeFoodStore)) as GrazeFoodStore;
        }

        /// <summary>
        /// Get the Resource Group for Ruminant Herd
        /// </summary>
        /// <returns></returns>
        public RuminantHerd RuminantHerd()
        {
            return GetGroupByType(typeof(RuminantHerd)) as RuminantHerd;
        }

        /// <summary>
        /// Get the Resource Group for Finances
        /// </summary>
        /// <returns></returns>
        public Finance FinanceResource()
        {
            return GetGroupByType(typeof(Finance)) as Finance;
        }

        /// <summary>An event handler to allow us to initialise ourselves.</summary>
        /// <param name="sender">The sender.</param>
        /// <param name="e">The <see cref="EventArgs"/> instance containing the event data.</param>
        [EventSubscribe("Commencing")]
        private void OnSimulationCommencing(object sender, EventArgs e)
        {
            // if this isn't a marketplace try find a shared market
            if(!(this.Parent is Market))
            {
<<<<<<< HEAD
                IModel parentSim = FindAncestor<Simulation>();
                FindMarket = parentSim.FindAllChildren<Market>().Where(a => a.Enabled).FirstOrDefault() as Market;
=======
                IModel parentSim = Apsim.Parent(this, typeof(Simulation));
                FoundMarket = Apsim.Children(parentSim, typeof(Market)).Where(a => a.Enabled).FirstOrDefault() as Market;
            }
            else
            {
                FoundMarket = this.Parent as Market;
>>>>>>> 5676be5f
            }
            InitialiseResourceGroupList();
        }

        /// <summary>
        /// Performs the transmutation of resources into a required resource
        /// </summary>
        public void TransmutateShortfall(List<ResourceRequest> requests, bool queryOnly)
        {
            List<ResourceRequest> shortfallRequests = requests.Where(a => a.Required > a.Available).ToList();

            // Search through all limited resources and determine if transmutation available
            foreach (ResourceRequest request in shortfallRequests)
            {
                // Check if transmutation would be successful 
                if (request.AllowTransmutation && (queryOnly || request.TransmutationPossible))
                {
                    // get resource type
                    IModel model = request.Resource as IModel;
                    if (model is null)
                    {
                        model = this.GetResourceItem(request.ActivityModel, request.ResourceType, request.ResourceTypeName, OnMissingResourceActionTypes.Ignore, OnMissingResourceActionTypes.Ignore) as IModel;
                    }
                    if (model != null)
                    {
                        // get the resource holder to use for this request
                        // not it is either this class or the holder for the market place required.
                        ResourcesHolder resHolder = model.Parent.Parent as ResourcesHolder;

                        // check if transmutations provided
                        foreach (Transmutation trans in model.FindAllChildren<Transmutation>())
                        {
                            double unitsNeeded = 0;
                            // check if resources available for activity and transmutation
                            foreach (ITransmutationCost transcost in trans.FindAllChildren<IModel>().Where(a => a is ITransmutationCost).Cast<ITransmutationCost>())
                            {
                                double unitsize = trans.AmountPerUnitPurchase;
                                if (transcost is TransmutationCostUsePricing)
                                {
                                    // use pricing details if needed
                                    unitsize = (transcost as TransmutationCostUsePricing).Pricing.PacketSize;
                                }
                                unitsNeeded = Math.Ceiling((request.Required - request.Available) / unitsize);

                                double transmutationCost;
                                if (transcost is TransmutationCostUsePricing)
                                {
                                    // use pricing details if needed
                                    transmutationCost = unitsNeeded * (transcost as TransmutationCostUsePricing).Pricing.PricePerPacket;
                                }
                                else
                                {
                                    transmutationCost = unitsNeeded * transcost.CostPerUnit;
                                }

                                // get transcost resource
                                IResourceType transResource = null;
                                if (transcost.ResourceType.Name != "Labour")
                                {
                                    transResource = resHolder.GetResourceItem(request.ActivityModel, transcost.ResourceTypeName, OnMissingResourceActionTypes.Ignore, OnMissingResourceActionTypes.Ignore) as IResourceType;
                                }

                                if (!queryOnly)
                                {
                                    // remove cost
                                    // create new request for this transmutation cost
                                    ResourceRequest transRequest = new ResourceRequest
                                    {
                                        Reason = trans.Name + " " + trans.Parent.Name,
                                        Required = transmutationCost,
                                        ResourceType = transcost.ResourceType,
                                        ActivityModel = request.ActivityModel
                                    };

                                    // used to pass request, but this is not the transmutation cost

                                    if (transcost.ResourceType.Name == "Labour")
                                    {
                                        transRequest.ResourceType = typeof(Labour);
                                        transRequest.FilterDetails = (transcost as IModel).FindAllChildren<LabourFilterGroup>().ToList<object>();
                                        CLEMActivityBase.TakeLabour(transRequest, true, transRequest.ActivityModel, this, OnPartialResourcesAvailableActionTypes.UseResourcesAvailable);
                                    }
                                    else
                                    {
                                        transResource.Remove(transRequest);
                                    }
                                }
                                else
                                {
                                    double activityCost = requests.Where(a => a.ResourceType == transcost.ResourceType && a.ResourceTypeName == transcost.ResourceTypeName).Sum(a => a.Required);
                                    if (transmutationCost + activityCost <= transResource.Amount)
                                    {
                                        request.TransmutationPossible = true;
                                        break;
                                    }
                                }
                            }
                            if(!queryOnly)
                            {
                                // Add resource
                                (model as IResourceType).Add(unitsNeeded * trans.AmountPerUnitPurchase, trans, "Transmutation");
                            }
                        }
                    }

                }

            }
        }

        /// <summary>
        /// Validate object
        /// </summary>
        /// <param name="validationContext"></param>
        /// <returns></returns>
        public IEnumerable<ValidationResult> Validate(ValidationContext validationContext)
        {
            var results = new List<ValidationResult>();
            
            var t = this.Children.Where(a => a.GetType().FullName != "Models.Memo").GroupBy(a => a.GetType()).Where(b => b.Count() > 1);

            // check that only one instance of each resource group is present
            foreach (var item in this.Children.Where(a => a.GetType().FullName != "Models.Memo").GroupBy(a => a.GetType()).Where(b => b.Count() > 1))
            {
                string[] memberNames = new string[] { item.Key.FullName };
                results.Add(new ValidationResult(String.Format("Only one (1) instance of any resource group is allowed in the Resources Holder. Multiple Resource Groups [{0}] found!", item.Key.FullName), memberNames));
            }
            return results;
        }

        /// <summary>
        /// Provides the description of the model settings for summary (GetFullSummary)
        /// </summary>
        /// <param name="formatForParentControl">Use full verbose description</param>
        /// <returns></returns>
        public override string ModelSummary(bool formatForParentControl)
        {
            return "<h1>Resources summary</h1>";
        }

        /// <summary>
        /// Provides the closing html tags for object
        /// </summary>
        /// <returns></returns>
        public override string ModelSummaryOpeningTags(bool formatForParentControl)
        {
            return "\n<div class=\"resource\" style=\"opacity: " + SummaryOpacity(formatForParentControl).ToString() + "\">";
        }

        /// <summary>
        /// Provides the closing html tags for object
        /// </summary>
        /// <returns></returns>
        public override string ModelSummaryClosingTags(bool formatForParentControl)
        {
            return "\n</div>";
        }
    }
}<|MERGE_RESOLUTION|>--- conflicted
+++ resolved
@@ -324,18 +324,13 @@
             if (resGroup is null)
             {
                 // add warning the market is not currently trading in this resource
-<<<<<<< HEAD
                 string zoneName = FindAncestor<Zone>().Name;
-                Warnings.Add($"[{zoneName}] is currently not accepting resources of type [r={parent.GetType().ToString()}]\nOnly resources groups provided in the [r=ResourceHolder] in the simulation tree will be traded.");
-=======
-                string zoneName = Apsim.Parent(this, typeof(Zone)).Name;
                 string warn = $"[{zoneName}] is currently not accepting resources of type [r={parent.GetType().ToString()}]\nOnly resources groups provided in the [r=ResourceHolder] in the simulation tree will be traded.";
                 if (!Warnings.Exists(warn) & Summary != null)
                 {
                     Summary.WriteWarning(this, warn);
                     Warnings.Add(warn);
                 }
->>>>>>> 5676be5f
                 return null;
             }
 
@@ -355,18 +350,13 @@
                 if (resType is null)
                 {
                     // add warning the market does not have the resource
-<<<<<<< HEAD
                     string zoneName = FindAncestor<Zone>().Name;
-                    Warnings.Add($"The resource [r={resourceType.Name}] does not exist in the market and the resource of type [r={resourceType.GetType().ToString()}] cannot be cloned\nAdd resource and associated components to the market.");
-=======
-                    string zoneName = Apsim.Parent(this, typeof(Zone)).Name;
                     string warn = $"The resource [r={resourceType.Parent.Name}.{resourceType.Name}] does not exist in [m={this.Parent.Name}].\nAdd resource and associated components to the market to permit trading.";
                     if (!Warnings.Exists(warn) & Summary != null)
                     {
                         Summary.WriteWarning(this, warn);
                         Warnings.Add(warn);
                     }
->>>>>>> 5676be5f
                     return null;
                 }
                 else
@@ -479,17 +469,12 @@
             // if this isn't a marketplace try find a shared market
             if(!(this.Parent is Market))
             {
-<<<<<<< HEAD
                 IModel parentSim = FindAncestor<Simulation>();
-                FindMarket = parentSim.FindAllChildren<Market>().Where(a => a.Enabled).FirstOrDefault() as Market;
-=======
-                IModel parentSim = Apsim.Parent(this, typeof(Simulation));
-                FoundMarket = Apsim.Children(parentSim, typeof(Market)).Where(a => a.Enabled).FirstOrDefault() as Market;
+                FoundMarket = parentSim.FindAllChildren<Market>().Where(a => a.Enabled).FirstOrDefault();
             }
             else
             {
                 FoundMarket = this.Parent as Market;
->>>>>>> 5676be5f
             }
             InitialiseResourceGroupList();
         }
