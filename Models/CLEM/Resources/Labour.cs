﻿using System;
using System.Collections.Generic;
using System.Linq;
using System.Text;
using System.Collections;  //enumerator
using System.Xml.Serialization;
using System.Runtime.Serialization;
using Models.Core;
using System.ComponentModel.DataAnnotations;
using Models.CLEM.Groupings;
using Models.Core.Attributes;
using Models.CLEM.Activities;

namespace Models.CLEM.Resources
{
    ///<summary>
    /// Parent model of Labour Person models.
    ///</summary> 
    [Serializable]
    [ViewName("UserInterface.Views.GridView")]
    [PresenterName("UserInterface.Presenters.PropertyPresenter")]
    [ValidParent(ParentType = typeof(ResourcesHolder))]
    [Description("This resource group holds all labour types (people) for the simulation.")]
    [Version(1, 0, 1, "")]
    [HelpUri(@"Content/Features/Resources/Labour/Labour.htm")]
    public class Labour: ResourceBaseWithTransactions, IValidatableObject
    {
        private List<string> WarningsMultipleEntry = new List<string>();
        private List<string> WarningsNotFound = new List<string>();
        private Relationship adultEquivalentRelationship = null;

        /// <summary>
        /// Get the Clock.
        /// </summary>
        [Link]
        Clock Clock = null;

        /// <summary>
        /// Labour types currently available.
        /// </summary>
        [XmlIgnore]
        public List<LabourType> Items { get; set; }

        /// <summary>
        /// Allows indiviuals to age each month
        /// </summary>
        [Description("Allow individuals to age")]
        [Required]
        public bool AllowAging { get; set; }

        private LabourAvailabilityList availabilityList;

        /// <summary>
        /// Current pay rate value of individuals
        /// </summary>
        [XmlIgnore]
        public LabourPricing PayList;

        /// <summary>
        /// Determine if a price schedule has been provided for this individual
        /// </summary>
        /// <returns>boolean</returns>
        public bool PricingAvailable { get { return (PayList != null); } }

        /// <summary>An event handler to allow us to initialise ourselves.</summary>
        /// <param name="sender">The sender.</param>
        /// <param name="e">The <see cref="EventArgs"/> instance containing the event data.</param>
        [EventSubscribe("CLEMInitialiseResource")]
        private void OnCLEMInitialiseResource(object sender, EventArgs e)
        {
            // locate resources
            availabilityList = this.FindAllChildren<LabourAvailabilityList>().Cast<LabourAvailabilityList>().FirstOrDefault();

<<<<<<< HEAD
            // locate AE relationship
            adultEquivalentRelationship = this.FindAllChildren<Relationship>().Where(a => a.Name.ToUpper().Contains("AE")).Cast<Relationship>().FirstOrDefault();

=======
>>>>>>> 5676be5f
            if (Clock.Today.Day != 1)
            {
                OnStartOfMonth(this, null);
            }
        }

        /// <summary>
        /// A method to calculate the total dietary intake by metric
        /// </summary>
        /// <param name="metric">Metric to use</param>
        /// <param name="includeHiredLabour">Include hired labour in calculations</param>
        /// <param name="reportPerAE">Report result as per Adult Equivalent</param>
        /// <returns>Amount eaten</returns>
        public double GetDietaryValue(string metric, bool includeHiredLabour, bool reportPerAE)
        {
            double value = 0;
            foreach (LabourType ind in Items.Where(a => includeHiredLabour | (a.Hired == false)))
            {
                value += ind.GetDietDetails(metric);
            }
            if(reportPerAE)
            {
                value /= AdultEquivalents(includeHiredLabour);
            }
            return value;
        }

        /// <summary>
        /// A method to calculate the total dietary intake by metric
        /// </summary>
        /// <param name="metric">Metric to use</param>
        /// <param name="includeHiredLabour">Include hired labour in calculations</param>
        /// <param name="reportPerAE">Report result as per Adult Equivalent</param>
        /// <returns>Amount eaten per day</returns>
        public double GetDailyDietaryValue(string metric, bool includeHiredLabour, bool reportPerAE)
        {
            int daysInMonth = DateTime.DaysInMonth(Clock.Today.Year, Clock.Today.Month);
            return GetDietaryValue(metric, includeHiredLabour, reportPerAE) / daysInMonth;
        }

        /// <summary>
        /// Validation of this resource
        /// </summary>
        /// <param name="validationContext"></param>
        /// <returns></returns>
        public IEnumerable<ValidationResult> Validate(ValidationContext validationContext)
        {
            var results = new List<ValidationResult>();

            // Add warning if no individuals defined
            if (FindAllChildren<LabourType>().Count() > 0 && this.FindAllChildren<LabourType>().Cast<LabourType>().Sum(a => a.Individuals) == 0)
            {
                string warningString = "No individuals have been set in any [r=LabourType]\nAdd individuals or consider removing or disabling [r=Labour]";
                if (!WarningsNotFound.Contains(warningString))
                {
                    WarningsNotFound.Add(warningString);
                    Summary.WriteWarning(this, warningString);
                }
            }
            return results;
        }

        /// <summary>An event handler to allow us to initialise ourselves.</summary>
        /// <param name="sender">The sender.</param>
        /// <param name="e">The <see cref="EventArgs"/> instance containing the event data.</param>
        [EventSubscribe("Commencing")]
        private void OnSimulationCommencing(object sender, EventArgs e)
        {
            // locate AE relationship
            adultEquivalentRelationship = Apsim.Children(this, typeof(Relationship)).Where(a => a.Name.ToUpper().Contains("AE")).Cast<Relationship>().FirstOrDefault();

            Items = new List<LabourType>();
            foreach (LabourType labourChildModel in this.FindAllChildren<LabourType>().Cast<LabourType>().ToList())
            {
                for (int i = 0; i < labourChildModel.Individuals; i++)
                {
                    // get the availability from provided list

                    LabourType labour = new LabourType()
                    {
                        Gender = labourChildModel.Gender,
                        Individuals = 1,
                        Parent = this,
                        InitialAge = labourChildModel.InitialAge,
                        AgeInMonths = labourChildModel.InitialAge * 12,
                        LabourAvailability = labourChildModel.LabourAvailability,
                        Name = labourChildModel.Name + ((labourChildModel.Individuals > 1) ? "_" + (i + 1).ToString() : ""),
                        Hired = labourChildModel.Hired
                    };
                    labour.TransactionOccurred += Resource_TransactionOccurred;
                    Items.Add(labour);
                }
            }
            // clone pricelist so model can modify if needed and not affect initial parameterisation
            if (this.FindAllChildren<LabourPricing>().Count() > 0)
            {
                PayList = Apsim.Clone(this.FindAllChildren<LabourPricing>().FirstOrDefault()) as LabourPricing;
            }
        }

        /// <summary>
        /// Overrides the base class method to allow for clean up
        /// </summary>
        [EventSubscribe("Completed")]
        private void OnSimulationCompleted(object sender, EventArgs e)
        {
            foreach (LabourType childModel in this.FindAllChildren<LabourType>())
            {
                childModel.TransactionOccurred -= Resource_TransactionOccurred;
            }
            if (Items != null)
            {
                Items.Clear();
            }
            Items = null;
        }

        /// <summary>An event handler to allow us to check if labour availability is available.</summary>
        /// <param name="sender">The sender.</param>
        /// <param name="e">The <see cref="EventArgs"/> instance containing the event data.</param>
        [EventSubscribe("StartOfMonth")]
        private void OnStartOfMonth(object sender, EventArgs e)
        {
            foreach (LabourType item in Items)
            {
                item.AvailabilityLimiter = 1.0;
                CheckAssignLabourAvailability(item);
                if (item.DietaryComponentList != null)
                {
                    item.DietaryComponentList.Clear();
                }
            }

            // A LabourActivityPayHired may take place after this in CLEMStartOfTimeStep to limit availability
        }

        /// <summary>An event handler to update availability for the timestep.</summary>
        /// <param name="sender">The sender.</param>
        /// <param name="e">The <see cref="EventArgs"/> instance containing the event data.</param>
        [EventSubscribe("CLEMUpdateLabourAvailability")]
        private void OnCLEMUpdateLabourAvailability(object sender, EventArgs e)
        {
            int currentmonth = Clock.Today.Month;
            foreach (LabourType item in Items)
            {
                // set available days from availabilityitem
                item.SetAvailableDays(currentmonth);
            }
        }

        private void CheckAssignLabourAvailability(LabourType labour)
        {
            if(availabilityList == null)
            {

            }

            List<LabourType> checkList = new List<LabourType>() { labour };
            if (labour.LabourAvailability != null)
            {
                // check labour availability still ok
                if (checkList.Filter(labour.LabourAvailability).Count == 0)
                {
                    labour.LabourAvailability = null;
                }
            }

            // if not assign new value
            if (labour.LabourAvailability == null)
            {
                foreach (Model availItem in availabilityList.Children.Where(a => typeof(LabourSpecificationItem).IsAssignableFrom(a.GetType())).ToList())
                {
                    if (checkList.Filter(availItem).Count > 0)
                    {
                        labour.LabourAvailability = availItem as LabourSpecificationItem;
                        break;
                    }
                }
                // if still null report error
                if (labour.LabourAvailability == null)
                {
                    throw new ApsimXException(this, string.Format("Unable to find labour availability suitable for labour type [f=Name:{0}] [f=Gender:{1}] [f=Age:{2}]\nAdd additional labour availability item to [r={3}] under [r={4}]", labour.Name, labour.Gender, labour.Age, availabilityList.Name, this.Name));
                }
            }
        }

        /// <summary>Age individuals</summary>
        /// <param name="sender">The sender.</param>
        /// <param name="e">The <see cref="EventArgs"/> instance containing the event data.</param>
        [EventSubscribe("CLEMAgeResources")]
        private void ONCLEMAgeResources(object sender, EventArgs e)
        {
            if(AllowAging)
            {
                foreach (LabourType item in Items)
                {
                    if (!item.Hired)
                    {
                        item.AgeInMonths++;
                    }

                    //Update labour available if needed.
                    CheckAssignLabourAvailability(item);

                }
            }
        }

        /// <summary>
        /// Calculate the AE of an individual based on provided relationship
        /// </summary>
        /// <returns>value</returns>
        public double? CalculateAE(double ageInMonths)
        {
            if (adultEquivalentRelationship != null)
            {
                return adultEquivalentRelationship.SolveY(ageInMonths);
            }
            else
            {
                // no AE relationship provided.
                return null;
            }
        }

        /// <summary>
        /// Calculate the number of Adult Equivalents on the farm
        /// </summary>
        /// <param name="includeHired">Include hired labour in the calculation</param>
        /// <returns></returns>
        public double AdultEquivalents(bool includeHired)
        {
            double ae = 0;
            foreach (LabourType person in Items)
            {
                if (!person.Hired | (includeHired))
                {
                    ae += CalculateAE(person.AgeInMonths)??1;
                }
            }
            return ae;
        }

        /// <summary>
        /// Get value of a specific individual
        /// </summary>
        /// <returns>value</returns>
        public double PayRate(LabourType ind)
        {
            if (PricingAvailable)
            {
                List<LabourType> labourList = new List<LabourType>() { ind };

                // search through RuminantPriceGroups for first match with desired purchase or sale flag
                foreach (LabourPriceGroup item in PayList.FindAllChildren<LabourPriceGroup>().Cast<LabourPriceGroup>())
                {
                    if (labourList.Filter(item).Count() == 1)
                    {
                        return item.Value;
                    }
                }
                // no price match found.
                string warningString = $"No [Pay] price entry was found for individual [r={ind.Name}] with details [f=age: {ind.Age}] [f=gender: {ind.Gender.ToString()}]";
                if (!WarningsNotFound.Contains(warningString))
                {
                    WarningsNotFound.Add(warningString);
                    Summary.WriteWarning(this, warningString);
                }
            }
            return 0;
        }

        /// <summary>
        /// Get value of a specific individual with special requirements check (e.g. breeding sire or draught purchase)
        /// </summary>
        /// <returns>value</returns>
        public double PayRate(LabourType ind, LabourFilterParameters property, string value)
        {
            double price = 0;
            if (PricingAvailable)
            {
                string criteria = property.ToString().ToUpper() + ":" + value.ToUpper();
                List<LabourType> labourList = new List<LabourType>() { ind };

                //find first pricing entry matching specific criteria
                LabourPriceGroup matchIndividual = null;
                LabourPriceGroup matchCriteria = null;
                foreach (LabourPriceGroup item in PayList.FindAllChildren<LabourPriceGroup>().Cast<LabourPriceGroup>())
                {
                    if (labourList.Filter(item).Count() == 1 && matchIndividual == null)
                    {
                        matchIndividual = item;
                    }

                    // check that pricing item meets the specified criteria.
                    if (item.FindAllChildren<LabourFilter>().Cast<LabourFilter>().Where(a => (a.Parameter.ToString().ToUpper() == property.ToString().ToUpper() && a.Value.ToUpper() == value.ToUpper())).Count() > 0)
                    {
                        if (matchCriteria == null)
                        {
                            matchCriteria = item;
                        }
                        else
                        {
                            // multiple price entries were found. using first. value = xxx.
                            if (!WarningsMultipleEntry.Contains(criteria))
                            {
                                WarningsMultipleEntry.Add(criteria);
                                Summary.WriteWarning(this, "Multiple specific pay rate entries were found where [" + property + "]" + (value.ToUpper() != "TRUE" ? " = [" + value + "]." : ".") + "\nOnly the first entry will be used. Pay [" + matchCriteria.Value.ToString("#,##0.##") + "].");
                            }
                        }
                    }
                }

                if (matchCriteria == null)
                {
                    // report specific criteria not found in price list
                    string warningString = "No [Pay] rate entry was found meeting the required criteria [" + property + "]" + (value.ToUpper() != "TRUE" ? " = [" + value + "]." : ".");

                    if (matchIndividual != null)
                    {
                        // add using the best pricing available for [][] purchases of xx per head
                        warningString += "\nThe best available pay rate [" + matchIndividual.Value.ToString("#,##0.##") + "] will be used.";
                        price = matchIndividual.Value;
                    }
                    else
                    {
                        Summary.WriteWarning(this, "\nNo alternate pay rate for individuals could be found for the individuals. Add a new [r=LabourPriceGroup] entry in the [r=LabourPricing]");
                    }
                    if (!WarningsNotFound.Contains(criteria))
                    {
                        WarningsNotFound.Add(criteria);
                        Summary.WriteWarning(this, warningString);
                    }
                }
                else
                {
                    price = matchCriteria.Value;
                }
            }
            return price;
        }

        /// <summary>
        /// Return the availability for individual in labour list
        /// </summary>
        /// <param name="index"></param>
        /// <returns></returns>
        public double GetAvailabilityForEntry(int index)
        {
            if (index < Items.Count)
            {
                return Items[index].AvailableDays;
            }
            else
            {
                return 0;
            }
        }

        #region Transactions

        // Must be included away from base class so that APSIM Event.Subscriber can find them 

        /// <summary>
        /// Override base event
        /// </summary>
        protected new void OnTransactionOccurred(EventArgs e)
        {
            TransactionOccurred?.Invoke(this, e);
        }

        /// <summary>
        /// Override base event
        /// </summary>
        public new event EventHandler TransactionOccurred;

        private void Resource_TransactionOccurred(object sender, EventArgs e)
        {
            LastTransaction = (e as TransactionEventArgs).Transaction;
            OnTransactionOccurred(e);
        }

        #endregion

        /// <summary>
        /// Provides the description of the model settings for summary (GetFullSummary)
        /// </summary>
        /// <param name="formatForParentControl">Use full verbose description</param>
        /// <returns></returns>
        public override string ModelSummary(bool formatForParentControl)
        {
            string html = "";
            if(AllowAging)
            {
                html += "\n<div class=\"activityentry\">";
                html += "Individuals age with time";
                html += "</div>";
            }
            html += "\n<div class=\"holderresourcesub\">";
            html += "\n<div class=\"clearfix resourcebannerlight\">Labour types</div>";
            html += "\n<div class=\"resourcecontentlight\">";
            html += "<table><tr><th>Name</th><th>Gender</th><th>Age (yrs)</th><th>Number</th><th>Hired</th></tr>";
            foreach (LabourType labourType in this.FindAllChildren<LabourType>().Cast<LabourType>().ToList())
            {
                html += "<tr>";
                html += "<td>" + labourType.Name + "</td>";
                html += "<td><span class=\"setvalue\">" + labourType.Gender.ToString() + "</span></td>";
                html += "<td><span class=\"setvalue\">" + labourType.InitialAge.ToString() + "</span></td>";
                html += "<td><span class=\"setvalue\">" + labourType.Individuals.ToString() + "</span></td>";
                html += "<td" + ((labourType.Hired) ? " class=\"fill\"" : "") + "></td>";
                html += "</tr>";
            }
            html += "</table>";
            html += "</div></div>";
            return html;
        }


    }
}<|MERGE_RESOLUTION|>--- conflicted
+++ resolved
@@ -71,12 +71,6 @@
             // locate resources
             availabilityList = this.FindAllChildren<LabourAvailabilityList>().Cast<LabourAvailabilityList>().FirstOrDefault();
 
-<<<<<<< HEAD
-            // locate AE relationship
-            adultEquivalentRelationship = this.FindAllChildren<Relationship>().Where(a => a.Name.ToUpper().Contains("AE")).Cast<Relationship>().FirstOrDefault();
-
-=======
->>>>>>> 5676be5f
             if (Clock.Today.Day != 1)
             {
                 OnStartOfMonth(this, null);
@@ -146,7 +140,7 @@
         private void OnSimulationCommencing(object sender, EventArgs e)
         {
             // locate AE relationship
-            adultEquivalentRelationship = Apsim.Children(this, typeof(Relationship)).Where(a => a.Name.ToUpper().Contains("AE")).Cast<Relationship>().FirstOrDefault();
+            adultEquivalentRelationship = this.FindAllChildren<Relationship>().FirstOrDefault(a => a.Name.ToUpper().Contains("AE"));
 
             Items = new List<LabourType>();
             foreach (LabourType labourChildModel in this.FindAllChildren<LabourType>().Cast<LabourType>().ToList())
