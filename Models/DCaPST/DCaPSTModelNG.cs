--- conflicted
+++ resolved
@@ -266,22 +266,6 @@
         /// <summary>
         /// Creates the DCAPST Model.
         /// </summary>
-<<<<<<< HEAD
-        /// <param name="includeAc2Pathway"></param>
-        /// <param name="canopyParameters"></param>
-        /// <param name="pathwayParameters"></param>
-        /// <param name="DOY"></param>
-        /// <param name="latitude"></param>
-        /// <param name="maxT"></param>
-        /// <param name="minT"></param>
-        /// <param name="radn"></param>
-        /// <param name="rpar"></param>
-        /// <param name="biolimit"></param>
-        /// <param name="reduction"></param>
-        /// <param name="ambientCO2"></param>
-        /// <returns>The model</returns>
-=======
->>>>>>> d1c98f74
         private static DCAPSTModel SetUpModel(
             bool includeAc2Pathway,
             ICanopyParameters canopyParameters,
