--- conflicted
+++ resolved
@@ -19,14 +19,9 @@
         /// <param name="parameters"></param>
         /// <param name="ambientCO2"></param>
         /// <returns></returns>
-<<<<<<< HEAD
-        public AssimilationCCM(ICanopyParameters canopy, IPathwayParameters parameters) : base(canopy, parameters)
+        public AssimilationCCM(ICanopyParameters canopy, IPathwayParameters parameters, double ambientCO2) : base(canopy, parameters, ambientCO2)
         {
         }
-=======
-        public AssimilationCCM(ICanopyParameters canopy, IPathwayParameters parameters, double ambientCO2) : base(canopy, parameters, ambientCO2)
-        { }
->>>>>>> 8ea3f8fd
 
         /// <inheritdoc/>
         public override void UpdateIntercellularCO2(AssimilationPathway pathway, double gt, double waterUseMolsSecond)
