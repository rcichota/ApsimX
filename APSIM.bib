--- conflicted
+++ resolved
@@ -880,17 +880,6 @@
    year = {2008},
    type = {Journal Article}
 }
-<<<<<<< HEAD
-@article{Hanksar_1996_FACE,
-   author = {Hunsaker, D. J. and Kimball, B. A. and Pinter, P. J. and LaMorte, R. L. and Wall, G. W.},
-   title = {Carbon dioxide enrichment and irrigation effects on wheat evapotranspiration and water use efficiency},
-   journal = {Transactions of the Asae},
-   volume = {39},
-   number = {4},
-   pages = {1345-1355},
-   year = {1996},
-   type = {Journal Article}
-=======
 @article{evers2006cessation,
   title={Cessation of tillering in spring wheat in relation to light interception and red: far-red ratio},
   author={Evers, Jochem B and Vos, Jan and Andrieu, Bruno and Struik, Paul C},
@@ -910,5 +899,4 @@
   pages={19--32},
   year={2005},
   publisher={Elsevier}
->>>>>>> b991a3f8
 }