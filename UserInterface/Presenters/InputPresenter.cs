--- conflicted
+++ resolved
@@ -25,17 +25,19 @@
             View = view as IInputView;
             ExplorerPresenter = explorerPresenter;
 
-<<<<<<< HEAD
             View.FileName = Utility.String.BuildString(Input.FileNames, ",");
             View.GridView.DataSource = Input.GetTable(explorerPresenter.ApsimXFile.FileName);
-=======
+
             if (Input.FileNames != null)
             {
-                View.FileName = Utility.String.BuildString(Input.FileNames, ",");
+                for (int i = 0; i < Input.FileNames.Count(); i++)
+                {
+                    Input.FileNames[i] =  Utility.PathUtils.GetRelativePath(Input.FileNames[i], ExplorerPresenter.ApsimXFile.FileName);
+                }
+                    View.FileName = Utility.String.BuildString(Input.FileNames, ",");
             }
 
-            View.GridView.DataSource = Input.GetTable();
->>>>>>> 690ba375
+            View.GridView.DataSource = Input.GetTable(ExplorerPresenter.ApsimXFile.FileName);
 
             View.BrowseButtonClicked += OnBrowseButtonClicked;
             ExplorerPresenter.CommandHistory.ModelChanged += OnModelChanged;
@@ -71,10 +73,13 @@
         /// </summary>
         void OnModelChanged(object changedModel)
         {
+            for (int i = 0; i < Input.FileNames.Count(); i++)
+            {
+                Input.FileNames[i] = Utility.PathUtils.GetRelativePath(Input.FileNames[i], ExplorerPresenter.ApsimXFile.FileName);
+            }
+
             View.FileName = Utility.String.BuildString(Input.FileNames, ",");
-            View.GridView.DataSource = Input.GetTable(ExplorerPresenter.ApsimXFile.FullPath);
+            View.GridView.DataSource = Input.GetTable(ExplorerPresenter.ApsimXFile.FileName);
         }
-
-
     }
 }