--- conflicted
+++ resolved
@@ -1,327 +1,325 @@
-﻿<?xml version="1.0" encoding="utf-8"?>
-<root>
-  <!-- 
-    Microsoft ResX Schema 
-    
-    Version 2.0
-    
-    The primary goals of this format is to allow a simple XML format 
-    that is mostly human readable. The generation and parsing of the 
-    various data types are done through the TypeConverter classes 
-    associated with the data types.
-    
-    Example:
-    
-    ... ado.net/XML headers & schema ...
-    <resheader name="resmimetype">text/microsoft-resx</resheader>
-    <resheader name="version">2.0</resheader>
-    <resheader name="reader">System.Resources.ResXResourceReader, System.Windows.Forms, ...</resheader>
-    <resheader name="writer">System.Resources.ResXResourceWriter, System.Windows.Forms, ...</resheader>
-    <data name="Name1"><value>this is my long string</value><comment>this is a comment</comment></data>
-    <data name="Color1" type="System.Drawing.Color, System.Drawing">Blue</data>
-    <data name="Bitmap1" mimetype="application/x-microsoft.net.object.binary.base64">
-        <value>[base64 mime encoded serialized .NET Framework object]</value>
-    </data>
-    <data name="Icon1" type="System.Drawing.Icon, System.Drawing" mimetype="application/x-microsoft.net.object.bytearray.base64">
-        <value>[base64 mime encoded string representing a byte array form of the .NET Framework object]</value>
-        <comment>This is a comment</comment>
-    </data>
-                
-    There are any number of "resheader" rows that contain simple 
-    name/value pairs.
-    
-    Each data row contains a name, and value. The row also contains a 
-    type or mimetype. Type corresponds to a .NET class that support 
-    text/value conversion through the TypeConverter architecture. 
-    Classes that don't support this are serialized and stored with the 
-    mimetype set.
-    
-    The mimetype is used for serialized objects, and tells the 
-    ResXResourceReader how to depersist the object. This is currently not 
-    extensible. For a given mimetype the value must be set accordingly:
-    
-    Note - application/x-microsoft.net.object.binary.base64 is the format 
-    that the ResXResourceWriter will generate, however the reader can 
-    read any of the formats listed below.
-    
-    mimetype: application/x-microsoft.net.object.binary.base64
-    value   : The object must be serialized with 
-            : System.Runtime.Serialization.Formatters.Binary.BinaryFormatter
-            : and then encoded with base64 encoding.
-    
-    mimetype: application/x-microsoft.net.object.soap.base64
-    value   : The object must be serialized with 
-            : System.Runtime.Serialization.Formatters.Soap.SoapFormatter
-            : and then encoded with base64 encoding.
-
-    mimetype: application/x-microsoft.net.object.bytearray.base64
-    value   : The object must be serialized into a byte array 
-            : using a System.ComponentModel.TypeConverter
-            : and then encoded with base64 encoding.
-    -->
-  <xsd:schema id="root" xmlns="" xmlns:xsd="http://www.w3.org/2001/XMLSchema" xmlns:msdata="urn:schemas-microsoft-com:xml-msdata">
-    <xsd:import namespace="http://www.w3.org/XML/1998/namespace" />
-    <xsd:element name="root" msdata:IsDataSet="true">
-      <xsd:complexType>
-        <xsd:choice maxOccurs="unbounded">
-          <xsd:element name="metadata">
-            <xsd:complexType>
-              <xsd:sequence>
-                <xsd:element name="value" type="xsd:string" minOccurs="0" />
-              </xsd:sequence>
-              <xsd:attribute name="name" use="required" type="xsd:string" />
-              <xsd:attribute name="type" type="xsd:string" />
-              <xsd:attribute name="mimetype" type="xsd:string" />
-              <xsd:attribute ref="xml:space" />
-            </xsd:complexType>
-          </xsd:element>
-          <xsd:element name="assembly">
-            <xsd:complexType>
-              <xsd:attribute name="alias" type="xsd:string" />
-              <xsd:attribute name="name" type="xsd:string" />
-            </xsd:complexType>
-          </xsd:element>
-          <xsd:element name="data">
-            <xsd:complexType>
-              <xsd:sequence>
-                <xsd:element name="value" type="xsd:string" minOccurs="0" msdata:Ordinal="1" />
-                <xsd:element name="comment" type="xsd:string" minOccurs="0" msdata:Ordinal="2" />
-              </xsd:sequence>
-              <xsd:attribute name="name" type="xsd:string" use="required" msdata:Ordinal="1" />
-              <xsd:attribute name="type" type="xsd:string" msdata:Ordinal="3" />
-              <xsd:attribute name="mimetype" type="xsd:string" msdata:Ordinal="4" />
-              <xsd:attribute ref="xml:space" />
-            </xsd:complexType>
-          </xsd:element>
-          <xsd:element name="resheader">
-            <xsd:complexType>
-              <xsd:sequence>
-                <xsd:element name="value" type="xsd:string" minOccurs="0" msdata:Ordinal="1" />
-              </xsd:sequence>
-              <xsd:attribute name="name" type="xsd:string" use="required" />
-            </xsd:complexType>
-          </xsd:element>
-        </xsd:choice>
-      </xsd:complexType>
-    </xsd:element>
-  </xsd:schema>
-  <resheader name="resmimetype">
-    <value>text/microsoft-resx</value>
-  </resheader>
-  <resheader name="version">
-    <value>2.0</value>
-  </resheader>
-  <resheader name="reader">
-    <value>System.Resources.ResXResourceReader, System.Windows.Forms, Version=4.0.0.0, Culture=neutral, PublicKeyToken=b77a5c561934e089</value>
-  </resheader>
-  <resheader name="writer">
-    <value>System.Resources.ResXResourceWriter, System.Windows.Forms, Version=4.0.0.0, Culture=neutral, PublicKeyToken=b77a5c561934e089</value>
-  </resheader>
-  <assembly alias="System.Windows.Forms" name="System.Windows.Forms, Version=4.0.0.0, Culture=neutral, PublicKeyToken=b77a5c561934e089" />
-  <data name="apsim_logo32" type="System.Resources.ResXFileRef, System.Windows.Forms">
-    <value>..\Resources\apsim logo32.png;System.Drawing.Bitmap, System.Drawing, Version=4.0.0.0, Culture=neutral, PublicKeyToken=b03f5f7f11d50a3a</value>
+﻿<?xml version="1.0" encoding="utf-8"?>
+<root>
+  <!-- 
+    Microsoft ResX Schema 
+    
+    Version 2.0
+    
+    The primary goals of this format is to allow a simple XML format 
+    that is mostly human readable. The generation and parsing of the 
+    various data types are done through the TypeConverter classes 
+    associated with the data types.
+    
+    Example:
+    
+    ... ado.net/XML headers & schema ...
+    <resheader name="resmimetype">text/microsoft-resx</resheader>
+    <resheader name="version">2.0</resheader>
+    <resheader name="reader">System.Resources.ResXResourceReader, System.Windows.Forms, ...</resheader>
+    <resheader name="writer">System.Resources.ResXResourceWriter, System.Windows.Forms, ...</resheader>
+    <data name="Name1"><value>this is my long string</value><comment>this is a comment</comment></data>
+    <data name="Color1" type="System.Drawing.Color, System.Drawing">Blue</data>
+    <data name="Bitmap1" mimetype="application/x-microsoft.net.object.binary.base64">
+        <value>[base64 mime encoded serialized .NET Framework object]</value>
+    </data>
+    <data name="Icon1" type="System.Drawing.Icon, System.Drawing" mimetype="application/x-microsoft.net.object.bytearray.base64">
+        <value>[base64 mime encoded string representing a byte array form of the .NET Framework object]</value>
+        <comment>This is a comment</comment>
+    </data>
+                
+    There are any number of "resheader" rows that contain simple 
+    name/value pairs.
+    
+    Each data row contains a name, and value. The row also contains a 
+    type or mimetype. Type corresponds to a .NET class that support 
+    text/value conversion through the TypeConverter architecture. 
+    Classes that don't support this are serialized and stored with the 
+    mimetype set.
+    
+    The mimetype is used for serialized objects, and tells the 
+    ResXResourceReader how to depersist the object. This is currently not 
+    extensible. For a given mimetype the value must be set accordingly:
+    
+    Note - application/x-microsoft.net.object.binary.base64 is the format 
+    that the ResXResourceWriter will generate, however the reader can 
+    read any of the formats listed below.
+    
+    mimetype: application/x-microsoft.net.object.binary.base64
+    value   : The object must be serialized with 
+            : System.Runtime.Serialization.Formatters.Binary.BinaryFormatter
+            : and then encoded with base64 encoding.
+    
+    mimetype: application/x-microsoft.net.object.soap.base64
+    value   : The object must be serialized with 
+            : System.Runtime.Serialization.Formatters.Soap.SoapFormatter
+            : and then encoded with base64 encoding.
+
+    mimetype: application/x-microsoft.net.object.bytearray.base64
+    value   : The object must be serialized into a byte array 
+            : using a System.ComponentModel.TypeConverter
+            : and then encoded with base64 encoding.
+    -->
+  <xsd:schema id="root" xmlns="" xmlns:xsd="http://www.w3.org/2001/XMLSchema" xmlns:msdata="urn:schemas-microsoft-com:xml-msdata">
+    <xsd:import namespace="http://www.w3.org/XML/1998/namespace" />
+    <xsd:element name="root" msdata:IsDataSet="true">
+      <xsd:complexType>
+        <xsd:choice maxOccurs="unbounded">
+          <xsd:element name="metadata">
+            <xsd:complexType>
+              <xsd:sequence>
+                <xsd:element name="value" type="xsd:string" minOccurs="0" />
+              </xsd:sequence>
+              <xsd:attribute name="name" use="required" type="xsd:string" />
+              <xsd:attribute name="type" type="xsd:string" />
+              <xsd:attribute name="mimetype" type="xsd:string" />
+              <xsd:attribute ref="xml:space" />
+            </xsd:complexType>
+          </xsd:element>
+          <xsd:element name="assembly">
+            <xsd:complexType>
+              <xsd:attribute name="alias" type="xsd:string" />
+              <xsd:attribute name="name" type="xsd:string" />
+            </xsd:complexType>
+          </xsd:element>
+          <xsd:element name="data">
+            <xsd:complexType>
+              <xsd:sequence>
+                <xsd:element name="value" type="xsd:string" minOccurs="0" msdata:Ordinal="1" />
+                <xsd:element name="comment" type="xsd:string" minOccurs="0" msdata:Ordinal="2" />
+              </xsd:sequence>
+              <xsd:attribute name="name" type="xsd:string" use="required" msdata:Ordinal="1" />
+              <xsd:attribute name="type" type="xsd:string" msdata:Ordinal="3" />
+              <xsd:attribute name="mimetype" type="xsd:string" msdata:Ordinal="4" />
+              <xsd:attribute ref="xml:space" />
+            </xsd:complexType>
+          </xsd:element>
+          <xsd:element name="resheader">
+            <xsd:complexType>
+              <xsd:sequence>
+                <xsd:element name="value" type="xsd:string" minOccurs="0" msdata:Ordinal="1" />
+              </xsd:sequence>
+              <xsd:attribute name="name" type="xsd:string" use="required" />
+            </xsd:complexType>
+          </xsd:element>
+        </xsd:choice>
+      </xsd:complexType>
+    </xsd:element>
+  </xsd:schema>
+  <resheader name="resmimetype">
+    <value>text/microsoft-resx</value>
+  </resheader>
+  <resheader name="version">
+    <value>2.0</value>
+  </resheader>
+  <resheader name="reader">
+    <value>System.Resources.ResXResourceReader, System.Windows.Forms, Version=4.0.0.0, Culture=neutral, PublicKeyToken=b77a5c561934e089</value>
+  </resheader>
+  <resheader name="writer">
+    <value>System.Resources.ResXResourceWriter, System.Windows.Forms, Version=4.0.0.0, Culture=neutral, PublicKeyToken=b77a5c561934e089</value>
+  </resheader>
+  <assembly alias="System.Windows.Forms" name="System.Windows.Forms, Version=4.0.0.0, Culture=neutral, PublicKeyToken=b77a5c561934e089" />
+  <data name="apsim_logo32" type="System.Resources.ResXFileRef, System.Windows.Forms">
+    <value>..\Resources\apsim logo32.png;System.Drawing.Bitmap, System.Drawing, Version=4.0.0.0, Culture=neutral, PublicKeyToken=b03f5f7f11d50a3a</value>
+  </data>
+  <data name="Open" type="System.Resources.ResXFileRef, System.Windows.Forms">
+    <value>..\Resources\folder_document.png;System.Drawing.Bitmap, System.Drawing, Version=4.0.0.0, Culture=neutral, PublicKeyToken=b03f5f7f11d50a3a</value>
+  </data>
+  <data name="Redo" type="System.Resources.ResXFileRef, System.Windows.Forms">
+    <value>..\Resources\redo.png;System.Drawing.Bitmap, System.Drawing, Version=4.0.0.0, Culture=neutral, PublicKeyToken=b03f5f7f11d50a3a</value>
+  </data>
+  <data name="Undo" type="System.Resources.ResXFileRef, System.Windows.Forms">
+    <value>..\Resources\undo.png;System.Drawing.Bitmap, System.Drawing, Version=4.0.0.0, Culture=neutral, PublicKeyToken=b03f5f7f11d50a3a</value>
+  </data>
+  <data name="Clock16" type="System.Resources.ResXFileRef, System.Windows.Forms">
+    <value>..\Resources\clock.png;System.Drawing.Bitmap, System.Drawing, Version=4.0.0.0, Culture=neutral, PublicKeyToken=b03f5f7f11d50a3a</value>
+  </data>
+  <data name="Fertiliser16" type="System.Resources.ResXFileRef, System.Windows.Forms">
+    <value>..\Resources\fertiliser16.png;System.Drawing.Bitmap, System.Drawing, Version=4.0.0.0, Culture=neutral, PublicKeyToken=b03f5f7f11d50a3a</value>
+  </data>
+  <data name="Folder16" type="System.Resources.ResXFileRef, System.Windows.Forms">
+    <value>..\Resources\folder.png;System.Drawing.Bitmap, System.Drawing, Version=4.0.0.0, Culture=neutral, PublicKeyToken=b03f5f7f11d50a3a</value>
+  </data>
+  <data name="Manager16" type="System.Resources.ResXFileRef, System.Windows.Forms">
+    <value>..\Resources\manager16.png;System.Drawing.Bitmap, System.Drawing, Version=4.0.0.0, Culture=neutral, PublicKeyToken=b03f5f7f11d50a3a</value>
+  </data>
+  <data name="WeatherFile16" type="System.Resources.ResXFileRef, System.Windows.Forms">
+    <value>..\Resources\thermometer16.png;System.Drawing.Bitmap, System.Drawing, Version=4.0.0.0, Culture=neutral, PublicKeyToken=b03f5f7f11d50a3a</value>
+  </data>
+  <data name="Zone16" type="System.Resources.ResXFileRef, System.Windows.Forms">
+    <value>..\Resources\layout_center16.png;System.Drawing.Bitmap, System.Drawing, Version=4.0.0.0, Culture=neutral, PublicKeyToken=b03f5f7f11d50a3a</value>
+  </data>
+  <data name="Report16" type="System.Resources.ResXFileRef, System.Windows.Forms">
+    <value>..\Resources\table_selection_column16.png;System.Drawing.Bitmap, System.Drawing, Version=4.0.0.0, Culture=neutral, PublicKeyToken=b03f5f7f11d50a3a</value>
+  </data>
+  <data name="Simulation16" type="System.Resources.ResXFileRef, System.Windows.Forms">
+    <value>..\Resources\Simulation16.png;System.Drawing.Bitmap, System.Drawing, Version=4.0.0.0, Culture=neutral, PublicKeyToken=b03f5f7f11d50a3a</value>
+  </data>
+  <data name="Soil16" type="System.Resources.ResXFileRef, System.Windows.Forms">
+    <value>..\Resources\shovel16.bmp;System.Drawing.Bitmap, System.Drawing, Version=4.0.0.0, Culture=neutral, PublicKeyToken=b03f5f7f11d50a3a</value>
+  </data>
+  <data name="SummaryFile16" type="System.Resources.ResXFileRef, System.Windows.Forms">
+    <value>..\Resources\document16.png;System.Drawing.Bitmap, System.Drawing, Version=4.0.0.0, Culture=neutral, PublicKeyToken=b03f5f7f11d50a3a</value>
+  </data>
+  <data name="SurfaceOrganicMatter16" type="System.Resources.ResXFileRef, System.Windows.Forms">
+    <value>..\Resources\SOM16.png;System.Drawing.Bitmap, System.Drawing, Version=4.0.0.0, Culture=neutral, PublicKeyToken=b03f5f7f11d50a3a</value>
+  </data>
+  <data name="Graph16" type="System.Resources.ResXFileRef, System.Windows.Forms">
+    <value>..\Resources\chart.png;System.Drawing.Bitmap, System.Drawing, Version=4.0.0.0, Culture=neutral, PublicKeyToken=b03f5f7f11d50a3a</value>
+  </data>
+  <data name="RunAPSIM" type="System.Resources.ResXFileRef, System.Windows.Forms">
+    <value>..\Resources\media_play.png;System.Drawing.Bitmap, System.Drawing, Version=4.0.0.0, Culture=neutral, PublicKeyToken=b03f5f7f11d50a3a</value>
+  </data>
+  <data name="DataStore16" type="System.Resources.ResXFileRef, System.Windows.Forms">
+    <value>..\Resources\data.png;System.Drawing.Bitmap, System.Drawing, Version=4.0.0.0, Culture=neutral, PublicKeyToken=b03f5f7f11d50a3a</value>
+  </data>
+  <data name="Simulations16" type="System.Resources.ResXFileRef, System.Windows.Forms">
+    <value>..\Resources\folders.png;System.Drawing.Bitmap, System.Drawing, Version=4.0.0.0, Culture=neutral, PublicKeyToken=b03f5f7f11d50a3a</value>
+  </data>
+  <data name="StandardToolBox" type="System.Resources.ResXFileRef, System.Windows.Forms">
+    <value>..\Resources\StandardToolbox.apsimx;System.Byte[], mscorlib, Version=4.0.0.0, Culture=neutral, PublicKeyToken=b77a5c561934e089</value>
+  </data>
+  <data name="GraphToolbox" type="System.Resources.ResXFileRef, System.Windows.Forms">
+    <value>..\Resources\GraphToolbox.apsimx;System.Byte[], mscorlib, Version=4.0.0.0, Culture=neutral, PublicKeyToken=b77a5c561934e089</value>
+  </data>
+  <data name="ManagementToolbox" type="System.Resources.ResXFileRef, System.Windows.Forms">
+    <value>..\Resources\ManagementToolbox.apsimx;System.Byte[], mscorlib, Version=4.0.0.0, Culture=neutral, PublicKeyToken=b77a5c561934e089</value>
+  </data>
+  <data name="Copy" type="System.Resources.ResXFileRef, System.Windows.Forms">
+    <value>..\Resources\copy.png;System.Drawing.Bitmap, System.Drawing, Version=4.0.0.0, Culture=neutral, PublicKeyToken=b03f5f7f11d50a3a</value>
+  </data>
+  <data name="Paste" type="System.Resources.ResXFileRef, System.Windows.Forms">
+    <value>..\Resources\paste.png;System.Drawing.Bitmap, System.Drawing, Version=4.0.0.0, Culture=neutral, PublicKeyToken=b03f5f7f11d50a3a</value>
+  </data>
+  <data name="Save" type="System.Resources.ResXFileRef, System.Windows.Forms">
+    <value>..\Resources\disk_blue.png;System.Drawing.Bitmap, System.Drawing, Version=4.0.0.0, Culture=neutral, PublicKeyToken=b03f5f7f11d50a3a</value>
+  </data>
+  <data name="SaveAs" type="System.Resources.ResXFileRef, System.Windows.Forms">
+    <value>..\Resources\save_as.png;System.Drawing.Bitmap, System.Drawing, Version=4.0.0.0, Culture=neutral, PublicKeyToken=b03f5f7f11d50a3a</value>
+  </data>
+  <data name="Tests16" type="System.Resources.ResXFileRef, System.Windows.Forms">
+    <value>..\Resources\bug_green.png;System.Drawing.Bitmap, System.Drawing, Version=4.0.0.0, Culture=neutral, PublicKeyToken=b03f5f7f11d50a3a</value>
+  </data>
+  <data name="Summary16" type="System.Resources.ResXFileRef, System.Windows.Forms">
+    <value>..\Resources\scroll.png;System.Drawing.Bitmap, System.Drawing, Version=4.0.0.0, Culture=neutral, PublicKeyToken=b03f5f7f11d50a3a</value>
+  </data>
+  <data name="StandardToolboxIcon" type="System.Resources.ResXFileRef, System.Windows.Forms">
+    <value>..\Resources\box.png;System.Drawing.Bitmap, System.Drawing, Version=4.0.0.0, Culture=neutral, PublicKeyToken=b03f5f7f11d50a3a</value>
+  </data>
+  <data name="Splitscreen" type="System.Resources.ResXFileRef, System.Windows.Forms">
+    <value>..\Resources\window_split_hor.png;System.Drawing.Bitmap, System.Drawing, Version=4.0.0.0, Culture=neutral, PublicKeyToken=b03f5f7f11d50a3a</value>
+  </data>
+  <data name="Delete" type="System.Resources.ResXFileRef, System.Windows.Forms">
+    <value>..\Resources\delete2.png;System.Drawing.Bitmap, System.Drawing, Version=4.0.0.0, Culture=neutral, PublicKeyToken=b03f5f7f11d50a3a</value>
+  </data>
+  <data name="Analysis16" type="System.Resources.ResXFileRef, System.Windows.Forms">
+    <value>..\Resources\view.png;System.Drawing.Bitmap, System.Drawing, Version=4.0.0.0, Culture=neutral, PublicKeyToken=b03f5f7f11d50a3a</value>
+  </data>
+  <data name="Sample16" type="System.Resources.ResXFileRef, System.Windows.Forms">
+    <value>..\Resources\drink_yellow16.png;System.Drawing.Bitmap, System.Drawing, Version=4.0.0.0, Culture=neutral, PublicKeyToken=b03f5f7f11d50a3a</value>
+  </data>
+  <data name="InitialWater16" type="System.Resources.ResXFileRef, System.Windows.Forms">
+    <value>..\Resources\drink_blue16.png;System.Drawing.Bitmap, System.Drawing, Version=4.0.0.0, Culture=neutral, PublicKeyToken=b03f5f7f11d50a3a</value>
+  </data>
+  <data name="SoilOrganicMatter16" type="System.Resources.ResXFileRef, System.Windows.Forms">
+    <value>..\Resources\SoilOrganicMatter16.png;System.Drawing.Bitmap, System.Drawing, Version=4.0.0.0, Culture=neutral, PublicKeyToken=b03f5f7f11d50a3a</value>
+  </data>
+  <data name="Water16" type="System.Resources.ResXFileRef, System.Windows.Forms">
+    <value>..\Resources\drop16.png;System.Drawing.Bitmap, System.Drawing, Version=4.0.0.0, Culture=neutral, PublicKeyToken=b03f5f7f11d50a3a</value>
+  </data>
+  <data name="CheckSoil" type="System.Resources.ResXFileRef, System.Windows.Forms">
+    <value>..\Resources\ShovelOk.png;System.Drawing.Bitmap, System.Drawing, Version=4.0.0.0, Culture=neutral, PublicKeyToken=b03f5f7f11d50a3a</value>
+  </data>
+  <data name="WindowDelete" type="System.Resources.ResXFileRef, System.Windows.Forms">
+    <value>..\Resources\window_delete.png;System.Drawing.Bitmap, System.Drawing, Version=4.0.0.0, Culture=neutral, PublicKeyToken=b03f5f7f11d50a3a</value>
+  </data>
+  <data name="Series16" type="System.Resources.ResXFileRef, System.Windows.Forms">
+    <value>..\Resources\line-chart16.png;System.Drawing.Bitmap, System.Drawing, Version=4.0.0.0, Culture=neutral, PublicKeyToken=b03f5f7f11d50a3a</value>
+  </data>
+  <data name="Close" type="System.Resources.ResXFileRef, System.Windows.Forms">
+    <value>..\Resources\Close.png;System.Drawing.Bitmap, System.Drawing, Version=4.0.0.0, Culture=neutral, PublicKeyToken=b03f5f7f11d50a3a</value>
+  </data>
+  <data name="WaterGraph" type="System.Resources.ResXFileRef, System.Windows.Forms">
+    <value>..\Resources\WaterGraph.xml;System.String, mscorlib, Version=4.0.0.0, Culture=neutral, PublicKeyToken=b77a5c561934e089;Windows-1252</value>
+  </data>
+  <data name="SoilNitrogen16" type="System.Resources.ResXFileRef, System.Windows.Forms">
+    <value>..\Resources\N.png;System.Drawing.Bitmap, System.Drawing, Version=4.0.0.0, Culture=neutral, PublicKeyToken=b03f5f7f11d50a3a</value>
+  </data>
+  <data name="SoilWater16" type="System.Resources.ResXFileRef, System.Windows.Forms">
+    <value>..\Resources\H2O.png;System.Drawing.Bitmap, System.Drawing, Version=4.0.0.0, Culture=neutral, PublicKeyToken=b03f5f7f11d50a3a</value>
+  </data>
+  <data name="Axis16" type="System.Resources.ResXFileRef, System.Windows.Forms">
+    <value>..\Resources\Axis.png;System.Drawing.Bitmap, System.Drawing, Version=4.0.0.0, Culture=neutral, PublicKeyToken=b03f5f7f11d50a3a</value>
+  </data>
+  <data name="GraphValues16" type="System.Resources.ResXFileRef, System.Windows.Forms">
+    <value>..\Resources\GraphData.png;System.Drawing.Bitmap, System.Drawing, Version=4.0.0.0, Culture=neutral, PublicKeyToken=b03f5f7f11d50a3a</value>
+  </data>
+  <data name="SoilCrop16" type="System.Resources.ResXFileRef, System.Windows.Forms">
+    <value>..\Resources\SoilCrop.png;System.Drawing.Bitmap, System.Drawing, Version=4.0.0.0, Culture=neutral, PublicKeyToken=b03f5f7f11d50a3a</value>
+  </data>
+  <data name="ApsimSummary" type="System.Resources.ResXFileRef, System.Windows.Forms">
+    <value>..\Resources\Apsim.png;System.Drawing.Bitmap, System.Drawing, Version=4.0.0.0, Culture=neutral, PublicKeyToken=b03f5f7f11d50a3a</value>
+  </data>
+  <data name="MicroClimate16" type="System.Resources.ResXFileRef, System.Windows.Forms">
+    <value>..\Resources\MicroClimate16.png;System.Drawing.Bitmap, System.Drawing, Version=4.0.0.0, Culture=neutral, PublicKeyToken=b03f5f7f11d50a3a</value>
+  </data>
+  <data name="Irrigation16" type="System.Resources.ResXFileRef, System.Windows.Forms">
+    <value>..\Resources\Irrigation16.png;System.Drawing.Bitmap, System.Drawing, Version=4.0.0.0, Culture=neutral, PublicKeyToken=b03f5f7f11d50a3a</value>
+  </data>
+  <data name="Operations16" type="System.Resources.ResXFileRef, System.Windows.Forms">
+    <value>..\Resources\calendar.png;System.Drawing.Bitmap, System.Drawing, Version=4.0.0.0, Culture=neutral, PublicKeyToken=b03f5f7f11d50a3a</value>
+  </data>
+  <data name="Log16" type="System.Resources.ResXFileRef, System.Windows.Forms">
+    <value>..\Resources\bug_red.png;System.Drawing.Bitmap, System.Drawing, Version=4.0.0.0, Culture=neutral, PublicKeyToken=b03f5f7f11d50a3a</value>
+  </data>
+  <data name="notes" type="System.Resources.ResXFileRef, System.Windows.Forms">
+    <value>..\Resources\notes.wav;System.IO.MemoryStream, mscorlib, Version=4.0.0.0, Culture=neutral, PublicKeyToken=b77a5c561934e089</value>
+  </data>
+  <data name="Creator16" type="System.Resources.ResXFileRef, System.Windows.Forms">
+    <value>..\Resources\Creator16.png;System.Drawing.Bitmap, System.Drawing, Version=4.0.0.0, Culture=neutral, PublicKeyToken=b03f5f7f11d50a3a</value>
+  </data>
+  <data name="success" type="System.Resources.ResXFileRef, System.Windows.Forms">
+    <value>..\Resources\success.wav;System.IO.MemoryStream, mscorlib, Version=4.0.0.0, Culture=neutral, PublicKeyToken=b77a5c561934e089</value>
+  </data>
+  <data name="Memo16" type="System.Resources.ResXFileRef, System.Windows.Forms">
+    <value>..\Resources\memo16.png;System.Drawing.Bitmap, System.Drawing, Version=4.0.0.0, Culture=neutral, PublicKeyToken=b03f5f7f11d50a3a</value>
+  </data>
+  <data name="Experiment16" type="System.Resources.ResXFileRef, System.Windows.Forms">
+    <value>..\Resources\Microscope.png;System.Drawing.Bitmap, System.Drawing, Version=4.0.0.0, Culture=neutral, PublicKeyToken=b03f5f7f11d50a3a</value>
+  </data>
+  <data name="Factor16" type="System.Resources.ResXFileRef, System.Windows.Forms">
+    <value>..\Resources\element.png;System.Drawing.Bitmap, System.Drawing, Version=4.0.0.0, Culture=neutral, PublicKeyToken=b03f5f7f11d50a3a</value>
+  </data>
+  <data name="Factors16" type="System.Resources.ResXFileRef, System.Windows.Forms">
+    <value>..\Resources\cube_molecule.png;System.Drawing.Bitmap, System.Drawing, Version=4.0.0.0, Culture=neutral, PublicKeyToken=b03f5f7f11d50a3a</value>
+  </data>
+  <data name="FactorValue16" type="System.Resources.ResXFileRef, System.Windows.Forms">
+    <value>..\Resources\element_edit.png;System.Drawing.Bitmap, System.Drawing, Version=4.0.0.0, Culture=neutral, PublicKeyToken=b03f5f7f11d50a3a</value>
+  </data>
+  <data name="TimeSeriesStats16" type="System.Resources.ResXFileRef, System.Windows.Forms">
+    <value>..\Resources\calculator.png;System.Drawing.Bitmap, System.Drawing, Version=4.0.0.0, Culture=neutral, PublicKeyToken=b03f5f7f11d50a3a</value>
+  </data>
+  <data name="ExporttoHTML" type="System.Resources.ResXFileRef, System.Windows.Forms">
+    <value>..\Resources\ExportToHTML.png;System.Drawing.Bitmap, System.Drawing, Version=4.0.0.0, Culture=neutral, PublicKeyToken=b03f5f7f11d50a3a</value>
+  </data>
+  <data name="InitialWaterGraph" type="System.Resources.ResXFileRef, System.Windows.Forms">
+    <value>..\Resources\InitialWaterGraph.xml;System.String, mscorlib, Version=4.0.0.0, Culture=neutral, PublicKeyToken=b77a5c561934e089;Windows-1252</value>
+  </data>
+  <data name="ExcelInput16" type="System.Resources.ResXFileRef, System.Windows.Forms">
+    <value>..\Resources\Excel16.png;System.Drawing.Bitmap, System.Drawing, Version=4.0.0.0, Culture=neutral, PublicKeyToken=b03f5f7f11d50a3a</value>
+  </data>
+  <data name="Input16" type="System.Resources.ResXFileRef, System.Windows.Forms">
+    <value>..\Resources\Input16.png;System.Drawing.Bitmap, System.Drawing, Version=4.0.0.0, Culture=neutral, PublicKeyToken=b03f5f7f11d50a3a</value>
+  </data>
+  <data name="PredictedObserved16" type="System.Resources.ResXFileRef, System.Windows.Forms">
+    <value>..\Resources\link.png;System.Drawing.Bitmap, System.Drawing, Version=4.0.0.0, Culture=neutral, PublicKeyToken=b03f5f7f11d50a3a</value>
+  </data>
+  <data name="Cultivar16" type="System.Resources.ResXFileRef, System.Windows.Forms">
+    <value>..\Resources\cultivar16.png;System.Drawing.Bitmap, System.Drawing, Version=4.0.0.0, Culture=neutral, PublicKeyToken=b03f5f7f11d50a3a</value>
+  </data>
+  <data name="Test" type="System.Resources.ResXFileRef, System.Windows.Forms">
+    <value>..\Resources\Test.xshd;System.Byte[], mscorlib, Version=4.0.0.0, Culture=neutral, PublicKeyToken=b77a5c561934e089</value>
   </data>
-  <data name="Open" type="System.Resources.ResXFileRef, System.Windows.Forms">
-    <value>..\Resources\folder_document.png;System.Drawing.Bitmap, System.Drawing, Version=4.0.0.0, Culture=neutral, PublicKeyToken=b03f5f7f11d50a3a</value>
-  </data>
-  <data name="Redo" type="System.Resources.ResXFileRef, System.Windows.Forms">
-    <value>..\Resources\redo.png;System.Drawing.Bitmap, System.Drawing, Version=4.0.0.0, Culture=neutral, PublicKeyToken=b03f5f7f11d50a3a</value>
-  </data>
-  <data name="Undo" type="System.Resources.ResXFileRef, System.Windows.Forms">
-    <value>..\Resources\undo.png;System.Drawing.Bitmap, System.Drawing, Version=4.0.0.0, Culture=neutral, PublicKeyToken=b03f5f7f11d50a3a</value>
-  </data>
-  <data name="Clock16" type="System.Resources.ResXFileRef, System.Windows.Forms">
-    <value>..\Resources\clock.png;System.Drawing.Bitmap, System.Drawing, Version=4.0.0.0, Culture=neutral, PublicKeyToken=b03f5f7f11d50a3a</value>
-  </data>
-  <data name="Fertiliser16" type="System.Resources.ResXFileRef, System.Windows.Forms">
-    <value>..\Resources\fertiliser16.png;System.Drawing.Bitmap, System.Drawing, Version=4.0.0.0, Culture=neutral, PublicKeyToken=b03f5f7f11d50a3a</value>
-  </data>
-  <data name="Folder16" type="System.Resources.ResXFileRef, System.Windows.Forms">
-    <value>..\Resources\folder.png;System.Drawing.Bitmap, System.Drawing, Version=4.0.0.0, Culture=neutral, PublicKeyToken=b03f5f7f11d50a3a</value>
-  </data>
-  <data name="Manager16" type="System.Resources.ResXFileRef, System.Windows.Forms">
-    <value>..\Resources\manager16.png;System.Drawing.Bitmap, System.Drawing, Version=4.0.0.0, Culture=neutral, PublicKeyToken=b03f5f7f11d50a3a</value>
-  </data>
-  <data name="WeatherFile16" type="System.Resources.ResXFileRef, System.Windows.Forms">
-    <value>..\Resources\thermometer16.png;System.Drawing.Bitmap, System.Drawing, Version=4.0.0.0, Culture=neutral, PublicKeyToken=b03f5f7f11d50a3a</value>
-  </data>
-  <data name="Zone16" type="System.Resources.ResXFileRef, System.Windows.Forms">
-    <value>..\Resources\layout_center16.png;System.Drawing.Bitmap, System.Drawing, Version=4.0.0.0, Culture=neutral, PublicKeyToken=b03f5f7f11d50a3a</value>
-  </data>
-  <data name="Report16" type="System.Resources.ResXFileRef, System.Windows.Forms">
-    <value>..\Resources\table_selection_column16.png;System.Drawing.Bitmap, System.Drawing, Version=4.0.0.0, Culture=neutral, PublicKeyToken=b03f5f7f11d50a3a</value>
-  </data>
-  <data name="Simulation16" type="System.Resources.ResXFileRef, System.Windows.Forms">
-    <value>..\Resources\Simulation16.png;System.Drawing.Bitmap, System.Drawing, Version=4.0.0.0, Culture=neutral, PublicKeyToken=b03f5f7f11d50a3a</value>
-  </data>
-  <data name="Soil16" type="System.Resources.ResXFileRef, System.Windows.Forms">
-    <value>..\Resources\shovel16.bmp;System.Drawing.Bitmap, System.Drawing, Version=4.0.0.0, Culture=neutral, PublicKeyToken=b03f5f7f11d50a3a</value>
-  </data>
-  <data name="SummaryFile16" type="System.Resources.ResXFileRef, System.Windows.Forms">
-    <value>..\Resources\document16.png;System.Drawing.Bitmap, System.Drawing, Version=4.0.0.0, Culture=neutral, PublicKeyToken=b03f5f7f11d50a3a</value>
-  </data>
-  <data name="SurfaceOrganicMatter16" type="System.Resources.ResXFileRef, System.Windows.Forms">
-    <value>..\Resources\SOM16.png;System.Drawing.Bitmap, System.Drawing, Version=4.0.0.0, Culture=neutral, PublicKeyToken=b03f5f7f11d50a3a</value>
-  </data>
-  <data name="Graph16" type="System.Resources.ResXFileRef, System.Windows.Forms">
-    <value>..\Resources\chart.png;System.Drawing.Bitmap, System.Drawing, Version=4.0.0.0, Culture=neutral, PublicKeyToken=b03f5f7f11d50a3a</value>
-  </data>
-  <data name="RunAPSIM" type="System.Resources.ResXFileRef, System.Windows.Forms">
-    <value>..\Resources\media_play.png;System.Drawing.Bitmap, System.Drawing, Version=4.0.0.0, Culture=neutral, PublicKeyToken=b03f5f7f11d50a3a</value>
-  </data>
-  <data name="DataStore16" type="System.Resources.ResXFileRef, System.Windows.Forms">
-    <value>..\Resources\data.png;System.Drawing.Bitmap, System.Drawing, Version=4.0.0.0, Culture=neutral, PublicKeyToken=b03f5f7f11d50a3a</value>
-  </data>
-  <data name="Simulations16" type="System.Resources.ResXFileRef, System.Windows.Forms">
-    <value>..\Resources\folders.png;System.Drawing.Bitmap, System.Drawing, Version=4.0.0.0, Culture=neutral, PublicKeyToken=b03f5f7f11d50a3a</value>
-  </data>
-  <data name="StandardToolBox" type="System.Resources.ResXFileRef, System.Windows.Forms">
-    <value>..\Resources\StandardToolbox.apsimx;System.Byte[], mscorlib, Version=4.0.0.0, Culture=neutral, PublicKeyToken=b77a5c561934e089</value>
-  </data>
-  <data name="GraphToolbox" type="System.Resources.ResXFileRef, System.Windows.Forms">
-    <value>..\Resources\GraphToolbox.apsimx;System.Byte[], mscorlib, Version=4.0.0.0, Culture=neutral, PublicKeyToken=b77a5c561934e089</value>
-  </data>
-  <data name="ManagementToolbox" type="System.Resources.ResXFileRef, System.Windows.Forms">
-    <value>..\Resources\ManagementToolbox.apsimx;System.Byte[], mscorlib, Version=4.0.0.0, Culture=neutral, PublicKeyToken=b77a5c561934e089</value>
-  </data>
-  <data name="Copy" type="System.Resources.ResXFileRef, System.Windows.Forms">
-    <value>..\Resources\copy.png;System.Drawing.Bitmap, System.Drawing, Version=4.0.0.0, Culture=neutral, PublicKeyToken=b03f5f7f11d50a3a</value>
-  </data>
-  <data name="Paste" type="System.Resources.ResXFileRef, System.Windows.Forms">
-    <value>..\Resources\paste.png;System.Drawing.Bitmap, System.Drawing, Version=4.0.0.0, Culture=neutral, PublicKeyToken=b03f5f7f11d50a3a</value>
-  </data>
-  <data name="Save" type="System.Resources.ResXFileRef, System.Windows.Forms">
-    <value>..\Resources\disk_blue.png;System.Drawing.Bitmap, System.Drawing, Version=4.0.0.0, Culture=neutral, PublicKeyToken=b03f5f7f11d50a3a</value>
-  </data>
-  <data name="SaveAs" type="System.Resources.ResXFileRef, System.Windows.Forms">
-    <value>..\Resources\save_as.png;System.Drawing.Bitmap, System.Drawing, Version=4.0.0.0, Culture=neutral, PublicKeyToken=b03f5f7f11d50a3a</value>
-  </data>
-  <data name="Tests16" type="System.Resources.ResXFileRef, System.Windows.Forms">
-    <value>..\Resources\bug_green.png;System.Drawing.Bitmap, System.Drawing, Version=4.0.0.0, Culture=neutral, PublicKeyToken=b03f5f7f11d50a3a</value>
-  </data>
-  <data name="Summary16" type="System.Resources.ResXFileRef, System.Windows.Forms">
-    <value>..\Resources\scroll.png;System.Drawing.Bitmap, System.Drawing, Version=4.0.0.0, Culture=neutral, PublicKeyToken=b03f5f7f11d50a3a</value>
-  </data>
-  <data name="StandardToolboxIcon" type="System.Resources.ResXFileRef, System.Windows.Forms">
-    <value>..\Resources\box.png;System.Drawing.Bitmap, System.Drawing, Version=4.0.0.0, Culture=neutral, PublicKeyToken=b03f5f7f11d50a3a</value>
-  </data>
-  <data name="Splitscreen" type="System.Resources.ResXFileRef, System.Windows.Forms">
-    <value>..\Resources\window_split_hor.png;System.Drawing.Bitmap, System.Drawing, Version=4.0.0.0, Culture=neutral, PublicKeyToken=b03f5f7f11d50a3a</value>
-  </data>
-  <data name="Delete" type="System.Resources.ResXFileRef, System.Windows.Forms">
-    <value>..\Resources\delete2.png;System.Drawing.Bitmap, System.Drawing, Version=4.0.0.0, Culture=neutral, PublicKeyToken=b03f5f7f11d50a3a</value>
-  </data>
-  <data name="Analysis16" type="System.Resources.ResXFileRef, System.Windows.Forms">
-    <value>..\Resources\view.png;System.Drawing.Bitmap, System.Drawing, Version=4.0.0.0, Culture=neutral, PublicKeyToken=b03f5f7f11d50a3a</value>
-  </data>
-  <data name="Sample16" type="System.Resources.ResXFileRef, System.Windows.Forms">
-    <value>..\Resources\drink_yellow16.png;System.Drawing.Bitmap, System.Drawing, Version=4.0.0.0, Culture=neutral, PublicKeyToken=b03f5f7f11d50a3a</value>
-  </data>
-  <data name="InitialWater16" type="System.Resources.ResXFileRef, System.Windows.Forms">
-    <value>..\Resources\drink_blue16.png;System.Drawing.Bitmap, System.Drawing, Version=4.0.0.0, Culture=neutral, PublicKeyToken=b03f5f7f11d50a3a</value>
-  </data>
-  <data name="SoilOrganicMatter16" type="System.Resources.ResXFileRef, System.Windows.Forms">
-    <value>..\Resources\SoilOrganicMatter16.png;System.Drawing.Bitmap, System.Drawing, Version=4.0.0.0, Culture=neutral, PublicKeyToken=b03f5f7f11d50a3a</value>
-  </data>
-  <data name="Water16" type="System.Resources.ResXFileRef, System.Windows.Forms">
-    <value>..\Resources\drop16.png;System.Drawing.Bitmap, System.Drawing, Version=4.0.0.0, Culture=neutral, PublicKeyToken=b03f5f7f11d50a3a</value>
-  </data>
-  <data name="CheckSoil" type="System.Resources.ResXFileRef, System.Windows.Forms">
-    <value>..\Resources\ShovelOk.png;System.Drawing.Bitmap, System.Drawing, Version=4.0.0.0, Culture=neutral, PublicKeyToken=b03f5f7f11d50a3a</value>
-  </data>
-  <data name="WindowDelete" type="System.Resources.ResXFileRef, System.Windows.Forms">
-    <value>..\Resources\window_delete.png;System.Drawing.Bitmap, System.Drawing, Version=4.0.0.0, Culture=neutral, PublicKeyToken=b03f5f7f11d50a3a</value>
-  </data>
-  <data name="Series16" type="System.Resources.ResXFileRef, System.Windows.Forms">
-    <value>..\Resources\line-chart16.png;System.Drawing.Bitmap, System.Drawing, Version=4.0.0.0, Culture=neutral, PublicKeyToken=b03f5f7f11d50a3a</value>
-  </data>
-  <data name="Close" type="System.Resources.ResXFileRef, System.Windows.Forms">
-    <value>..\Resources\Close.png;System.Drawing.Bitmap, System.Drawing, Version=4.0.0.0, Culture=neutral, PublicKeyToken=b03f5f7f11d50a3a</value>
-  </data>
-  <data name="WaterGraph" type="System.Resources.ResXFileRef, System.Windows.Forms">
-    <value>..\Resources\WaterGraph.xml;System.String, mscorlib, Version=4.0.0.0, Culture=neutral, PublicKeyToken=b77a5c561934e089;Windows-1252</value>
-  </data>
-  <data name="SoilNitrogen16" type="System.Resources.ResXFileRef, System.Windows.Forms">
-    <value>..\Resources\N.png;System.Drawing.Bitmap, System.Drawing, Version=4.0.0.0, Culture=neutral, PublicKeyToken=b03f5f7f11d50a3a</value>
-  </data>
-  <data name="SoilWater16" type="System.Resources.ResXFileRef, System.Windows.Forms">
-    <value>..\Resources\H2O.png;System.Drawing.Bitmap, System.Drawing, Version=4.0.0.0, Culture=neutral, PublicKeyToken=b03f5f7f11d50a3a</value>
-  </data>
-  <data name="Axis16" type="System.Resources.ResXFileRef, System.Windows.Forms">
-    <value>..\Resources\Axis.png;System.Drawing.Bitmap, System.Drawing, Version=4.0.0.0, Culture=neutral, PublicKeyToken=b03f5f7f11d50a3a</value>
-  </data>
-  <data name="GraphValues16" type="System.Resources.ResXFileRef, System.Windows.Forms">
-    <value>..\Resources\GraphData.png;System.Drawing.Bitmap, System.Drawing, Version=4.0.0.0, Culture=neutral, PublicKeyToken=b03f5f7f11d50a3a</value>
-  </data>
-  <data name="SoilCrop16" type="System.Resources.ResXFileRef, System.Windows.Forms">
-    <value>..\Resources\SoilCrop.png;System.Drawing.Bitmap, System.Drawing, Version=4.0.0.0, Culture=neutral, PublicKeyToken=b03f5f7f11d50a3a</value>
-  </data>
-  <data name="ApsimSummary" type="System.Resources.ResXFileRef, System.Windows.Forms">
-    <value>..\Resources\Apsim.png;System.Drawing.Bitmap, System.Drawing, Version=4.0.0.0, Culture=neutral, PublicKeyToken=b03f5f7f11d50a3a</value>
-  </data>
-  <data name="MicroClimate16" type="System.Resources.ResXFileRef, System.Windows.Forms">
-    <value>..\Resources\MicroClimate16.png;System.Drawing.Bitmap, System.Drawing, Version=4.0.0.0, Culture=neutral, PublicKeyToken=b03f5f7f11d50a3a</value>
-  </data>
-  <data name="Irrigation16" type="System.Resources.ResXFileRef, System.Windows.Forms">
-    <value>..\Resources\Irrigation16.png;System.Drawing.Bitmap, System.Drawing, Version=4.0.0.0, Culture=neutral, PublicKeyToken=b03f5f7f11d50a3a</value>
-  </data>
-  <data name="Operations16" type="System.Resources.ResXFileRef, System.Windows.Forms">
-    <value>..\Resources\calendar.png;System.Drawing.Bitmap, System.Drawing, Version=4.0.0.0, Culture=neutral, PublicKeyToken=b03f5f7f11d50a3a</value>
-  </data>
-  <data name="Log16" type="System.Resources.ResXFileRef, System.Windows.Forms">
-    <value>..\Resources\bug_red.png;System.Drawing.Bitmap, System.Drawing, Version=4.0.0.0, Culture=neutral, PublicKeyToken=b03f5f7f11d50a3a</value>
-  </data>
-  <data name="notes" type="System.Resources.ResXFileRef, System.Windows.Forms">
-    <value>..\Resources\notes.wav;System.IO.MemoryStream, mscorlib, Version=4.0.0.0, Culture=neutral, PublicKeyToken=b77a5c561934e089</value>
-  </data>
-  <data name="Creator16" type="System.Resources.ResXFileRef, System.Windows.Forms">
-    <value>..\Resources\Creator16.png;System.Drawing.Bitmap, System.Drawing, Version=4.0.0.0, Culture=neutral, PublicKeyToken=b03f5f7f11d50a3a</value>
-  </data>
-  <data name="success" type="System.Resources.ResXFileRef, System.Windows.Forms">
-    <value>..\Resources\success.wav;System.IO.MemoryStream, mscorlib, Version=4.0.0.0, Culture=neutral, PublicKeyToken=b77a5c561934e089</value>
-  </data>
-  <data name="Memo16" type="System.Resources.ResXFileRef, System.Windows.Forms">
-    <value>..\Resources\memo16.png;System.Drawing.Bitmap, System.Drawing, Version=4.0.0.0, Culture=neutral, PublicKeyToken=b03f5f7f11d50a3a</value>
-  </data>
-  <data name="Experiment16" type="System.Resources.ResXFileRef, System.Windows.Forms">
-    <value>..\Resources\Microscope.png;System.Drawing.Bitmap, System.Drawing, Version=4.0.0.0, Culture=neutral, PublicKeyToken=b03f5f7f11d50a3a</value>
-  </data>
-  <data name="Factor16" type="System.Resources.ResXFileRef, System.Windows.Forms">
-    <value>..\Resources\element.png;System.Drawing.Bitmap, System.Drawing, Version=4.0.0.0, Culture=neutral, PublicKeyToken=b03f5f7f11d50a3a</value>
-  </data>
-  <data name="Factors16" type="System.Resources.ResXFileRef, System.Windows.Forms">
-    <value>..\Resources\cube_molecule.png;System.Drawing.Bitmap, System.Drawing, Version=4.0.0.0, Culture=neutral, PublicKeyToken=b03f5f7f11d50a3a</value>
-  </data>
-  <data name="FactorValue16" type="System.Resources.ResXFileRef, System.Windows.Forms">
-    <value>..\Resources\element_edit.png;System.Drawing.Bitmap, System.Drawing, Version=4.0.0.0, Culture=neutral, PublicKeyToken=b03f5f7f11d50a3a</value>
-  </data>
-  <data name="TimeSeriesStats16" type="System.Resources.ResXFileRef, System.Windows.Forms">
-    <value>..\Resources\calculator.png;System.Drawing.Bitmap, System.Drawing, Version=4.0.0.0, Culture=neutral, PublicKeyToken=b03f5f7f11d50a3a</value>
-  </data>
-  <data name="ExporttoHTML" type="System.Resources.ResXFileRef, System.Windows.Forms">
-    <value>..\Resources\ExportToHTML.png;System.Drawing.Bitmap, System.Drawing, Version=4.0.0.0, Culture=neutral, PublicKeyToken=b03f5f7f11d50a3a</value>
-  </data>
-  <data name="InitialWaterGraph" type="System.Resources.ResXFileRef, System.Windows.Forms">
-    <value>..\Resources\InitialWaterGraph.xml;System.String, mscorlib, Version=4.0.0.0, Culture=neutral, PublicKeyToken=b77a5c561934e089;Windows-1252</value>
-  </data>
-  <data name="ExcelInput16" type="System.Resources.ResXFileRef, System.Windows.Forms">
-    <value>..\Resources\Excel16.png;System.Drawing.Bitmap, System.Drawing, Version=4.0.0.0, Culture=neutral, PublicKeyToken=b03f5f7f11d50a3a</value>
-  </data>
-  <data name="Input16" type="System.Resources.ResXFileRef, System.Windows.Forms">
-    <value>..\Resources\Input16.png;System.Drawing.Bitmap, System.Drawing, Version=4.0.0.0, Culture=neutral, PublicKeyToken=b03f5f7f11d50a3a</value>
-  </data>
-  <data name="PredictedObserved16" type="System.Resources.ResXFileRef, System.Windows.Forms">
-    <value>..\Resources\link.png;System.Drawing.Bitmap, System.Drawing, Version=4.0.0.0, Culture=neutral, PublicKeyToken=b03f5f7f11d50a3a</value>
-  </data>
-  <data name="Cultivar16" type="System.Resources.ResXFileRef, System.Windows.Forms">
-    <value>..\Resources\cultivar16.png;System.Drawing.Bitmap, System.Drawing, Version=4.0.0.0, Culture=neutral, PublicKeyToken=b03f5f7f11d50a3a</value>
-  </data>
-<<<<<<< HEAD
-  <data name="Test" type="System.Resources.ResXFileRef, System.Windows.Forms">
-    <value>..\Resources\Test.xshd;System.Byte[], mscorlib, Version=4.0.0.0, Culture=neutral, PublicKeyToken=b77a5c561934e089</value>
-=======
-  <data name="Arbitrator16" type="System.Resources.ResXFileRef, System.Windows.Forms">
-    <value>..\Resources\MicroClimate161.png;System.Drawing.Bitmap, System.Drawing, Version=4.0.0.0, Culture=neutral, PublicKeyToken=b03f5f7f11d50a3a</value>
->>>>>>> ed002d65
-  </data>
+  <data name="Arbitrator16" type="System.Resources.ResXFileRef, System.Windows.Forms">
+    <value>..\Resources\MicroClimate161.png;System.Drawing.Bitmap, System.Drawing, Version=4.0.0.0, Culture=neutral, PublicKeyToken=b03f5f7f11d50a3a</value>
+  </data>
 </root>