using System.Collections.Generic;
using System.Linq;

namespace APSIM.Shared.Documentation
{
    /// <summary>
    /// This class describes a section in a document - it has a title and contains
    /// multiple child tags.
    /// </summary>
    public class Section : ITag
    {
        /// <summary>Child tags.</summary>
        public List<ITag> Children { get; set; }

        /// <summary>The section title.</summary>
        public string Title { get; set; }

        /// <summary>
        /// Initializes a new instance of the <see cref="Section"/> class.
        /// </summary>
        /// <param name="title">The section title. Can be null.</param>
        /// <param name="children">The child tags.</param>
        public Section(string title, IEnumerable<ITag> children)
        {
            Title = title;
            this.Children = children.ToList();
        }

        /// <summary>
        /// Initializes a new <see cref="Section"/> with no title.
        /// </summary>
        /// <param name="children">The child tags.</param>
        public Section(IEnumerable<ITag> children)
        {
            Title = null;
            this.Children = children.ToList();
<<<<<<< HEAD
=======
        }

        /// <summary>
        /// Initializes a new instance of the <see cref="Section"/> class.
        /// </summary>
        /// <param name="title">The section title. Can be null.</param>
        public Section(string title)
        {
            Title = title;
            this.Children = new List<ITag>();
        }

        /// <summary>
        /// Initializes a new instance of the <see cref="Section"/> class.
        /// </summary>
        public Section()
        {
            Title = null;
            this.Children = new List<ITag>();
>>>>>>> 3a391b70
        }

        /// <summary>
        /// Create a <see cref="Section"/> instance with a single child.
        /// </summary>
        /// <param name="title">The section title. Can be null.</param>
        /// <param name="child">The child tag.</param>
        public Section(string title, ITag child)
        {
            Title = title;
            Children = new List<ITag>() {child};
        }

        /// <summary>
        /// Check if a section is empty. A section is defined as non-empty
        /// iff it contains any content (ie any non-section children, or
        /// any non-section children of section children etc).
        /// </summary>
        public bool IsEmpty()
        {
            foreach (ITag tag in Children)
            {
                if (tag is Section section)
                {
                    // If the child section is non-empty, then this
                    // section is non-empty.
                    if (!section.IsEmpty())
                        return false;
                }
                else
                    // If the section contains any children which aren't
                    // a section, then this section is non-empty.
                    return false;
            }
            return true;
        }

        /// <summary>Adds an ITag as a child of this ITag</summary>
        public void Add(ITag tag) {
            Children.Add(tag);
        }

        /// <summary>Adds a list of ITags as a children of this ITag</summary>
        public void Add(IEnumerable<ITag> tags) {
            Children.AddRange(tags);
        }
    }
}<|MERGE_RESOLUTION|>--- conflicted
+++ resolved
@@ -34,8 +34,6 @@
         {
             Title = null;
             this.Children = children.ToList();
-<<<<<<< HEAD
-=======
         }
 
         /// <summary>
@@ -55,7 +53,6 @@
         {
             Title = null;
             this.Children = new List<ITag>();
->>>>>>> 3a391b70
         }
 
         /// <summary>
