--- conflicted
+++ resolved
@@ -2,16 +2,6 @@
 CropType,string,Type of crop (i.e. crop name) used for characterising organic matter residues composition,Maize,Maize,Maize,Maize,Grapevine,Grapevine,Grapevine,Grapevine,Grapevine,pasture,whiteclover
 TT_Temp_X,oC,Average temperature for thermal time calculation,(0   18  26  34  44),(0  26  37),(1.9 26  40),2  30  35,(3.9  29  37.9),(10  24 26  35),(7.2  28.9  40.1),(10 25 33 45),(0   18.0  26.0  34.0  44.0),(0   18.0  26.0  34.0  44.0),(0   18.0  26.0  34.0  44.0)
 TT_Acc_Y,oCd,Thermal time accumulation at average temperature,(0   10  18  26   0),(0  26  0),(0 24.1 0),0  28  0,(0  25  0),(0 14 16 0),(0 21.7 0),(0 15 23 0),(0   10.0  18.0  26.0   0.0),(0   10.0  18.0  26.0   0.0),(0   10.0  18.0  26.0   0.0)
-<<<<<<< HEAD
-D_StartGrowth_00,DAWS,Earliest day after winter solstice when sowing/end-dorm is resumed every year,72,310,116,310,90,100,100,80,102,0,0
-T_StartGrowth_00,oC,Temperature 14-day running av temp from StartGrowthDOY_00 when growth starts,13,0,7,0,10,0,0,0,10,0,0
-Tt_Growing_01,oCd,Thermal-time accumulation from StartGrowth to FullCanopy,750,1700,600,750,1000,1000,1000,510,700,300,300
-DefoliateOrDevelop,string,Phase to rewind if defoliated at FullCanopy (FullCover or Graze),FullCover,FullCover,FullCover,FullCover,FullCover,FullCover,FullCover,FullCover,FullCover,Graze,Graze
-Pp_FullCover_02,oCd,Photoperiod x-values for reproductive target thermal-time lengths,(12.5 24),(8 16),(14 16),(13 14),(13 15),(10 11),(8 16),(8 16),(8.0 16.0),(8.0 16.0),(8.0 16.0)
-Tt_FullCover_02,oCd,Thermal-time duration of reproductive/full-canopy phase at PP x-values (FullCanopy to StartSenescence),(700 700),(800 750),(55 300),(500 500),(450 450),(1167 1167),(450 450),(350 350),(200 1000),(1300 1300),(1300 1300)
-Tt_Senescent_03,oCd,Thermal-time accumulation from StartSenescence to Maturity,0,500,450,300,500,100,100,610,200,0,0
-Tt_Mature_04,oCd,Thermal-time accumulation from Maturity to Dormancy,0,0,0,0,50,0,50,10,50,0,0
-=======
 D_StartGrowth_00,DAWS,Earliest day after winter solstice when sowing/end-dorm is resumed every year,72,294,116,267,106,100,100,100,102,0,0
 T_StartGrowth_00,oC,Temperature 14-day running av temp from StartGrowthDOY_00 when growth starts,13,0,7,0,10,0,0,0,10,0,0
 Tt_Growing_01,oCd,Thermal-time accumulation from StartGrowth to FullCanopy,500,1000,600,1180,1000,1000,1000,510,450,300,300
@@ -20,7 +10,6 @@
 Tt_FullCover_02,oCd,Thermal-time duration of reproductive/full-canopy phase at PP x-values (FullCanopy to StartSenescence),(0 700 700),(2200 1200),(55 300),(500 700),(1167 1167),(1167 1167),(1167 1167),(1167 1167),(200 1000),(1300 1300),(1300 1300)
 Tt_Senescent_03,oCd,Thermal-time accumulation from StartSenescence to Maturity,500,600,450,700,100,100,100,120,200,0,0
 Tt_Mature_04,oCd,Thermal-time accumulation from Maturity to Dormancy,0,150,0,0,0,0,0,0,50,0,0
->>>>>>> c5c9f8f2
 EndOrHarvest,string,If plant is harvested and pruned or dies completely at end of growth phase,EndCrop,EndCrop,EndCrop,EndCrop,HarvestAndPrune,HarvestAndPrune,HarvestAndPrune,HarvestAndPrune,HarvestAndPrune,HarvestAndPrune,HarvestAndPrune
 Chill_Temp_X,oC,Temperatures when chilling-time accumulation occurs,(0 0 0 0),(-2 -1 16 17),(0 0 0 0),(0 2 8 15),(-5 0 7 15),(0 0 0 0),(0 0 0 0),(0 0 0 0),(-5.0 0.0 8.0 12.0),(-5.0 0.0 8.0 12.0),(-5.0 0.0 8.0 12.0)
 Chill_Acc_Y,oCd,Chilling rate accumulation at a given cardinal temperature,(0 0 0 0),(0 1 1 0),(0 0 0 0),(0 1 0.5 0),(0 1 1 0),(0 0 0 0),(0 0 0 0),(0 0 0 0),(0.0 1.0 1.0 0.0),(0.0 1.0 1.0 0.0),(0.0 1.0 1.0 0.0)
