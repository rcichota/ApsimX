ParamName,ParamUnit,Description,Maize,Wheat,Hemp,OSR,Grapevine,Macadamia,Lemons,Avocado,Apple,RyeGrass,Clover
CropType,string,Type of crop (i.e. crop name) used for characterising organic matter residues composition,Maize,Maize,Maize,Maize,Grapevine,Grapevine,Grapevine,Grapevine,Grapevine,pasture,whiteclover
TT_Temp_X,oC,Average temperature for thermal time calculation,(0   18  26  34  44),(0  26  37),(1.9 26  40),2  30  35,(3.9  29  37.9),(10  24 26  35),(7.2  28.9  40.1),(10 25 33 45),(0   18.0  26.0  34.0  44.0),(0   18.0  26.0  34.0  44.0),(0   18.0  26.0  34.0  44.0)
TT_Acc_Y,oCd,Thermal time accumulation at average temperature,(0   10  18  26   0),(0  26  0),(0 24.1 0),0  28  0,(0  25  0),(0 14 16 0),(0 21.7 0),(0 15 23 0),(0   10.0  18.0  26.0   0.0),(0   10.0  18.0  26.0   0.0),(0   10.0  18.0  26.0   0.0)
D_StartGrowth_00,DAWS,Earliest day after winter solstice when sowing/end-dorm is resumed every year,72,294,116,267,106,100,100,100,102,0,0
T_StartGrowth_00,oC,Temperature 14-day running av temp from StartGrowthDOY_00 when growth starts,13,0,7,0,10,0,0,0,10,0,0
Tt_Growing_01,oCd,Thermal-time accumulation from StartGrowth to FullCanopy,500,1100,600,1180,1000,1000,1000,510,450,300,300
DefoliateOrDevelop,string,Phase to rewind if defoliated at FullCanopy (FullCover or Graze),FullCover,FullCover,FullCover,FullCover,FullCover,FullCover,FullCover,FullCover,FullCover,Graze,Graze
Pp_FullCover_02,h,Photoperiod x-values for reproductive target thermal-time lengths,(12.5 24),(8 16),(14 16),(13 14),(13 15),(10 11),(8 16),(8 16),(8.0 16.0),(8.0 16.0),(8.0 16.0)
Tt_FullCover_02,oCd,Thermal-time duration of reproductive/full-canopy phase at PP x-values (FullCanopy to StartSenescence),(700 700),(800 750),(55 300),(500 700),(1167 1167),(1167 1167),(1167 1167),(1167 1167),(200 1000),(1300 1300),(1300 1300)
Tt_Senescent_03,oCd,Thermal-time accumulation from StartSenescence to Maturity,500,600,450,700,100,100,100,120,200,0,0
Tt_Mature_04,oCd,Thermal-time accumulation from Maturity to Dormancy,0,0,0,0,0,0,0,0,50,0,0
EndOrHarvest,string,If plant is harvested and pruned or dies completely at end of growth phase,EndCrop,EndCrop,EndCrop,EndCrop,HarvestAndPrune,HarvestAndPrune,HarvestAndPrune,HarvestAndPrune,HarvestAndPrune,HarvestAndPrune,HarvestAndPrune
Chill_Temp_X,oC,Temperatures when chilling-time accumulation occurs,(0 0 0 0),(-2 -1 16 17),(0 0 0 0),(0 2 8 15),(-5 0 7 15),(0 0 0 0),(0 0 0 0),(0 0 0 0),(-5.0 0.0 8.0 12.0),(-5.0 0.0 8.0 12.0),(-5.0 0.0 8.0 12.0)
Chill_Acc_Y,oCd,Chilling rate accumulation at a given cardinal temperature,(0 0 0 0),(0 1 1 0),(0 0 0 0),(0 1 0.5 0),(0 1 1 0),(0 0 0 0),(0 0 0 0),(0 0 0 0),(0.0 1.0 1.0 0.0),(0.0 1.0 1.0 0.0),(0.0 1.0 1.0 0.0)
AC_Dormant_05,oCd,Accumulated chill units (x-value),(0 0),(0 0),(0 0),(0 0),(0 0),(0 0),(0 0),(0 0),(0 100),(0.0 30),(0.0 30)
Tt_Dormant_05,oCd,Thermal-time duration of dormant phase at  accumulated chill unit (y-value),(0 0),(0 0),(0 0),(0 0),(0 0),(0 0),(0 0),(0 0),(500 0),(0 0),(0 0)
Pp_Vegetative,h,Photoperiod x-values for reproductive target thermal-time lengths,(12.5 24),(8 16),(14 16),(13 14),(13 15),(10 11),(8 16),(8 16),(8.0 16.0),(8.0 16.0),(8.0 16.0)
<<<<<<< HEAD
Tt_Vegetative,oCd,Thermal-time duration of reproductive/full-canopy phase at PP x-values (FullCanopy to StartSenescence),(200 500),(2800 1800),(55 300),(500 700),(1167 1167),(1167 1167),(1167 1167),(1167 1167),(0 0),(1300 1300),(1300 1300)
Tt_Flowering,oCd,Thermal time for flowering window,500,200,200,200,200,200,200,200,200,200,200
Tt_Reproductive,oCd,Thermal-time duration of produce growth post flowering,1000,600,3000,3000,700,700,700,700,1000,700,700
MaxCanopyBaseHeight,mm,Height of the base of the canopy of mature plant,0,0,0,0,1100,1100,1000,1370,1500,0,0
=======
Tt_Vegetative,oCd,Thermal-time duration of reproductive/full-canopy phase at PP x-values (FullCanopy to StartSenescence),(200 500),(800 750),(55 300),(500 700),(1167 1167),(1167 1167),(1167 1167),(1167 1167),(200 1000),(1300 1300),(1300 1300)
Tt_Flowering,oCd,Thermal time for flowering window,500,500,200,200,200,200,200,200,200,200,200
Tt_Reproductive,oCd,Thermal-time duration of produce growth post flowering,1000,1000,3000,3000,700,700,700,700,700,700,700
MaxCanopyBaseHeight,mm,Height of the base of the canopy of mature plant,0,0,0,0,1100,1100,1000,1370,700,0,0
>>>>>>> 28de672f
MaxCanopyPrunedHeight,mm,Height of the top of the canopy of a mature plant after pruning or grazing,0,0,0,0,3000,3000,3500,4500,2500,100,100
MaxCanopyHeight,mm,Maximum canopy height,2500,1800,1800,1800,4500,5700,4500,3500,3500,300,300
MaxCanopyPrunedWidth,mm,Width of the canopy of mature plants after pruning,0,0,0,0,1200,1200,1200,10000,1200,300,300
MaxCanopyWidth,mm,Width of the canopy of mature plants before pruning,800,800,800,800,1500,1500,1500,1500,1500,300,300
AgeToMaxDimension,Y,Years until plant reaches mature size,1,1,1,1,6,6,6,6,6,1,1
AgeAtStartSimulation,Y,How old is the plant at the start of the simulation,0,0,0,0,4,5,5,5,4,0.3,1
SeasonalDimensionPattern,0-1,Relative values for height and width at StartGrowth | FullCanopy | StartSenescence | Maturity,(0 1 1 1),(0 1 1 1),(0 1 1 1),(0 1 1 0.5),(0.5 1 1 1),(0.5 1 1 1),(0.5 1 1 1),(0.5 1 1 1),(0 0.3 0.3 1.0),(0 1.0 1.0 1.0),(0 1.0 1.0 1.0)
TrunkWtAtMaxDimension,g/m2,The weight of perennial biomass when crop has reached max size,0,0,0,0,500,1500,1000,1500,1500,0,0
LAImax,m2/m2,Maximum achievable leaf are index (optimal management),6,7,7,6,4,8,8,8,8,6,3
ExtCoeff,fractional,Extinction coefficient for diffuse light across canopy,0.5,0.5,0.96,0.55,0.5,0.4,0.4,0.6,0.7,0.5,0.8
RUEtotal,g DM/MJ global rad,Radiation use efficiency for total plant biomass (global solar radiation),1.8,1.5,2.32,1.69,0.9,2.3,1,1,1.2,1,0.9
RUETempThresholds,oC,Radiation Use Efficiency temperatures for lower_minimum | lower_optima | upper_optima | upper_minimum,(8 15 35 50),(0 15 25 35),(0 25 30 45),(0  10 22 30),(5 25 30 45),(10  24 26  35),(10 25 30 45),(10 25 33 45),(5 20 30 40),(3 18 25 35),(5 20 25 35)
PhotosynthesisType,C3 or C4,Select if a C3 or C4 crop to set sensitivity to atmospheric CO2,C4,C3,C4,C3,C3,C3,C3,C3,C3,C3,C3
<<<<<<< HEAD
LeafPartitionFrac,fractional,Proportion of total biomass partitioned to Leaf (Note leaf is all above ground biomass that is not removed as product or remaining in permenant trunk),0.45,0.45,0.78,0.5,0.08,0.14,0.2,0.06,0.3,0.1,0.1
ProductPartitionFrac,fractional,Proportion of total biomass partitioned to Product,0.45,0.45,0.02,0.3,0.25,0.06,0.1,0.04,0.8,0.7,0.7
RootPartitionFrac,fractional,Proportion of total biomass partitioned to Root,0.1,0.1,0.2,0.2,0.2,0.2,0.4,0.3,0.2,0.2,0.2
=======
LeafPartitionFrac,fractional,Proportion of total biomass partitioned to Leaf (Note leaf is all above ground biomass that is not removed as product or remaining in permenant trunk),0.4,0.45,0.78,0.5,0.08,0.14,0.2,0.06,0.3,0.1,0.1
ProductPartitionFrac,fractional,Proportion of total biomass partitioned to Product,0.4,0.45,0.02,0.3,0.25,0.06,0.1,0.04,0.4,0.7,0.7
RootPartitionFrac,fractional,Proportion of total biomass partitioned to Root,0.2,0.1,0.2,0.2,0.2,0.2,0.4,0.3,0.2,0.2,0.2
TrunkPartitionFrac,fractional,Proportion of total biomass partitioned to Trunk (note this is permenant biomass that is not removed),0,0,0,0,0.47,0.6,0.3,0.6,0.1,0,0
>>>>>>> 28de672f
LeafMaxNConc,gN/gDM,Highest N conc of organ,0,0,0,0,0,0,0,0,0,0,0
LeafMinNConc,gN/gDM,Lowest N conc of organ,0,0,0,0,0,0,0,0,0,0,0
ProductMaxNConc,gN/gDM,Highest N conc of organ,0,0,0,0,0,0,0,0,0,0,0
ProductMinNConc,gN/gDM,Lowest N conc of organ,0,0,0,0,0,0,0,0,0,0,0
RootMaxNConc,gN/gDM,Highest N conc of organ,0,0,0,0,0,0,0,0,0,0,0
RootMinNConc,gN/gDM,Lowest N conc of organ,0,0,0,0,0,0,0,0,0,0,0
TrunkMaxNConc,gN/gDM,Highest N conc of organ,0,0,0,0,0,0,0,0,0,0,0
TrunkMinNConc,gN/gDM,Lowest N conc of organ,0,0,0,0,0,0,0,0,0,0,0
MaxRootDepth,mm,Potential depth that roots achieve when plant is mature,1600,1100,2000,2300,3000,1600,1500,1400,3000,600,600
RootTheNeighboursZone,bool,Do roots grow into neighbouring zone if multi simulation run?,TRUE,TRUE,TRUE,TRUE,TRUE,TRUE,TRUE,TRUE,TRUE,TRUE,TRUE
<<<<<<< HEAD
Frost_Temp_X,oC,Minimum temperatures for frost damage,(-5 0),(-15 -10),(-5 0),(-3 0),(-5 0),(-5 0),(-5 0),(-5 0),(-10 -5),(-5 0),(-5 0)
Frost_Frac_Y,fractional,Frost damage at x-axes temperaure,(1 0),(1 0),(1 0),(1 0),(1 0),(1 0),(1 0),(1 0),(1 0),(1 0),(1 0)
=======
Frost_Temp_X,oC,Minimum temperatures for frost damage,(-2 0),(0 -5 -10 -15),(-5 0),(-3 0),(-5 0),(-5 0),(-5 0),(-5 0),(-5 0),(-5 0),(-5 0)
Frost_Frac_Y,fractional,Frost damage at x-axes temperaure,(1 0),(1 0.1 0.05 0),(1 0),(1 0),(1 0),(1 0),(1 0),(1 0),(1 0),(1 0),(1 0)
>>>>>>> 28de672f
WaterStressLAI_Fw_X,fractional,Fractional degree of water stress,(0 0.5 1),(0 0.5 1),(0 0.5 1),(0 0.5 1),(0 0.5 1),(0 0.5 1),(0 0.5 1),(0 0.5 1),(0 0.5 1),(0 0.5 1),(0 0.5 1)
WaterStressLAI_Frac_Y,fractional,Fractional multiplier of LAI expansion rates,(0 1 1),(0 1 1),(0 1 1),(0 1 1),(0 1 1),(0 1 1),(0 1 1),(0 1 1),(0 1 1),(0 1 1),(0 1 1)
WaterStressExtCoeff_Fw_X,fractional,Fractional degree of water stress,(0 0.5 1),(0 0.5 1),(0 0.5 1),(0 0.5 1),(0 0.5 1),(0 0.5 1),(0 0.5 1),(0 0.5 1),(0 0.5 1),(0 0.5 1),(0 0.5 1)
WaterStressExtCoeff_Frac_Y,fractional,Fractional multiplier of extinction coefficient,(0 1 1),(0 1 1),(0 1 1),(0 1 1),(0 1 1),(0 1 1),(0 1 1),(0 1 1),(0 1 1),(0 1 1),(0 1 1)
WaterStressRUE_Fw_X,fractional,Fractional degree of water stress,(0 0.5 1),(0 0.5 1),(0 0.5 1),(0 0.5 1),(0 0.5 1),(0 0.5 1),(0 0.5 1),(0 0.5 1),(0 0.5 1),(0 0.5 1),(0 0.5 1)
WaterStressRUE_Fract_Y,fractional,Fractional multiplier of extinction coefficient,(0 1 1),(0 1 1),(0 1 1),(0 1 1),(0 1 1),(0 1 1),(0 1 1),(0 1 1),(0 1 1),(0 1 1),(0 1 1)
<<<<<<< HEAD
FlowerNumberMax,/m2,Maximum (potential) number of flowers per square meter,1000,1000,1000,1000,1000,1000,1000,1000,40,1000,1000
FlowerStress_Temp_X,oC,Maximum temperature at flowering,(0 30 31 35 40 45),(0 30 31 35 40 45),(0 30 31 35 40 45),(0 30 31 35 40 45),(0 30 31 35 40 45),(0 30 31 35 40 45),(0 30 31 35 40 45),(0 30 31 35 40 45),(0 30 31 35 40 45),(0 30 31 35 40 45),(0 30 31 35 40 45)
FlowerStress_Factor_Y,fractional,Multiplier of maximum flower number at thresold maximum temperature,(1 1 1 0.8 0.5 0),(1 1 1 0.8 0.5 0),(1 1 1 0.8 0.5 0),(1 1 1 0.8 0.5 0),(1 1 1 0.8 0.5 0),(1 1 1 0.8 0.5 0),(1 1 1 0.8 0.5 0),(1 1 1 0.8 0.5 0),(1 1 1 0.8 0.5 0),(1 1 1 0.8 0.5 0),(1 1 1 0.8 0.5 0)
ProduceDryMatterFrac,fractional,Fraction of drymatter in produce,0.86,0.2,0.8,0.92,0.2,0.2,0.2,0.2,0.2,0.2,0.2
FruitWeightPotential,g DM/fruit,Dry weight potential per fruit,10,10,10,10,10,10,10,10,35,10,10
=======
FlowerNumberMax,/m2,Maximum (potential) number of flowers per square meter,4500,30000,1000,1000,1000,1000,1000,1000,1000,1000,1000
FlowerStress_Temp_X,oC,Maximum temperature at flowering,(0 30 33 35 40 45),(0 30 31 35 40 45),(0 30 31 35 40 45),(0 30 31 35 40 45),(0 30 31 35 40 45),(0 30 31 35 40 45),(0 30 31 35 40 45),(0 30 31 35 40 45),(0 30 31 35 40 45),(0 30 31 35 40 45),(0 30 31 35 40 45)
FlowerStress_Factor_Y,fractional,Multiplier of maximum flower number at thresold maximum temperature,(1 1 1 0.8 0.5 0),(1 1 1 0.8 0.5 0),(1 1 1 0.8 0.5 0),(1 1 1 0.8 0.5 0),(1 1 1 0.8 0.5 0),(1 1 1 0.8 0.5 0),(1 1 1 0.8 0.5 0),(1 1 1 0.8 0.5 0),(1 1 1 0.8 0.5 0),(1 1 1 0.8 0.5 0),(1 1 1 0.8 0.5 0)
ProduceDryMatterFrac,fractional,Fraction of drymatter in produce,0.86,0.86,0.8,0.92,0.2,0.2,0.2,0.2,0.2,0.2,0.2
ProduceGrowthLengthTt,oCd,Thermal-time duration of produce growth post flowering,670,800,700,700,700,700,700,700,700,700,700
FruitWeightPotential,g DM/fruit,Dry weight potential per fruit,0.34,0.0427,10,10,10,10,10,10,10,10,10
>>>>>>> 28de672f
RainfallExcessDamage_mm_X,mm/year,Annual rainfall amount (cycle or full-year?),(0 1500 1700),(0 1500 1700),(0 1500 1700),(0 1500 1700),(0 1500 1700),(0 1500 1700),(0 1500 1700),(0 1500 1700),(0 1500 1700),(0 1500 1700),(0 1500 1700)
RainfallExcessDamage_Fract_Y,fractional,Fractional multiplier of produce,(1 1 0),(1 1 0),(1 1 0),(1 1 0),(1 1 0),(1 1 0),(1 1 0),(1 1 0),(1 1 0),(1 1 0),(1 1 0)<|MERGE_RESOLUTION|>--- conflicted
+++ resolved
@@ -16,17 +16,10 @@
 AC_Dormant_05,oCd,Accumulated chill units (x-value),(0 0),(0 0),(0 0),(0 0),(0 0),(0 0),(0 0),(0 0),(0 100),(0.0 30),(0.0 30)
 Tt_Dormant_05,oCd,Thermal-time duration of dormant phase at  accumulated chill unit (y-value),(0 0),(0 0),(0 0),(0 0),(0 0),(0 0),(0 0),(0 0),(500 0),(0 0),(0 0)
 Pp_Vegetative,h,Photoperiod x-values for reproductive target thermal-time lengths,(12.5 24),(8 16),(14 16),(13 14),(13 15),(10 11),(8 16),(8 16),(8.0 16.0),(8.0 16.0),(8.0 16.0)
-<<<<<<< HEAD
 Tt_Vegetative,oCd,Thermal-time duration of reproductive/full-canopy phase at PP x-values (FullCanopy to StartSenescence),(200 500),(2800 1800),(55 300),(500 700),(1167 1167),(1167 1167),(1167 1167),(1167 1167),(0 0),(1300 1300),(1300 1300)
 Tt_Flowering,oCd,Thermal time for flowering window,500,200,200,200,200,200,200,200,200,200,200
 Tt_Reproductive,oCd,Thermal-time duration of produce growth post flowering,1000,600,3000,3000,700,700,700,700,1000,700,700
 MaxCanopyBaseHeight,mm,Height of the base of the canopy of mature plant,0,0,0,0,1100,1100,1000,1370,1500,0,0
-=======
-Tt_Vegetative,oCd,Thermal-time duration of reproductive/full-canopy phase at PP x-values (FullCanopy to StartSenescence),(200 500),(800 750),(55 300),(500 700),(1167 1167),(1167 1167),(1167 1167),(1167 1167),(200 1000),(1300 1300),(1300 1300)
-Tt_Flowering,oCd,Thermal time for flowering window,500,500,200,200,200,200,200,200,200,200,200
-Tt_Reproductive,oCd,Thermal-time duration of produce growth post flowering,1000,1000,3000,3000,700,700,700,700,700,700,700
-MaxCanopyBaseHeight,mm,Height of the base of the canopy of mature plant,0,0,0,0,1100,1100,1000,1370,700,0,0
->>>>>>> 28de672f
 MaxCanopyPrunedHeight,mm,Height of the top of the canopy of a mature plant after pruning or grazing,0,0,0,0,3000,3000,3500,4500,2500,100,100
 MaxCanopyHeight,mm,Maximum canopy height,2500,1800,1800,1800,4500,5700,4500,3500,3500,300,300
 MaxCanopyPrunedWidth,mm,Width of the canopy of mature plants after pruning,0,0,0,0,1200,1200,1200,10000,1200,300,300
@@ -40,16 +33,9 @@
 RUEtotal,g DM/MJ global rad,Radiation use efficiency for total plant biomass (global solar radiation),1.8,1.5,2.32,1.69,0.9,2.3,1,1,1.2,1,0.9
 RUETempThresholds,oC,Radiation Use Efficiency temperatures for lower_minimum | lower_optima | upper_optima | upper_minimum,(8 15 35 50),(0 15 25 35),(0 25 30 45),(0  10 22 30),(5 25 30 45),(10  24 26  35),(10 25 30 45),(10 25 33 45),(5 20 30 40),(3 18 25 35),(5 20 25 35)
 PhotosynthesisType,C3 or C4,Select if a C3 or C4 crop to set sensitivity to atmospheric CO2,C4,C3,C4,C3,C3,C3,C3,C3,C3,C3,C3
-<<<<<<< HEAD
 LeafPartitionFrac,fractional,Proportion of total biomass partitioned to Leaf (Note leaf is all above ground biomass that is not removed as product or remaining in permenant trunk),0.45,0.45,0.78,0.5,0.08,0.14,0.2,0.06,0.3,0.1,0.1
 ProductPartitionFrac,fractional,Proportion of total biomass partitioned to Product,0.45,0.45,0.02,0.3,0.25,0.06,0.1,0.04,0.8,0.7,0.7
 RootPartitionFrac,fractional,Proportion of total biomass partitioned to Root,0.1,0.1,0.2,0.2,0.2,0.2,0.4,0.3,0.2,0.2,0.2
-=======
-LeafPartitionFrac,fractional,Proportion of total biomass partitioned to Leaf (Note leaf is all above ground biomass that is not removed as product or remaining in permenant trunk),0.4,0.45,0.78,0.5,0.08,0.14,0.2,0.06,0.3,0.1,0.1
-ProductPartitionFrac,fractional,Proportion of total biomass partitioned to Product,0.4,0.45,0.02,0.3,0.25,0.06,0.1,0.04,0.4,0.7,0.7
-RootPartitionFrac,fractional,Proportion of total biomass partitioned to Root,0.2,0.1,0.2,0.2,0.2,0.2,0.4,0.3,0.2,0.2,0.2
-TrunkPartitionFrac,fractional,Proportion of total biomass partitioned to Trunk (note this is permenant biomass that is not removed),0,0,0,0,0.47,0.6,0.3,0.6,0.1,0,0
->>>>>>> 28de672f
 LeafMaxNConc,gN/gDM,Highest N conc of organ,0,0,0,0,0,0,0,0,0,0,0
 LeafMinNConc,gN/gDM,Lowest N conc of organ,0,0,0,0,0,0,0,0,0,0,0
 ProductMaxNConc,gN/gDM,Highest N conc of organ,0,0,0,0,0,0,0,0,0,0,0
@@ -60,32 +46,18 @@
 TrunkMinNConc,gN/gDM,Lowest N conc of organ,0,0,0,0,0,0,0,0,0,0,0
 MaxRootDepth,mm,Potential depth that roots achieve when plant is mature,1600,1100,2000,2300,3000,1600,1500,1400,3000,600,600
 RootTheNeighboursZone,bool,Do roots grow into neighbouring zone if multi simulation run?,TRUE,TRUE,TRUE,TRUE,TRUE,TRUE,TRUE,TRUE,TRUE,TRUE,TRUE
-<<<<<<< HEAD
 Frost_Temp_X,oC,Minimum temperatures for frost damage,(-5 0),(-15 -10),(-5 0),(-3 0),(-5 0),(-5 0),(-5 0),(-5 0),(-10 -5),(-5 0),(-5 0)
 Frost_Frac_Y,fractional,Frost damage at x-axes temperaure,(1 0),(1 0),(1 0),(1 0),(1 0),(1 0),(1 0),(1 0),(1 0),(1 0),(1 0)
-=======
-Frost_Temp_X,oC,Minimum temperatures for frost damage,(-2 0),(0 -5 -10 -15),(-5 0),(-3 0),(-5 0),(-5 0),(-5 0),(-5 0),(-5 0),(-5 0),(-5 0)
-Frost_Frac_Y,fractional,Frost damage at x-axes temperaure,(1 0),(1 0.1 0.05 0),(1 0),(1 0),(1 0),(1 0),(1 0),(1 0),(1 0),(1 0),(1 0)
->>>>>>> 28de672f
 WaterStressLAI_Fw_X,fractional,Fractional degree of water stress,(0 0.5 1),(0 0.5 1),(0 0.5 1),(0 0.5 1),(0 0.5 1),(0 0.5 1),(0 0.5 1),(0 0.5 1),(0 0.5 1),(0 0.5 1),(0 0.5 1)
 WaterStressLAI_Frac_Y,fractional,Fractional multiplier of LAI expansion rates,(0 1 1),(0 1 1),(0 1 1),(0 1 1),(0 1 1),(0 1 1),(0 1 1),(0 1 1),(0 1 1),(0 1 1),(0 1 1)
 WaterStressExtCoeff_Fw_X,fractional,Fractional degree of water stress,(0 0.5 1),(0 0.5 1),(0 0.5 1),(0 0.5 1),(0 0.5 1),(0 0.5 1),(0 0.5 1),(0 0.5 1),(0 0.5 1),(0 0.5 1),(0 0.5 1)
 WaterStressExtCoeff_Frac_Y,fractional,Fractional multiplier of extinction coefficient,(0 1 1),(0 1 1),(0 1 1),(0 1 1),(0 1 1),(0 1 1),(0 1 1),(0 1 1),(0 1 1),(0 1 1),(0 1 1)
 WaterStressRUE_Fw_X,fractional,Fractional degree of water stress,(0 0.5 1),(0 0.5 1),(0 0.5 1),(0 0.5 1),(0 0.5 1),(0 0.5 1),(0 0.5 1),(0 0.5 1),(0 0.5 1),(0 0.5 1),(0 0.5 1)
 WaterStressRUE_Fract_Y,fractional,Fractional multiplier of extinction coefficient,(0 1 1),(0 1 1),(0 1 1),(0 1 1),(0 1 1),(0 1 1),(0 1 1),(0 1 1),(0 1 1),(0 1 1),(0 1 1)
-<<<<<<< HEAD
 FlowerNumberMax,/m2,Maximum (potential) number of flowers per square meter,1000,1000,1000,1000,1000,1000,1000,1000,40,1000,1000
 FlowerStress_Temp_X,oC,Maximum temperature at flowering,(0 30 31 35 40 45),(0 30 31 35 40 45),(0 30 31 35 40 45),(0 30 31 35 40 45),(0 30 31 35 40 45),(0 30 31 35 40 45),(0 30 31 35 40 45),(0 30 31 35 40 45),(0 30 31 35 40 45),(0 30 31 35 40 45),(0 30 31 35 40 45)
 FlowerStress_Factor_Y,fractional,Multiplier of maximum flower number at thresold maximum temperature,(1 1 1 0.8 0.5 0),(1 1 1 0.8 0.5 0),(1 1 1 0.8 0.5 0),(1 1 1 0.8 0.5 0),(1 1 1 0.8 0.5 0),(1 1 1 0.8 0.5 0),(1 1 1 0.8 0.5 0),(1 1 1 0.8 0.5 0),(1 1 1 0.8 0.5 0),(1 1 1 0.8 0.5 0),(1 1 1 0.8 0.5 0)
 ProduceDryMatterFrac,fractional,Fraction of drymatter in produce,0.86,0.2,0.8,0.92,0.2,0.2,0.2,0.2,0.2,0.2,0.2
 FruitWeightPotential,g DM/fruit,Dry weight potential per fruit,10,10,10,10,10,10,10,10,35,10,10
-=======
-FlowerNumberMax,/m2,Maximum (potential) number of flowers per square meter,4500,30000,1000,1000,1000,1000,1000,1000,1000,1000,1000
-FlowerStress_Temp_X,oC,Maximum temperature at flowering,(0 30 33 35 40 45),(0 30 31 35 40 45),(0 30 31 35 40 45),(0 30 31 35 40 45),(0 30 31 35 40 45),(0 30 31 35 40 45),(0 30 31 35 40 45),(0 30 31 35 40 45),(0 30 31 35 40 45),(0 30 31 35 40 45),(0 30 31 35 40 45)
-FlowerStress_Factor_Y,fractional,Multiplier of maximum flower number at thresold maximum temperature,(1 1 1 0.8 0.5 0),(1 1 1 0.8 0.5 0),(1 1 1 0.8 0.5 0),(1 1 1 0.8 0.5 0),(1 1 1 0.8 0.5 0),(1 1 1 0.8 0.5 0),(1 1 1 0.8 0.5 0),(1 1 1 0.8 0.5 0),(1 1 1 0.8 0.5 0),(1 1 1 0.8 0.5 0),(1 1 1 0.8 0.5 0)
-ProduceDryMatterFrac,fractional,Fraction of drymatter in produce,0.86,0.86,0.8,0.92,0.2,0.2,0.2,0.2,0.2,0.2,0.2
-ProduceGrowthLengthTt,oCd,Thermal-time duration of produce growth post flowering,670,800,700,700,700,700,700,700,700,700,700
-FruitWeightPotential,g DM/fruit,Dry weight potential per fruit,0.34,0.0427,10,10,10,10,10,10,10,10,10
->>>>>>> 28de672f
 RainfallExcessDamage_mm_X,mm/year,Annual rainfall amount (cycle or full-year?),(0 1500 1700),(0 1500 1700),(0 1500 1700),(0 1500 1700),(0 1500 1700),(0 1500 1700),(0 1500 1700),(0 1500 1700),(0 1500 1700),(0 1500 1700),(0 1500 1700)
 RainfallExcessDamage_Fract_Y,fractional,Fractional multiplier of produce,(1 1 0),(1 1 0),(1 1 0),(1 1 0),(1 1 0),(1 1 0),(1 1 0),(1 1 0),(1 1 0),(1 1 0),(1 1 0)