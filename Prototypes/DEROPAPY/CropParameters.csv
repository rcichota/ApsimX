ParamName,ParamUnit,Description,Category,Maize,Wheat,Hemp,OSR,Grapevine,Macadamia,Lemon,Avocado,Apple,RyeGrass,Clover
,,,,,,,,,,,,,,
CropType,string,Type of crop (i.e. crop name) used for characterising organic matter residues composition,Type,Maize,Maize,Maize,Maize,Grapevine,Grapevine,Grapevine,Grapevine,Grapevine,pasture,whiteclover
AgeToMaxDimension,Y,Years until plant reaches mature size,Structure,1,1,1,1,6,6,6,6,6,1,1
AgeAtStartSimulation,Y,How old is the plant at the start of the simulation (needs to be 1 for annuals),Structure,1,1,1,1,6,6,6,6,6,0.3,1
SeasonalDimensionPattern,0-1,Relative values for seasonal height and width at StartGrowth | FullCanopy | StartSenescence | Maturity,Structure,(0.05 .3 0.3 1),(0.05 .3 0.3 1),(0.05 1 1 1),(0.05 1 1 1),(0 1 1 1),0 1 1 1),(0 1 1 1),(0 1 1 1),(0 0.3 0.3 1.0),(0 1.0 1.0 1.0),(0 1.0 1.0 1.0)
TrunkWtAtMaxDimension,g/m2,The weight of perennial biomass when crop has reached max size,Structure,0,0,0,0,500,1500,1000,1500,1500,0,0
MaxRootDepth,mm,Potential depth that roots achieve when plant is mature,Structure,2000,2000,2000,2300,2000,2000,2000,2000,2000,600,600
RootTheNeighboursZone,bool,Do roots grow into neighbouring zone if multi simulation run?,Structure,TRUE,TRUE,TRUE,TRUE,TRUE,TRUE,TRUE,TRUE,TRUE,TRUE,TRUE
<<<<<<< HEAD
ProduceDryMatterFrac,fractional,Fraction of drymatter in produce,Structure,0.86,0.86,0.8,0.91,0.23,0.2,0.2,0.29,0.2,0.2,0.2
Frost_Temp_X,oC,Minimum temperatures for frost damage,Stress,(-1 4),(-9 -1),(-4 0 4),(-10 -5),(-5 0),(-3 0),(-5 -2),(-3 0),(-10 -5),(-5 0),(-5 0)
Frost_Frac_Y,fractional,Frost damage at x-axes temperaure,Stress,(1 0),(0 0),(1 0 0),(1 0),(0 0),(1 0),(1 0),(1 0),(1 0),(1 0),(1 0)
WaterStressLAI_Fw_X,fractional,Fractional degree of water stress,Stress,(0 0.5 1),(0 0.5 1),(0 0.5 1),(0 0.5 1),(0 0.5 1),(0 0.5 1),(0 0.5 1),(0 0.5 1),(0 0.5 1),(0 0.5 1),(0 0.5 1)
WaterStressLAI_Frac_Y,fractional,Fractional multiplier of LAI expansion rates,Stress,(0 1 1),(0 1 1),(0 1 1),(0 1 1),(0 1 1),(0 1 1),(0 1 1),(0 1 1),(0 1 1),(0 1 1),(0 1 1)
WaterStressExtCoeff_Fw_X,fractional,Fractional degree of water stress,Stress,(0 0.5 1),(0 0.5 1),(0 0.5 1),(0 0.5 1),(0 0.5 1),(0 0.5 1),(0 0.5 1),(0 0.5 1),(0 0.5 1),(0 0.5 1),(0 0.5 1)
WaterStressExtCoeff_Frac_Y,fractional,Fractional multiplier of extinction coefficient,Stress,(0 1 1),(0 1 1),(0 1 1),(0 1 1),(0 1 1),(0 1 1),(0 1 1),(0 1 1),(0 1 1),(0 1 1),(0 1 1)
WaterStressRUE_Fw_X,fractional,Fractional degree of water stress,Stress,(0 0.8 1),(0 0.8 1),(0 0.5 1),(0 0.8 1),(0 0.5 1),(0 0.5 1),(0 0.5 1),(0 0.5 1),(0 0.5 1),(0 0.5 1),(0 0.5 1)
WaterStressRUE_Fract_Y,fractional,Fractional multiplier of extinction coefficient,Stress,(0 1 1),(0 1 1),(0 1 1),(0 1 1),(0 1 1),(0 1 1),(0 1 1),(0 1 1),(0 1 1),(0 1 1),(0 1 1)
=======
ProduceDryMatterFrac,0-1,Fraction of drymatter in produce,Structure,0.86,0.86,0.8,0.91,0.23,0.2,0.2,0.29,0.2,0.2,0.2
Frost_Temp_X,oC,Minimum temperatures for frost damage,Stress,(-1 4),(-9 -1),(-4 0 4),(-10 -5),(-5 0),(-5 0),(-5 -2),(-3 0),(-10 -5),(-5 0),(-5 0)
Frost_Frac_Y,0-1,Frost damage at x-axes temperaure,Stress,(1 0),(0 0),(1 0 0),(1 0),(0 0),(1 0),(1 0),(1 0),(1 0),(1 0),(1 0)
WaterStressLAI_Fw_X,0-1,Fractional degree of water stress,Stress,(0 0.5 1),(0 0.5 1),(0 0.5 1),(0 0.5 1),(0 0.5 1),(0 0.5 1),(0 0.5 1),(0 0.5 1),(0 0.5 1),(0 0.5 1),(0 0.5 1)
WaterStressLAI_Frac_Y,0-1,Fractional multiplier of LAI expansion rates,Stress,(0 1 1),(0 1 1),(0 1 1),(0 1 1),(0 1 1),(0 1 1),(0 1 1),(0 1 1),(0 1 1),(0 1 1),(0 1 1)
WaterStressExtCoeff_Fw_X,0-1,Fractional degree of water stress,Stress,(0 0.5 1),(0 0.9 1),(0 0.5 1),(0 0.5 1),(0 0.5 1),(0 0.5 1),(0 0.5 1),(0 0.5 1),(0 0.5 1),(0 0.5 1),(0 0.5 1)
WaterStressExtCoeff_Frac_Y,0-1,Fractional multiplier of extinction coefficient,Stress,(0 1 1),(0.5 1 1),(0 1 1),(0 1 1),(0 1 1),(0 1 1),(0 1 1),(0 1 1),(0 1 1),(0 1 1),(0 1 1)
WaterStressRUE_Fw_X,0-1,Fractional degree of water stress,Stress,(0 0.8 1),(0 0.8 1),(0 0.5 1),(0 0.8 1),(0 0.5 1),(0 1 1),(0 0.5 1),(0 1 1),(0 0.5 1),(0 0.5 1),(0 0.5 1)
WaterStressRUE_Fract_Y,0-1,Fractional multiplier of extinction coefficient,Stress,(0 1 1),(0 1 1),(0 1 1),(0 1 1),(0 1 1),(0 1 1),(0 1 1),(0 1 1),(0 1 1),(0 1 1),(0 1 1)
WaterStressLAISenes_X,0-1,Fractional degree of water stress,Stress,(0 0.5 1),(0 0.3 1),(0 0.5 1),(0 0.5 1),(0 0.5 1),(0 0.5 1),(0 0.5 1),(0 0.5 1),(0 0.5 1),(0 0.5 1),(0 0.5 1)
WaterStressLAISenes_Y,0-1,The proportion of LAI senesced each day due to water stress,Stress,(1 0 0),(1 0 0),(1 0 0),(1 0 0),(1 0 0),(1 0 0),(1 0 0),(1 0 0),(1 0 0),(1 0 0),(1 0 0)
>>>>>>> e86faa31
FlowerMaxTempStress_Temp_X,oC,Maximum temperature at flowering,Stress,(0 35 45),(0 28 45),(0 30 45),(0 30 45),(0 15 30 35),(0 30 45),(0 15 30 45),(0 17 30 45),(0 30 45),(0 30 45),(0 30 45)
FlowerMaxTempStress_Factor_Y,0-1,Multiplier of potential flower number at threshold MAXIMUM temperature,Stress,(1 1 0),(1 1 0),(1 1 0),(1 1 0),(0 1 1 0),(1 1 0),(0 1 1 0),(0 1 1 0),(1 1 0),(1 1 0),(1 1 1)
FlowerMinTempStress_Temp_X,oC,Minimum temperature at flowering,Stress,(-5 0 1),(-5 0 1),(-5 0 1),(-5 0 1),(0 0),(0 10),(-2 0),(-2 0),(0 10),(0 10),(0 10)
FlowerMinTempStress_Factor_Y,0-1,Multiplier of potential flower number at threshold MINIMUM temperature,Stress,(1 1 1),(1 1 1),(1 1 1),(1 1 1),(0 1),(1 1),(0 1),(0 1),(1 1),(1 1),(1 1)
RainfallExcessDamage_mm_X,mm/year,Annual rainfall amount (cycle or full-year?),Stress,(0 1500 1700),(0 1500),(0 1500),(0 1500 1700),(0 1500 1700),(0 1500 1700),(0 1500 1700),(0 1500 1700),(0 1500 1700),(0 1500 1700),(0 1500 1700)
RainfallExcessDamage_Fract_Y,0-1,Fractional multiplier of produce (excess water damage),Stress,(1 1 0),(1 1),(1 1),(1 1 0),(1 1 0),(1 1 0),(1 1 0),(1 1 0),(1 1 0),(1 1 0),(1 1 0)
LeafMaxNConc,gN/gDM,Highest N conc of organ,PlantNitrogen,0,0,0,0,0,0,0,0,0,0,0
LeafMinNConc,gN/gDM,Lowest N conc of organ,PlantNitrogen,0,0,0,0,0,0,0,0,0,0,0
ProductMaxNConc,gN/gDM,Highest N conc of organ,PlantNitrogen,0,0,0,0,0,0,0,0,0,0,0
ProductMinNConc,gN/gDM,Lowest N conc of organ,PlantNitrogen,0,0,0,0,0,0,0,0,0,0,0
RootMaxNConc,gN/gDM,Highest N conc of organ,PlantNitrogen,0,0,0,0,0,0,0,0,0,0,0
RootMinNConc,gN/gDM,Lowest N conc of organ,PlantNitrogen,0,0,0,0,0,0,0,0,0,0,0
TrunkMaxNConc,gN/gDM,Highest N conc of organ,PlantNitrogen,0,0,0,0,0,0,0,0,0,0,0
TrunkMinNConc,gN/gDM,Lowest N conc of organ,PlantNitrogen,0,0,0,0,0,0,0,0,0,0,0
Pp_FullCover_02,h,Photoperiod x-values for full cover target thermal-time lengths,Phenology,(11 14 24),(12 17),(14 16),(13 14),(13 15),(10 11),(8 16),(10 11 16),(8.0 16.0),(8.0 16.0),(8.0 16.0)
Tt_FullCover_02,oCd,Thermal-time duration of full-cover phase at PP x-values (FullCanopy to StartSenescence),Phenology,(0 700 700),(1000 800),(1000 800),(900 800),(400 300),(1167 1167),(1167 1167),(0 450 450),(200 1000),(1300 1300),(1300 1300)
Tt_Senescent_03,oCd,Thermal-time accumulation from StartSenescence to Maturity,Phenology,600,1100,660,700,700,100,100,520,200,0,0
D_StartGrowth_00,DAWS,Earliest day after winter solstice when sowing/end-dorm is resumed every year,Phenology,72,280,116,267,60,100,1,70,102,0,0
T_StartGrowth_00,oC,Temperature 14-day running av temp from StartGrowthDOY_00 when growth starts,Phenology,13,0,7,0,8,0,10,10,10,0,0
Tt_Growing_01,oCd,Thermal-time accumulation from StartGrowth to FullCanopy,Phenology,700,1500,670,1200,1000,1000,1000,700,450,300,300
DefoliateOrDevelop,string,Phase to rewind if defoliated at FullCanopy (FullCover or Graze),Phenology,FullCover,FullCover,FullCover,FullCover,FullCover,FullCover,FullCover,FullCover,FullCover,Graze,Graze
Tt_Mature_04,oCd,Thermal-time accumulation from Maturity to Dormancy,Phenology,0,0,0,0,100,0,0,0,50,0,0
D_EndGrowth,DAWS,The last day after winter solstice that the crop may remain acitive before its phenology is reset for next season,Phenology,300,270,300,210,350,350,360,65,350,0,0
EndOrHarvest,string,If plant is harvested and pruned or dies completely at end of growth phase,Phenology,EndCrop,EndCrop,EndCrop,EndCrop,HarvestAndPrune,HarvestAndPrune,HarvestAndPrune,HarvestAndPrune,HarvestAndPrune,HarvestAndPrune,HarvestAndPrune
AC_Dormant_05,oCd,Accumulated chill units (x-value),Phenology,(0 0),(0 0),(0 0),(0 0),(0 100),(0 0),(0 0),(0 0),(0 100),(0.0 30),(0.0 30)
Tt_Dormant_05,oCd,Thermal-time duration of dormant phase at  accumulated chill unit (y-value),Phenology,(0 0),(0 0),(0 0),(0 0),(600 300),(0 0),(0 0),(0 0),(500 0),(0 0),(0 0)
VegetativeStartStage,Value,Phenological stage to start accumulating vegetative tt,Phenology,3.01,6.01,3.01,3.01,3.01,3.01,3.01,3.01,3.01,3.01,3.01
Pp_Vegetative,h,Photoperiod x-values for pre flowering target thermal-time lengths,Phenology,(12.5 24),(12 17),(14 16),(13 14),(13 15),(10 11),(8 16),(8 16),(8.0 16.0),(8.0 16.0),(8.0 16.0)
Tt_Vegetative,oCd,Thermal-time duration of pre flowering phase at PP x-values,Phenology,(500 200),(650 500),(800 600),(600 500),(600 600),(1167 1167),(300 300),(80 80),(0 0),(1300 1300),(1300 1300)
Tt_Flowering,oCd,Thermal time for flowering window,Phenology,500,300,600,600,400,200,200,100,200,200,200
Tt_Reproductive,oCd,Thermal-time duration of produce growth post flowering,Phenology,600,800,760,800,900,700,1500,1340,1000,700,700
Chill_Temp_X,oC,Temperatures when chilling-time accumulation occurs,Phenology,(0 0 0 0),(-2 -1 16 17),(0 0 0 0),(0 2 8 15),(0 5 20),(0 0 0 0),(0 0 0 0),(0 0 0 0),(-5.0 0.0 8.0 12.0),(-5.0 0.0 8.0 12.0),(-5.0 0.0 8.0 12.0)
Chill_Acc_Y,oCd,Chilling rate accumulation at a given cardinal temperature,Phenology,(0 0 0 0),(0 1 1 0),(0 0 0 0),(0 1 0.5 0),(1 0.8 0),(0 0 0 0),(0 0 0 0),(0 0 0 0),(0.0 1.0 1.0 0.0),(0.0 1.0 1.0 0.0),(0.0 1.0 1.0 0.0)
TT_Temp_X,oC,Average temperature for thermal time calculation,Phenology,(0   18  26  34  44),(0  26  37),(1.9 26  40),2  30  35,(3.9  29  37.9),(10  24 26  35),(7.2  28.9  40.1),(10 25 33 45),(0   18.0  26.0  34.0  44.0),(0   18.0  26.0  34.0  44.0),(0   18.0  26.0  34.0  44.0)
TT_Acc_Y,oCd,Thermal time accumulation at average temperature,Phenology,(0   10  18  26   0),(0  26  0),(0 24.1 0),0  28  0,(0  25  0),(0 14 16 0),(0 21.7 0),(0 15 23 0),(0   10.0  18.0  26.0   0.0),(0   10.0  18.0  26.0   0.0),(0   10.0  18.0  26.0   0.0)
RUEtotal,g DM/MJ global rad,Radiation use efficiency for total plant biomass (global solar radiation),CarbonSupply,1.8,1.2,1.05,1.66,0.9,2.3,1,.9,1.2,1,0.9
PhotosynthesisType,C3 or C4,Select if a C3 or C4 crop to set sensitivity to atmospheric CO2,CarbonSupply,C4,C3,C3,C3,C3,C3,C3,C3,C3,C3,C3
RUETempThresholds,oC,Radiation Use Efficiency temperatures for lower_minimum | lower_optima | upper_optima | upper_minimum,CarbonSupply,(8 20 35 50),(0 15 25 35),(0 25 30 45),(0  15 25 35),(5 25 30 45),(10  24 26  35),(10 25 30 45),(10 25 33 45),(5 20 30 40),(3 18 25 35),(5 20 25 35)
FlowerNumberMax,/m2,Maximum (potential) number of flowers per square meter,CarbonDemand,3600,30000,35400,97000,800,250,70,12,40,1000,1000
FruitWeightPotential,g DM/fruit,Dry weight potential per fruit,CarbonDemand,0.34,0.045,0.00718,0.0032,.5,2,10,70,35,10,10
LeafPartitionFrac,0-1,Proportion of total biomass partitioned to Leaf (Note leaf is all above ground biomass that is not removed as product or remaining in permenant trunk),CarbonDemand,0.42,0.45,0.7,0.60,.2,0.14,0.2,.3,0.3,0.1,0.1
ProductPartitionFrac,0-1,Proportion of total biomass partitioned to Product,CarbonDemand,0.42,0.45,0.15,0.25,0.6,0.06,0.6,.4,0.8,0.7,0.7
RootPartitionFrac,0-1,Proportion of total biomass partitioned to Root,CarbonDemand,0.16,0.1,0.15,0.15,0.2,0.2,0.4,0.3,0.2,0.2,0.2
MaxCanopyBaseHeight,mm,Height of the base of the canopy of mature plant,Canopy,0,0,0,0,1100,1100,1000,1370,1500,0,0
MaxCanopyPrunedHeight,mm,Height of the top of the canopy of a mature plant after pruning or grazing,Canopy,0,0,0,0,1100,3000,3500,3500,2500,100,100
MaxCanopyHeight,mm,Maximum canopy height,Canopy,2500,1000,1800,900,2600,5700,4500,4500,3500,300,300
MaxCanopyPrunedWidth,mm,Width of the canopy of mature plants after pruning,Canopy,0,0,0,0,10,1200,1200,1000,1200,300,300
MaxCanopyWidth,mm,Width of the canopy of mature plants before pruning,Canopy,800,800,800,800,500,1500,1500,1500,1500,300,300
LAIbase,m2/m2,The LAI during the winter period for evergreen crops,Canopy,0,0,0,0,0,6,6,6,0,0,0
LAIAnnualGrowth,m2/m2,Maximum achievable leaf are index less the LAI base (optimal management),Canopy,6,7,7,6,6,2,2,2,8,6,3
ExtCoeff,0-1,Extinction coefficient for diffuse light across canopy,Canopy,.75,0.75,0.96,0.55,.7,.6,.7,.7,0.7,0.5,0.8
RelSlowLAI,0-1,Releative progress through Growing Phase when LAI reaches 10% of its maximum (3.1 - 3.8),Canopy,3.5,3.5,3.5,3.5,3.2,3.2,3.2,3.2,3.2,3.2,3.2<|MERGE_RESOLUTION|>--- conflicted
+++ resolved
@@ -7,17 +7,6 @@
 TrunkWtAtMaxDimension,g/m2,The weight of perennial biomass when crop has reached max size,Structure,0,0,0,0,500,1500,1000,1500,1500,0,0
 MaxRootDepth,mm,Potential depth that roots achieve when plant is mature,Structure,2000,2000,2000,2300,2000,2000,2000,2000,2000,600,600
 RootTheNeighboursZone,bool,Do roots grow into neighbouring zone if multi simulation run?,Structure,TRUE,TRUE,TRUE,TRUE,TRUE,TRUE,TRUE,TRUE,TRUE,TRUE,TRUE
-<<<<<<< HEAD
-ProduceDryMatterFrac,fractional,Fraction of drymatter in produce,Structure,0.86,0.86,0.8,0.91,0.23,0.2,0.2,0.29,0.2,0.2,0.2
-Frost_Temp_X,oC,Minimum temperatures for frost damage,Stress,(-1 4),(-9 -1),(-4 0 4),(-10 -5),(-5 0),(-3 0),(-5 -2),(-3 0),(-10 -5),(-5 0),(-5 0)
-Frost_Frac_Y,fractional,Frost damage at x-axes temperaure,Stress,(1 0),(0 0),(1 0 0),(1 0),(0 0),(1 0),(1 0),(1 0),(1 0),(1 0),(1 0)
-WaterStressLAI_Fw_X,fractional,Fractional degree of water stress,Stress,(0 0.5 1),(0 0.5 1),(0 0.5 1),(0 0.5 1),(0 0.5 1),(0 0.5 1),(0 0.5 1),(0 0.5 1),(0 0.5 1),(0 0.5 1),(0 0.5 1)
-WaterStressLAI_Frac_Y,fractional,Fractional multiplier of LAI expansion rates,Stress,(0 1 1),(0 1 1),(0 1 1),(0 1 1),(0 1 1),(0 1 1),(0 1 1),(0 1 1),(0 1 1),(0 1 1),(0 1 1)
-WaterStressExtCoeff_Fw_X,fractional,Fractional degree of water stress,Stress,(0 0.5 1),(0 0.5 1),(0 0.5 1),(0 0.5 1),(0 0.5 1),(0 0.5 1),(0 0.5 1),(0 0.5 1),(0 0.5 1),(0 0.5 1),(0 0.5 1)
-WaterStressExtCoeff_Frac_Y,fractional,Fractional multiplier of extinction coefficient,Stress,(0 1 1),(0 1 1),(0 1 1),(0 1 1),(0 1 1),(0 1 1),(0 1 1),(0 1 1),(0 1 1),(0 1 1),(0 1 1)
-WaterStressRUE_Fw_X,fractional,Fractional degree of water stress,Stress,(0 0.8 1),(0 0.8 1),(0 0.5 1),(0 0.8 1),(0 0.5 1),(0 0.5 1),(0 0.5 1),(0 0.5 1),(0 0.5 1),(0 0.5 1),(0 0.5 1)
-WaterStressRUE_Fract_Y,fractional,Fractional multiplier of extinction coefficient,Stress,(0 1 1),(0 1 1),(0 1 1),(0 1 1),(0 1 1),(0 1 1),(0 1 1),(0 1 1),(0 1 1),(0 1 1),(0 1 1)
-=======
 ProduceDryMatterFrac,0-1,Fraction of drymatter in produce,Structure,0.86,0.86,0.8,0.91,0.23,0.2,0.2,0.29,0.2,0.2,0.2
 Frost_Temp_X,oC,Minimum temperatures for frost damage,Stress,(-1 4),(-9 -1),(-4 0 4),(-10 -5),(-5 0),(-5 0),(-5 -2),(-3 0),(-10 -5),(-5 0),(-5 0)
 Frost_Frac_Y,0-1,Frost damage at x-axes temperaure,Stress,(1 0),(0 0),(1 0 0),(1 0),(0 0),(1 0),(1 0),(1 0),(1 0),(1 0),(1 0)
@@ -29,7 +18,6 @@
 WaterStressRUE_Fract_Y,0-1,Fractional multiplier of extinction coefficient,Stress,(0 1 1),(0 1 1),(0 1 1),(0 1 1),(0 1 1),(0 1 1),(0 1 1),(0 1 1),(0 1 1),(0 1 1),(0 1 1)
 WaterStressLAISenes_X,0-1,Fractional degree of water stress,Stress,(0 0.5 1),(0 0.3 1),(0 0.5 1),(0 0.5 1),(0 0.5 1),(0 0.5 1),(0 0.5 1),(0 0.5 1),(0 0.5 1),(0 0.5 1),(0 0.5 1)
 WaterStressLAISenes_Y,0-1,The proportion of LAI senesced each day due to water stress,Stress,(1 0 0),(1 0 0),(1 0 0),(1 0 0),(1 0 0),(1 0 0),(1 0 0),(1 0 0),(1 0 0),(1 0 0),(1 0 0)
->>>>>>> e86faa31
 FlowerMaxTempStress_Temp_X,oC,Maximum temperature at flowering,Stress,(0 35 45),(0 28 45),(0 30 45),(0 30 45),(0 15 30 35),(0 30 45),(0 15 30 45),(0 17 30 45),(0 30 45),(0 30 45),(0 30 45)
 FlowerMaxTempStress_Factor_Y,0-1,Multiplier of potential flower number at threshold MAXIMUM temperature,Stress,(1 1 0),(1 1 0),(1 1 0),(1 1 0),(0 1 1 0),(1 1 0),(0 1 1 0),(0 1 1 0),(1 1 0),(1 1 0),(1 1 1)
 FlowerMinTempStress_Temp_X,oC,Minimum temperature at flowering,Stress,(-5 0 1),(-5 0 1),(-5 0 1),(-5 0 1),(0 0),(0 10),(-2 0),(-2 0),(0 10),(0 10),(0 10)
