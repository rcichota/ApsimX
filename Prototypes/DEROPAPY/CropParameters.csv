--- conflicted
+++ resolved
@@ -36,46 +36,24 @@
 ProductPartitionFrac,fractional,Proportion of total biomass partitioned to Product,0.45,0.45,0.02,0.3,0.25,0.06,0.1,0.04,0.4,0.7,0.7
 RootPartitionFrac,fractional,Proportion of total biomass partitioned to Root,0.1,0.1,0.2,0.2,0.2,0.2,0.4,0.3,0.2,0.2,0.2
 TrunkPartitionFrac,fractional,Proportion of total biomass partitioned to Trunk (note this is permenant biomass that is not removed),0,0,0,0,0.47,0.6,0.3,0.6,0.1,0,0
-<<<<<<< HEAD
 LeafMaxNConc,gN/gDM,Highest N conc of organ,0,0,0,0,0,0,0,0,0,0,0
 LeafMinNConc,gN/gDM,Lowest N conc of organ,0,0,0,0,0,0,0,0,0,0,0
 ProductMaxNConc,gN/gDM,Highest N conc of organ,0,0,0,0,0,0,0,0,0,0,0
 ProductMinNConc,gN/gDM,Lowest N conc of organ,0,0,0,0,0,0,0,0,0,0,0
 RootMaxNConc,gN/gDM,Highest N conc of organ,0,0,0,0,0,0,0,0,0,0,0
 RootMinNConc,gN/gDM,Lowest N conc of organ,0,0,0,0,0,0,0,0,0,0,0
-=======
-LeafMaxNConc,gN/gDM,Highest N conc of organ,0.04,0.05,0.06,0.06,0.03,0.014,0.024,0.021,0.02,0.02,0.04
-LeafMinNConc,gN/gDM,Lowest N conc of organ,0.015,0.01,0.015,0.02,0.002,0.012,0.013,0.015,0.01,0.01,0.015
-ProductMaxNConc,gN/gDM,Highest N conc of organ,0.02,0.03,0.05,0.058,0.025,0.012,0.01,0.02,0.02,0.02,0.02
-ProductMinNConc,gN/gDM,Lowest N conc of organ,0.01,0.012,0.035,0.01,0.002,0.001,0.005,0.018,0.01,0.01,0.01
-RootMaxNConc,gN/gDM,Highest N conc of organ,0.02,0.013,0.013,0.01,0.015,0.004,0.01,0.01,0.015,0.015,0.02
-RootMinNConc,gN/gDM,Lowest N conc of organ,0.016,0.01,0.005,0.005,0.0005,0.001,0.008,0.008,0.01,0.01,0.016
->>>>>>> bcebcb81
 TrunkMaxNConc,gN/gDM,Highest N conc of organ,0,0,0,0,0,0,0,0,0,0,0
 TrunkMinNConc,gN/gDM,Lowest N conc of organ,0,0,0,0,0,0,0,0,0,0,0
 MaxRootDepth,mm,Potential depth that roots achieve when plant is mature,1600,1100,2000,2300,3000,1600,1500,1400,3000,600,600
 RootTheNeighboursZone,bool,Do roots grow into neighbouring zone if multi simulation run?,TRUE,TRUE,TRUE,TRUE,TRUE,TRUE,TRUE,TRUE,TRUE,TRUE,TRUE
-<<<<<<< HEAD
 Frost_Temp_X,oC,Minimum temperatures for frost damage,(-5 0),(-15 -10),(-5 0),(-3 0),(-5 0),(-5 0),(-5 0),(-5 0),(-5 0),(-5 0),(-5 0)
 Frost_Frac_Y,fractional,Frost damage at x-axes temperaure,(1 0),(1 0),(1 0),(1 0),(1 0),(1 0),(1 0),(1 0),(1 0),(1 0),(1 0)
-=======
-Frost_Temp_X,oC,Minimum temperatures for frost damage,(-5 1),(-5 0),(-5 0),(-3 0),(-5 0),(-5 0),(-5 0),(-5 0),(-5 0),(-5 0),(-5 0)
-Frost_Frac_Y,fractional,Frost damage at x-axes temperaure,(0 1),(0 1),(0 1),(0 1),(0 1),(0 1),(0 1),(0 1),(0 1),(0 1),(0 1)
->>>>>>> bcebcb81
 WaterStressLAI_Fw_X,fractional,Fractional degree of water stress,(0 0.5 1),(0 0.5 1),(0 0.5 1),(0 0.5 1),(0 0.5 1),(0 0.5 1),(0 0.5 1),(0 0.5 1),(0 0.5 1),(0 0.5 1),(0 0.5 1)
 WaterStressLAI_Frac_Y,fractional,Fractional multiplier of LAI expansion rates,(0 1 1),(0 1 1),(0 1 1),(0 1 1),(0 1 1),(0 1 1),(0 1 1),(0 1 1),(0 1 1),(0 1 1),(0 1 1)
 WaterStressExtCoeff_Fw_X,fractional,Fractional degree of water stress,(0 0.5 1),(0 0.5 1),(0 0.5 1),(0 0.5 1),(0 0.5 1),(0 0.5 1),(0 0.5 1),(0 0.5 1),(0 0.5 1),(0 0.5 1),(0 0.5 1)
 WaterStressExtCoeff_Frac_Y,fractional,Fractional multiplier of extinction coefficient,(0 1 1),(0 1 1),(0 1 1),(0 1 1),(0 1 1),(0 1 1),(0 1 1),(0 1 1),(0 1 1),(0 1 1),(0 1 1)
 WaterStressRUE_Fw_X,fractional,Fractional degree of water stress,(0 0.5 1),(0 0.5 1),(0 0.5 1),(0 0.5 1),(0 0.5 1),(0 0.5 1),(0 0.5 1),(0 0.5 1),(0 0.5 1),(0 0.5 1),(0 0.5 1)
 WaterStressRUE_Fract_Y,fractional,Fractional multiplier of extinction coefficient,(0 1 1),(0 1 1),(0 1 1),(0 1 1),(0 1 1),(0 1 1),(0 1 1),(0 1 1),(0 1 1),(0 1 1),(0 1 1)
-<<<<<<< HEAD
-,,,,,,,,,,,,,
-FlowerNumberMax,/m2,Maximum (potential) number of flowers per square meter,5000,24000,1000,1000,1000,1000,1000,1000,1000,1000,1000
-FlowerStress_Temp_X,oC,Maximum temperature at flowering,(0 30 31 35 40 45),(0 30 31 35 40 45),(0 30 31 35 40 45),(0 30 31 35 40 45),(0 30 31 35 40 45),(0 30 31 35 40 45),(0 30 31 35 40 45),(0 30 31 35 40 45),(0 30 31 35 40 45),(0 30 31 35 40 45),(0 30 31 35 40 45)
-FlowerStress_Factor_Y,fractional,Multiplier of maximum flower number at thresold maximum temperature,(1 1 1 0.8 0.5 0),(1 1 1 0.8 0.5 0),(1 1 1 0.8 0.5 0),(1 1 1 0.8 0.5 0),(1 1 1 0.8 0.5 0),(1 1 1 0.8 0.5 0),(1 1 1 0.8 0.5 0),(1 1 1 0.8 0.5 0),(1 1 1 0.8 0.5 0),(1 1 1 0.8 0.5 0),(1 1 1 0.8 0.5 0)
-ProduceDryMatterFrac,fractional,Fraction of drymatter in produce,0.86,0.2,0.8,0.92,0.2,0.2,0.2,0.2,0.2,0.2,0.2
-FruitWeightPotential,g DM/fruit,Dry weight potential per fruit,0.3,0.05,10,10,10,10,10,10,10,10,10
-=======
 Tt_Flowering,oCd,Thermal time duration of FLOWERING,50,200,200,200,200,200,200,200,200,200,200
 FlowerNumberMax,/m2,Maximum (potential) number of flowers per square meter,1000,1000,1000,1000,1000,1000,1000,1000,1000,1000,1000
 FlowerStress_Temp_X,oC,Maximum temperature at flowering,(0 30 31 35 40 45),(0 30 31 35 40 45),(0 30 31 35 40 45),(0 30 31 35 40 45),(0 30 31 35 40 45),(0 30 31 35 40 45),(0 30 31 35 40 45),(0 30 31 35 40 45),(0 30 31 35 40 45),(0 30 31 35 40 45),(0 30 31 35 40 45)
@@ -85,5 +63,4 @@
 FruitWeightPotential,g DM/fruit,Dry weight potential per fruit,10,10,10,10,10,10,10,10,10,10,10
 FlowerStartStage,phenoCode,Phenological code stage where flowering starts,6,6,3.3,3.3,3.3,3.3,3.3,3.3,3.3,3.3,3.3
 RainfallExcessDamage_mm_X,mm/year,Annual rainfall amount (cycle or full-year?),(0 1500 1700),(0 1500 1700),(0 1500 1700),(0 1500 1700),(0 1500 1700),(0 1500 1700),(0 1500 1700),(0 1500 1700),(0 1500 1700),(0 1500 1700),(0 1500 1700)
-RainfallExcessDamage_Fract_Y,fractional,Fractional multiplier of produce,(1 1 0),(1 1 0),(1 1 0),(1 1 0),(1 1 0),(1 1 0),(1 1 0),(1 1 0),(1 1 0),(1 1 0),(1 1 0)
->>>>>>> bcebcb81
+RainfallExcessDamage_Fract_Y,fractional,Fractional multiplier of produce,(1 1 0),(1 1 0),(1 1 0),(1 1 0),(1 1 0),(1 1 0),(1 1 0),(1 1 0),(1 1 0),(1 1 0),(1 1 0)