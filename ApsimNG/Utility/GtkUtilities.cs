--- conflicted
+++ resolved
@@ -205,14 +205,6 @@
         /// Bottom is the top of the status window
         /// Top is the bottom of the menu bar
         /// </summary>
-<<<<<<< HEAD
-        public static System.Drawing.Rectangle GetBorderOfRightHandView(ExplorerView explorerView)
-        {
-            int top = GtkUtilities.GetPositionOfWidget(explorerView.MainWidget).Y;
-            int bottom = (explorerView.Owner as MainView).StatusPanelHeight;
-            int left = explorerView.DividerPosition;
-            int right = left + explorerView.MainWidget.AllocatedWidth;
-=======
         public static System.Drawing.Rectangle GetBorderOfRightHandView(ViewBase view)
         {
             ViewBase mainView = view;
@@ -228,7 +220,6 @@
             int bottom = (mainView as MainView).StatusPanelPosition;
             int left = GtkUtilities.GetPositionOfWidget(view.MainWidget).X;
             int right = view.MainWidget.AllocatedWidth + left;
->>>>>>> 92157b14
 
             int width = right - left;
             int height = bottom - top;
