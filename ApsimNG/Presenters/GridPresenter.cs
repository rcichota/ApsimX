﻿using System;
using System.Collections.Generic;
using System.Data;
using Gtk.Sheet;
using Models.Core;
using Models.Interfaces;
using Models.Utilities;
using UserInterface.EventArguments;
using UserInterface.Interfaces;
using UserInterface.Views;

namespace UserInterface.Presenters
{
    /// <summary>
    /// A generic grid presenter for displaying a data table and allowing editing.
    /// This is built to run within other presenters, so pass in a ContainerView in the attach method to have it drawn.
    /// Table Presenter can be used for a two grid view, or for additional functionality like intellisense
    /// </summary>
    class GridPresenter : IPresenter
    {
        /// <summary>Stores a reference to the model for intellisense or if it was passed in when attached.</summary>
        private Model model;

        /// <summary>The data store model to work with.</summary>
        private GridTable gridTable;

        /// <summary>The sheet widget.</summary>
        private SheetWidget grid;

        /// <summary>The data provider.</summary>
        private ISheetDataProvider dataProvider;

        // /// <summary>Currently Selected Row. Used to detect when a cell is slected</summary>
        // private int selectedRow = -1;

        // /// <summary>Currently Selected Column. Used to detect when a cell is slected</summary>
        // private int selectedColumn = -1;

        /// <summary>The container that houses the sheet.</summary>
        private ContainerView sheetContainer;

        /// <summary>The popup context menu helper.</summary>
        private ContextMenuHelper contextMenuHelper;

        /// <summary>The popup context menu.</summary>
        private MenuView contextMenu;

        /// <summary>Parent explorer presenter.</summary>
        private ExplorerPresenter explorerPresenter;

        /// <summary>Parent explorer presenter.</summary>
        private List<string> contextMenuOptions;

        /// <summary>
        /// The intellisense.
        /// </summary>
        private IntellisensePresenter intellisense;

        /// <summary>Delegate for a CellChanged event.</summary>
        /// <param name="dataProvider">The data provider.</param>
        /// <param name="colIndices">The indices of the columns that were changed.</param>
        /// <param name="rowIndices">The indices of the rows that were changed.</param>
        /// <param name="values">The values of the cells changed.</param>
        public delegate void CellChangedDelegate(ISheetDataProvider dataProvider, int[] colIndices, int[] rowIndices, string[] values);

        /// <summary>An event invoked when a cell changes.</summary>
        public event CellChangedDelegate CellChanged;

        /// <summary>Delegate for a SelectedCellChanged event.</summary>
        /// <param name="colIndex">The index of the column that was changed.</param>
        /// <param name="rowIndex">The index of the row that was changed.</param>
        public delegate void SelectedCellChangedDelegate(int colIndex, int rowIndex);

        ///// <summary>An event invoked when a cell changes.</summary>
        //public event SelectedCellChangedDelegate SelectedCellChanged;

        /// <summary>
        /// Attach the model to the view.
        /// </summary>
        /// <param name="model">The model to connect to.</param>
        /// <param name="v">The view to connect to.</param>
        /// <param name="parentPresenter">The parent explorer presenter.</param>
        public void Attach(object model, object v, ExplorerPresenter parentPresenter)
        {
            //this allows a data provider to be passed in instead of a model.
            //For example, the datastore presenter uses this to fill out the table.
            if (model as ISheetDataProvider != null)
            {
                dataProvider = model as ISheetDataProvider;
                gridTable = null;
            }
            //else we are receiving a model with IGridTable that we should get our GridTable from
            else if (model as IGridModel != null)
            {
                this.model = (model as Model);
                IGridModel m = (model as IGridModel);
                gridTable = m.Tables[0];
            }
            //else we are receiving a GridTable that was created by another presenter
            else if (model as GridTable != null)
            {
                gridTable = (model as GridTable);
            }

            else
            {
                throw new Exception($"Model {model.GetType()} passed to GridPresenter, does not inherit from GridTable.");
            }

            //we are receiving a container from another presenter to put the grid into
            if (v as ContainerView != null)
            {
                sheetContainer = v as ContainerView;
            }
            //we are receiving a GridView and should setup and load into that directly
            else if (v as IGridView != null)
            {
                IGridView view = v as IGridView;
                sheetContainer = view.Grid1;
                view.ShowGrid(1, true, parentPresenter.GetView() as ExplorerView);
                view.SetDescriptionText("");
                view.SetLabelHeight(0);
                AddContextMenuOptions(new string[] { "Cut", "Copy", "Paste", "Delete", "Select All" });

                if (model as IGridModel != null)
                {
                    string text = (model as IGridModel).GetDescription();
                    if (text.Length > 0)
                    {
                        view.SetDescriptionText(text);
                        view.SetLabelHeight(0.1f);
                    }
                }
            }

            //Create the sheet widget here.
            if (dataProvider != null)
                SetupSheet(dataProvider);

            explorerPresenter = parentPresenter;
            explorerPresenter.CommandHistory.ModelChanged += OnModelChanged;

            //this is created with AddIntellisense by another presenter if intellisense is required
            intellisense = null;

            Refresh();
        }

        /// <summary>Detach the model from the view.</summary>
        public void Detach()
        {
            explorerPresenter.CommandHistory.ModelChanged -= OnModelChanged;
            contextMenuHelper.ContextMenu -= OnContextMenuPopup;

            if (dataProvider is DataTableProvider)
                dataProvider.CellChanged -= OnCellChanged;

            SaveGridToModel();

            grid.Cleanup();

            if (intellisense != null)
            {
                intellisense.Cleanup();
                //intellisense.ItemSelected -= OnIntellisenseItemSelected;
                intellisense.ContextItemsNeeded -= OnIntellisenseNeedContextItems;
            }

        }

        public void SetupSheet(ISheetDataProvider dataProvider)
        {
            grid = new SheetWidget(sheetContainer.Widget,  
                                   dataProvider, 
                                   multiSelect: true,
                                   onException: (err) => ViewBase.MasterView.ShowError(err));

            contextMenu = new MenuView();
            contextMenuHelper = new ContextMenuHelper(grid);
            contextMenuHelper.ContextMenu += OnContextMenuPopup;
            if (contextMenuOptions == null)
                contextMenuOptions = new List<string>(); //this will be populated by a presenter
        }

        /// <summary>
        /// Provide a new data provider to populate the table with.
        /// Used by presentors that are displaying data instead of editting a model. (eg DataStore)
        /// </summary>
        /// <param name="dataProvider"></param>
        /// <param name="frozenColumns"></param>
        /// <param name="frozenRows"></param>
        public void PopulateWithDataProvider(ISheetDataProvider dataProvider, int frozenColumns, int frozenRows)
        {
            if (gridTable == null)
            {
                grid.Cleanup();
                SetupSheet(dataProvider);
            }
            else
                throw new Exception($"PopulateWithDataProvider cannot be used on a presenter that has supplied a Model");
        }

        /// <summary>Refresh the grid.</summary>
        public void Refresh()
        {
            if (gridTable != null && grid != null)
            {
<<<<<<< HEAD
                if (dataProvider != null)
                    (dataProvider as DataTableProvider).CellChanged -= OnCellChanged;
=======

                if (grid.Sheet.DataProvider != null)
                    (grid.Sheet.DataProvider as DataTableProvider).CellChanged -= OnCellChanged;
>>>>>>> 8468d89d

                DataTable data = gridTable.Data;

                // Assemble column units to pass to DataTableProvider constructor.
                List<string> units = null;
                if (gridTable.HasUnits())
                {
                    units = new List<string>();
                    for (int i = 0; i < data.Columns.Count; i++)
                    {
                        units.Add(data.Rows[0].ItemArray[i].ToString());
                    }
                    data.Rows.Remove(data.Rows[0]);
                }

                // Assemble cell states (calculated cells) to pass to DataTableProvider constructor.
                List<List<bool>> isCalculated = new();

                if (data == null)
                    throw new Exception("Unable to refresh. Grid table has no data.");

                for (int i = 0; i < data.Columns.Count; i++)
                   isCalculated.Add(gridTable.GetIsCalculated(i));

                // Create instance of DataTableProvider.
                dataProvider = new DataTableProvider(data, isReadOnly: false, units, isCalculated);

                // Give DataTableProvider to grid sheet.
                grid.SetDataProvider(dataProvider);

                // Add an extra empty row to the grid so that new rows can be created.
                grid.RowCount = grid.NumberFrozenRows + data.Rows.Count + 1;

                dataProvider.CellChanged += OnCellChanged;
            }

            grid.UpdateScrollBars();
        }

        /// <summary>The number of rows of data in the grid.</summary>
        public int RowCount()
        {
            return grid.RowCount - grid.NumberFrozenRows;
        }

        /// <summary>
        /// Adds options to the right-click context menu, valid options are:
        /// Cut - Any Editable Cell
        /// Copy - Any Cell
        /// Paste - Any Editable Cell
        /// Delete - Any Editable Cell
        /// Select All - Any Cell
        /// Units - Change Units on Solute grids, only on row == 1
        /// </summary>
        public void AddContextMenuOptions(string[] options)
        {
            if (contextMenuOptions == null)
                contextMenuOptions = new List<string>();
            foreach (string text in options)
            {
                string textLower = text.ToLower();
                if (textLower == "cut" || textLower == "copy" || textLower == "paste" || textLower == "delete" || textLower == "select all" || textLower == "units")
                    contextMenuOptions.Add(textLower);
                else
                    throw new Exception(text + " is not a valid context menu option for a Grid");
            }
        }

        /// <summary>
        /// Adds intellisense to the grid. 
        /// </summary>
        public void AddIntellisense(Model model)
        {
            // this.model = model;
            // intellisense = new IntellisensePresenter(sheetContainer as ViewBase);
            // intellisense.ItemSelected += OnIntellisenseItemSelected;
            //grid.Sheet.CellEditor.ShowIntellisense += OnIntellisenseNeedContextItems;
        }

        /// <summary>
        /// User has changed a cell.
        /// </summary>
        /// <param name="sender">The sender of the event</param>
        /// <param name="colIndices"></param>
        /// <param name="rowIndices"></param>
        /// <param name="values"></param>
        /// <param name="colIndex">The indices of the column that was changed.</param>
        /// <param name="rowIndex">The indices of the row that was changed.</param>
        private void OnCellChanged(ISheetDataProvider sender, int[] colIndices, int[] rowIndices, string[] values)
        {
            if (CellChanged != null)
            {
                try
                {
                    SaveGridToModel();
                    CellChanged?.Invoke(sender, colIndices, rowIndices, values);

                }
                catch (Exception err)
                {
                    explorerPresenter.MainPresenter.ShowError(err.ToString());
                }
            }
        }

        /// <summary>
        /// User has right clicked - display popup menu.
        /// </summary>
        /// <param name="sender"></param>
        /// <param name="e"></param>
        private void OnContextMenuPopup(object sender, ContextMenuEventArgs e)
        {
            bool validCell = grid.CellHitTest((int)e.X, (int)e.Y, out int columnIndex, out int rowIndex);

            if (validCell)
            {
                bool isReadOnly = grid.IsCellReadOnly(columnIndex, rowIndex);
                var menuItems = new List<MenuDescriptionArgs>();

                foreach (string option in contextMenuOptions)
                {
                    if (option.CompareTo("units") == 0) //used by solute grids to change units
                    {
                        if (rowIndex == 1)
                        {
                            foreach (string units in gridTable.GetUnits(columnIndex))
                            {
                                var menuItem = new MenuDescriptionArgs()
                                {
                                    Name = units,
                                };
                                menuItem.OnClick += (s, e) => { gridTable.SetUnits(columnIndex, menuItem.Name); SaveGridToModel(); Refresh(); };
                                menuItems.Add(menuItem);
                            }
                        }
                    }

                    bool showingUnits = false;
                    if (contextMenuOptions.Contains("units") && rowIndex == 1)
                        showingUnits = true;

                    if (!showingUnits)
                    {
                        if (option.CompareTo("cut") == 0 && !isReadOnly)
                        {
                            MenuDescriptionArgs menuItem = new MenuDescriptionArgs()
                            {
                                Name = "Cut",
                                ShortcutKey = "Ctrl+X"
                            };
                            menuItem.OnClick += OnCut;
                            menuItems.Add(menuItem);
                        }
                        if (option.CompareTo("copy") == 0)
                        {
                            MenuDescriptionArgs menuItem = new MenuDescriptionArgs()
                            {
                                Name = "Copy",
                                ShortcutKey = "Ctrl+C"
                            };
                            menuItem.OnClick += OnCopy;
                            menuItems.Add(menuItem);
                        }
                        if (option.CompareTo("paste") == 0 && !isReadOnly)
                        {
                            MenuDescriptionArgs menuItem = new MenuDescriptionArgs()
                            {
                                Name = "Paste",
                                ShortcutKey = "Ctrl+V"
                            };
                            menuItem.OnClick += OnPaste;
                            menuItems.Add(menuItem);
                        }
                        if (option.CompareTo("delete") == 0 && !isReadOnly)
                        {
                            MenuDescriptionArgs menuItem = new MenuDescriptionArgs()
                            {
                                Name = "Delete",
                                ShortcutKey = "Delete"
                            };
                            menuItem.OnClick += OnDelete;
                            menuItems.Add(menuItem);
                        }
                        if (option.CompareTo("select all") == 0)
                        {
                            MenuDescriptionArgs menuItem = new MenuDescriptionArgs()
                            {
                                Name = "Select All",
                                ShortcutKey = ""
                            };
                            menuItem.OnClick += OnSelectAll;
                            menuItems.Add(menuItem);
                        }
                    }
                }

                if (menuItems.Count > 0)
                {
                    contextMenu.Populate(menuItems);
                    contextMenu.Show();
                }
            }
        }

        /// <summary>
        /// User has selected cut.
        /// </summary>
        private void OnCut(object sender, EventArgs e)
        {
            grid.Cut();
        }

        /// <summary>
        /// User has selected copy.
        /// </summary>
        private void OnCopy(object sender, EventArgs e)
        {
            grid.Copy();
        }

        /// <summary>
        /// User has selected paste.
        /// </summary>
        /// <param name="sender"></param>
        /// <param name="e"></param>
        private void OnPaste(object sender, EventArgs e)
        {
            grid.Paste();
        }

        /// <summary>
        /// User has selected cut.
        /// </summary>
        private void OnDelete(object sender, EventArgs e)
        {
            grid.Delete();
        }

        /// <summary>
        /// User has selected cut.
        /// </summary>
        private void OnSelectAll(object sender, EventArgs e)
        {
            grid.SelectAll();
        }

        /// <summary>
        /// The mode has changed (probably via undo/redo).
        /// </summary>
        /// <param name="changedModel">The model with changes</param>
        private void OnModelChanged(object changedModel)
        {
            Refresh();
        }

        /// <summary>Save the contents of the grid to the model.</summary>
        private void SaveGridToModel()
        {
            if (gridTable != null)
            {
                if (dataProvider != null)
                {
                    var data = (dataProvider as DataTableProvider).Data;
                    List<string> unitsRow = new List<string>();
                    for (int i = 0; i < data.Columns.Count; i++)
                        unitsRow.Add(dataProvider.GetColumnUnits(i));

                    DataRow row = data.NewRow();
                    row.ItemArray = unitsRow.ToArray();

                    data.Rows.InsertAt(row, 0);
                    explorerPresenter.CommandHistory.Add(new Commands.ChangeProperty(gridTable, "Data", data));
                }
            }
        }

<<<<<<< HEAD
=======
        private void UpdateScrollBars()
        {
            if (grid != null)
            {
                int width = grid.Sheet.Width;
                int column_widths = 0;
                if (grid.Sheet.ColumnWidths != null && width > 0)
                {
                    for (int i = 0; i < grid.Sheet.ColumnWidths.Length; i++)
                        column_widths += grid.Sheet.ColumnWidths[i];

                    if (column_widths > width)
                        sheetContainer.SetScrollbarVisible(false, true);
                    else
                        sheetContainer.SetScrollbarVisible(false, false);
                }
                else
                {
                    sheetContainer.SetScrollbarVisible(false, false);
                }

                int height = grid.Sheet.Height;
                int row_heights = grid.Sheet.RowHeight * (grid.Sheet.RowCount + 1); //plus 1 for the empty row
                if (height > 0)
                {
                    if (row_heights > height)
                        sheetContainer.SetScrollbarVisible(true, true);
                    else
                        sheetContainer.SetScrollbarVisible(true, false);
                }
                else
                {
                    sheetContainer.SetScrollbarVisible(true, false);
                }
            }

        }


>>>>>>> 8468d89d
        /// <summary>
        /// Invoked when the user types a . into the editter.
        /// Inserts the selected item at the caret.
        /// </summary>
        /// <param name="sender">Sender object.</param>
        /// <param name="args">Event arguments.</param>
        private void OnIntellisenseNeedContextItems(object sender, NeedContextItemsArgs args)
        {
            try
            {
                if (intellisense.GenerateGridCompletions(args.Code, args.Code.Length, model, true, false, false, false))
                    intellisense.Show(args.Coordinates.X, args.Coordinates.Y);
            }
            catch (Exception err)
            {
                explorerPresenter.MainPresenter.ShowError(err);
            }
        }

        // /// <summary>
        // /// Invoked when the user selects an item in the intellisense.
        // /// Inserts the selected item at the caret.
        // /// </summary>
        // /// <param name="sender">Sender object.</param>
        // /// <param name="args">Event arguments.</param>
        // private void OnIntellisenseItemSelected(object sender, IntellisenseItemSelectedArgs args)
        // {
        //     try
        //     {
        //         grid.Sheet.CellEditor.EndEdit();
        //         grid.Sheet.CellSelector.GetSelection(out int columnIndex, out int rowIndex);
        //         string text = grid.Sheet.DataProvider.GetCellContents(columnIndex, rowIndex);
        //         grid.Sheet.DataProvider.SetCellContents(new int[]{columnIndex}, 
        //                                                 new int[] {rowIndex}, 
        //                                                 new string[]{text + args.ItemSelected});
        //         grid.Sheet.CalculateBounds(columnIndex, rowIndex);

        //         grid.Sheet.CellEditor.Edit(); //keep editting window open
        //     }
        //     catch (Exception err)
        //     {
        //         explorerPresenter.MainPresenter.ShowError(err);
        //     }
        // }
    }

}<|MERGE_RESOLUTION|>--- conflicted
+++ resolved
@@ -205,14 +205,8 @@
         {
             if (gridTable != null && grid != null)
             {
-<<<<<<< HEAD
                 if (dataProvider != null)
                     (dataProvider as DataTableProvider).CellChanged -= OnCellChanged;
-=======
-
-                if (grid.Sheet.DataProvider != null)
-                    (grid.Sheet.DataProvider as DataTableProvider).CellChanged -= OnCellChanged;
->>>>>>> 8468d89d
 
                 DataTable data = gridTable.Data;
 
@@ -489,48 +483,6 @@
             }
         }
 
-<<<<<<< HEAD
-=======
-        private void UpdateScrollBars()
-        {
-            if (grid != null)
-            {
-                int width = grid.Sheet.Width;
-                int column_widths = 0;
-                if (grid.Sheet.ColumnWidths != null && width > 0)
-                {
-                    for (int i = 0; i < grid.Sheet.ColumnWidths.Length; i++)
-                        column_widths += grid.Sheet.ColumnWidths[i];
-
-                    if (column_widths > width)
-                        sheetContainer.SetScrollbarVisible(false, true);
-                    else
-                        sheetContainer.SetScrollbarVisible(false, false);
-                }
-                else
-                {
-                    sheetContainer.SetScrollbarVisible(false, false);
-                }
-
-                int height = grid.Sheet.Height;
-                int row_heights = grid.Sheet.RowHeight * (grid.Sheet.RowCount + 1); //plus 1 for the empty row
-                if (height > 0)
-                {
-                    if (row_heights > height)
-                        sheetContainer.SetScrollbarVisible(true, true);
-                    else
-                        sheetContainer.SetScrollbarVisible(true, false);
-                }
-                else
-                {
-                    sheetContainer.SetScrollbarVisible(true, false);
-                }
-            }
-
-        }
-
-
->>>>>>> 8468d89d
         /// <summary>
         /// Invoked when the user types a . into the editter.
         /// Inserts the selected item at the caret.
