﻿namespace UserInterface.Presenters
{
    using System;
    using System.Collections;
    using System.Collections.Generic;
    using System.Data;
    using System.Drawing;
    using System.IO;
    using System.Linq;
    using APSIM.Shared.Documentation.Extensions;
    using APSIM.Shared.Graphing;
    using APSIM.Shared.Utilities;
    using EventArguments;
    using Interfaces;
    using Models;
    using Models.Core;
    using Models.Storage;
    using Views;

    /// <summary>
    /// A presenter for a graph.
    /// </summary>
    public class GraphPresenter : IPresenter, IExportable
    {
        /// <summary>
        /// The storage object
        /// </summary>
        [Link]
        private IDataStore storage = null;

        /// <summary>The graph view</summary>
        private IGraphView graphView;

        /// <summary>The graph</summary>
        private Graph graph;

        /// <summary>The explorer presenter</summary>
        private ExplorerPresenter explorerPresenter;

        /// <summary>The series definitions to show on graph.</summary>
        public IEnumerable<SeriesDefinition> SeriesDefinitions { get; set; } = new List<SeriesDefinition>();

        /// <summary>Attach the model to the view.</summary>
        /// <param name="model">The model.</param>
        /// <param name="view">The view.</param>
        /// <param name="explorerPresenter">The explorer presenter.</param>
        public void Attach(object model, object view, ExplorerPresenter explorerPresenter)
        {
            Attach(model, view, explorerPresenter, null);
        }

        /// <summary>Attach the model to the view.</summary>
        /// <param name="model">The model.</param>
        /// <param name="view">The view.</param>
        /// <param name="explorerPresenter">The explorer presenter.</param>
        /// <param name="cache">Cached definitions to be used.</param>
        public void Attach(object model, object view, ExplorerPresenter explorerPresenter, List<SeriesDefinition> cache)
        {
            this.graph = model as Graph;
            this.graphView = view as GraphView;
            this.explorerPresenter = explorerPresenter;

            graphView.OnAxisClick += OnAxisClick;
            graphView.OnLegendClick += OnLegendClick;
            graphView.OnCaptionClick += OnCaptionClick;
            graphView.OnAnnotationClick += OnAnnotationClick;
            explorerPresenter.CommandHistory.ModelChanged += OnGraphModelChanged;
            this.graphView.AddContextAction("Copy graph to clipboard", CopyGraphToClipboard);

            if (cache == null)
                DrawGraph();
            else
            {
                SeriesDefinitions = cache;
                DrawGraph(cache);
            }
        }

        /// <summary>Detach the model from the view.</summary>
        public void Detach()
        {
            explorerPresenter.CommandHistory.ModelChanged -= OnGraphModelChanged;
            if (CurrentPresenter != null)
            {
                CurrentPresenter.Detach();
            }

            graphView.OnAxisClick -= OnAxisClick;
            graphView.OnLegendClick -= OnLegendClick;
            graphView.OnCaptionClick -= OnCaptionClick;
            graphView.OnAnnotationClick -= OnAnnotationClick;
        }

        public void DrawGraph()
        {
            if (graph.Parent is GraphPanel)
                return;

            graphView.Clear();
            if (storage == null)
                storage = graph.FindInScope<IDataStore>();

            // Get a list of series definitions.
            try
            {
                var page = new GraphPage();
                page.Graphs.Add(graph);
                SeriesDefinitions = page.GetAllSeriesDefinitions(graph, storage?.Reader, SimulationFilter)[0].SeriesDefinitions;
            }
            catch (SQLiteException e)
            {
                explorerPresenter.MainPresenter.ShowError(new Exception("Error obtaining data from database: ", e));
            }
            catch (FirebirdException e)
            {
                explorerPresenter.MainPresenter.ShowError(new Exception("Error obtaining data from database: ", e));
            }

            DrawGraph(SeriesDefinitions);
        }

        /// <summary>Draw the graph on the screen.</summary>
        public void DrawGraph(IEnumerable<SeriesDefinition> definitions)
        {
            explorerPresenter.MainPresenter.ClearStatusPanel();
            graphView.Clear();
            if (storage == null)
                storage = graph.FindInScope<IDataStore>();
            if (graph != null && graph.Series != null)
            {
                if (definitions.Count() == 0)
                    explorerPresenter.MainPresenter.ShowMessage($"{this.graph.Name}: No data matches the properties and filters set for this graph", Simulation.MessageType.Warning, false);

                foreach (SeriesDefinition definition in definitions)
                {
                    DrawOnView(definition);
                }

                // Update axis maxima and minima
                graphView.UpdateView();

                //check if the axes are too small, update if so
                const double tolerance = 0.00001;
                foreach (APSIM.Shared.Graphing.Axis axis in graph.Axis)
                {
                    double minimum = graphView.AxisMinimum(axis.Position);
                    double maximum = graphView.AxisMaximum(axis.Position);
                    if (axis.Maximum - axis.Minimum < tolerance)
                    {
                        axis.Minimum -= tolerance / 2;
                        axis.Maximum += tolerance / 2;
                    }
                    FormatAxis(axis);
                }

                int pointsOutsideAxis = 0;
                int pointsInsideAxis = 0;
                foreach (SeriesDefinition definition in definitions)
                {
                    string seriesName = graph.Name;
                    if (definition.Series != null)
                        seriesName = graph.Name + " (" + definition.Series.Name + ")";

                    double xMin = graphView.AxisMinimum(definition.XAxis);
                    double xMax = graphView.AxisMaximum(definition.XAxis);
                    int xNaNCount = 0;
                    int yNaNCount = 0;
                    int bothNaNCount = 0;
                    double yMin = graphView.AxisMinimum(definition.YAxis);
                    double yMax = graphView.AxisMaximum(definition.YAxis);

                    List<double> valuesX = new List<double>();
                    List<double> valuesY = new List<double>();

                    foreach (var x in definition.X)
                    {
                        double xDouble = 0;
                        if (x is DateTime)
                            xDouble = ((DateTime)x).ToOADate();
                        else if (x is string)
                            xDouble = 0; //string axis are handled elsewhere, so just set this to 0
                        else
                            xDouble = Convert.ToDouble(x);

                        valuesX.Add(xDouble);
                    }
                    foreach (var y in definition.Y)
                    {
                        double yDouble = 0;
                        if (y is DateTime)
                            yDouble = ((DateTime)y).ToOADate();
<<<<<<< HEAD
                        else if (y is String)
                        {
                            if ((String)y == "True")
                                yDouble = 1.0;
                            if ((String)y == "False")
                                yDouble = 0.0;
                        }
=======
                        else if (y is string) 
                            yDouble = 0; //string axis are handled elsewhere, so just set this to 0
>>>>>>> f3c76926
                        else
                            yDouble = Convert.ToDouble(y);

                        valuesY.Add(yDouble);
                    }

                    for (int i = 0; i < valuesX.Count; i++)
                    {
                        bool isOutside = false;
                        double x = valuesX[i];
                        double y = valuesY[i];
                        if (double.IsNaN(x) && !double.IsNaN(y))
                        {
                            xNaNCount += 1;
                        } else if (!double.IsNaN(x) && double.IsNaN(y))
                        {
                            yNaNCount += 1;
                        } else if (double.IsNaN(x) && double.IsNaN(y))
                        {
                            bothNaNCount += 1;
                        }
                        else
                        {
                            if (!double.IsNaN(xMin) && x < xMin)
                                isOutside = true;
                            if (!double.IsNaN(xMax) && x > xMax)
                                isOutside = true;
                            if (!double.IsNaN(yMin) && y < yMin)
                                isOutside = true;
                            if (!double.IsNaN(yMax) && y > yMax)
                                isOutside = true;

                            if (isOutside)
                                pointsOutsideAxis += 1;
                            else
                                pointsInsideAxis += 1;
                        }
                    }
                    if (xNaNCount > 0 || yNaNCount > 0 || bothNaNCount > 0)
                    {
                        explorerPresenter.MainPresenter.ShowMessage($"{seriesName}: NaN Values found in points. These may be empty cells in the datastore.", Simulation.MessageType.Information, false);
                        if (xNaNCount > 0)
                            explorerPresenter.MainPresenter.ShowMessage($"{seriesName}: {xNaNCount} points where X is NaN, but Y is valid.", Simulation.MessageType.Information, false);
                        if (yNaNCount > 0)
                            explorerPresenter.MainPresenter.ShowMessage($"{seriesName}: {yNaNCount} points where Y is NaN, but X is valid.", Simulation.MessageType.Information, false);
                        if (bothNaNCount > 0)
                            explorerPresenter.MainPresenter.ShowMessage($"{seriesName}: {bothNaNCount} points where both values are NaN.", Simulation.MessageType.Information, false);
                    }
                }

                if (pointsOutsideAxis > 0 && pointsInsideAxis == 0)
                {
                    explorerPresenter.MainPresenter.ShowMessage($"{this.graph.Name}: No points are visible with current axis values.", Simulation.MessageType.Warning, false);
                }
                else if (pointsOutsideAxis > 0)
                {
                    explorerPresenter.MainPresenter.ShowMessage($"{this.graph.Name}: {pointsOutsideAxis} points are outside of the provided graph axis. Adjust the minimums and maximums for the axis, or clear them to have them autocalculate and show everything.", Simulation.MessageType.Warning, false);
                }

                // Get a list of series annotations.
                DrawOnView(graph.GetAnnotationsToGraph());

                // Format the legend.
                graphView.FormatLegend(graph.LegendPosition, graph.LegendOrientation);

                // Format the title
                graphView.FormatTitle(graph.Name);

                // Format the footer
                if (string.IsNullOrEmpty(graph.Caption))
                {
                    graphView.FormatCaption("Double click to add a caption", true);
                }
                else
                {
                    graphView.FormatCaption(graph.Caption, false);
                }

                // Remove series titles out of the graph disabled series list when
                // they are no longer valid i.e. not on the graph.
                if (graph.DisabledSeries == null)
                    graph.DisabledSeries = new List<string>();
                IEnumerable<string> validSeriesTitles = definitions.Select(s => s.Title);
                List<string> seriesTitlesToKeep = new List<string>(validSeriesTitles.Intersect(this.graph.DisabledSeries));
                this.graph.DisabledSeries.Clear();
                this.graph.DisabledSeries.AddRange(seriesTitlesToKeep);
                graphView.LegendInsideGraph = !graph.LegendOutsideGraph;

                graphView.Refresh();
            }
        }

        /// <summary>Export the contents of this graph to the specified file.</summary>
        /// <param name="folder">The folder.</param>
        /// <returns>The file name</returns>
        public string ExportToPNG(string folder)
        {
            // The rectange numbers below are optimised for generation of PDF document
            // on a computer that has its display settings at 100%.
            Rectangle r = new Rectangle(0, 0, 600, 450);
            Gdk.Pixbuf img;
            graphView.Export(out img, r, true);

            string path = graph.FullPath.Replace(".Simulations.", string.Empty);
            string fileName = Path.Combine(folder, path + ".png");
            img.Save(fileName, "png");

            return fileName;
        }

        /// <summary>Gets the series names.</summary>
        /// <returns>A list of series names.</returns>
        public string[] GetSeriesNames()
        {
            return SeriesDefinitions.Select(s => s.Title).ToArray();
        }

        public List<string> SimulationFilter { get; set; }

        /// <summary>The current presenter</summary>
        public IPresenter CurrentPresenter { get; set; }

        /// <summary>
        /// Iff set to true, the legend will appear inside the graph boundaries.
        /// </summary>
        public bool LegendInsideGraph
        {
            get
            {
                return graphView.LegendInsideGraph;
            }
            set
            {
                graphView.LegendInsideGraph = value;
            }
        }

        /// <summary>Draws the specified series definition on the view.</summary>
        /// <param name="definition">The definition.</param>
        private void DrawOnView(SeriesDefinition definition)
        {
            if (graph.DisabledSeries == null ||
                !graph.DisabledSeries.Contains(definition.Title))
            {
                try
                {
                    Color colour = GetColour(definition.Colour);

                    // Create the series and populate it with data.
                    if (definition.Type == SeriesType.Bar)
                    {
                        graphView.DrawBar(
                                          definition.Title,
                                          definition.X,
                                          definition.Y,
                                          definition.XAxis,
                                          definition.YAxis,
                                          colour,
                                          definition.ShowInLegend);
                    }
                    else if (definition.Type == SeriesType.Scatter)
                    {
                        graphView.DrawLineAndMarkers(
                                                    definition.Title,
                                                    definition.X,
                                                    definition.Y,
                                                    definition.XFieldName,
                                                    definition.YFieldName,
                                                    definition.XError,
                                                    definition.YError,
                                                    definition.XAxis,
                                                    definition.YAxis,
                                                    colour,
                                                    definition.Line,
                                                    definition.Marker,
                                                    definition.LineThickness,
                                                    definition.MarkerSize,
                                                    definition.MarkerModifier,
                                                    definition.ShowInLegend);
                    }
                    else if (definition.Type == SeriesType.Region)
                    {
                        graphView.DrawRegion(
                                            definition.Title,
                                            definition.X,
                                            definition.Y,
                                            definition.X2,
                                            definition.Y2,
                                            definition.XAxis,
                                            definition.YAxis,
                                            colour,
                                            definition.ShowInLegend);
                    }
                    else if (definition.Type == SeriesType.Area)
                    {
                        graphView.DrawArea(
                            definition.Title,
                            definition.X,
                            definition.Y,
                            definition.XAxis,
                            definition.YAxis,
                            colour,
                            definition.ShowInLegend);
                    }
                    else if (definition.Type == SeriesType.StackedArea)
                    {
                        graphView.DrawStackedArea(
                            definition.Title,
                            definition.X.Cast<object>().ToArray(),
                            definition.Y.Cast<double>().ToArray(),
                            definition.XAxis,
                            definition.YAxis,
                            colour,
                            definition.ShowInLegend);
                    }
                    else if (definition.Type == SeriesType.Box)
                    {
                        graphView.DrawBoxPLot(definition.Title,
                            definition.X.Cast<object>().ToArray(),
                            definition.Y.Cast<double>().ToArray(),
                            definition.XAxis,
                            definition.YAxis,
                            definition.Colour,
                            definition.ShowInLegend,
                            definition.Line,
                            definition.Marker,
                            definition.LineThickness);
                    }
                }
                catch (Exception err)
                {
                    throw new Exception($"Unable to draw graph {graph.FullPath}", err);
                }
            }
        }

        private Color GetColour(Color colour)
        {
            // If dark theme is active, and colour is black, use white instead.
            // This won't help at all if the colour is a dark grey.
            if (Utility.Configuration.Settings.DarkTheme && colour.R == 0 && colour.G == 0 && colour.B == 0)
                return Color.White;

            return colour;
        }

        /// <summary>Draws the specified series definition on the view.</summary>
        /// <param name="annotations">The list of annotations</param>
        private void DrawOnView(IEnumerable<IAnnotation> annotations)
        {
            var range = graphView.AxisMaximum(AxisPosition.Bottom) - graphView.AxisMinimum(AxisPosition.Bottom);

            double minimumX = graphView.AxisMinimum(AxisPosition.Bottom) + range * 0.03;
            double maximumX = graphView.AxisMaximum(AxisPosition.Bottom);
            double minimumY = graphView.AxisMinimum(AxisPosition.Left);
            double maximumY = graphView.AxisMaximum(AxisPosition.Left);
            double lowestAxisScale = Math.Min(minimumX, minimumY);
            double largestAxisScale = Math.Max(maximumX, maximumY);
            for (int i = 0; i < annotations.Count(); i++)
            {
                IAnnotation annotation = annotations.ElementAt(i);
                if (annotation is TextAnnotation textAnnotation)
                {
                    double interval = (maximumY - lowestAxisScale) / 8; // fit 8 annotations on graph.

                    object x, y;
                    bool leftAlign = textAnnotation.leftAlign;
                    bool topAlign = textAnnotation.topAlign;
                    if (textAnnotation.Name != null && textAnnotation.Name.StartsWith("Regression"))
                    {
                        if (graph.AnnotationLocation == AnnotationPosition.TopLeft)
                        {
                            x = minimumX;
                            y = maximumY - i * interval;
                        }
                        else if (graph.AnnotationLocation == AnnotationPosition.TopRight)
                        {
                            x = minimumX + range * 0.95;
                            y = maximumY - i * interval;
                            leftAlign = false;
                        }
                        else if (graph.AnnotationLocation == AnnotationPosition.BottomRight)
                        {
                            x = minimumX + range * 0.95;
                            y = minimumY + i * interval;
                            leftAlign = false;
                            topAlign = false;
                        }
                        else
                        {
                            x = minimumX;
                            y = minimumY + i * interval;
                            topAlign = false;
                        }

                        //y = largestAxisScale - (i * interval);
                    }
                    else
                    {
                        x = textAnnotation.x;
                        y = textAnnotation.y;
                    }

                    graphView.DrawText(textAnnotation.text,
                                        x,
                                        y,
                                        leftAlign,
                                        topAlign,
                                        textAnnotation.textRotation,
                                        AxisPosition.Bottom,
                                        AxisPosition.Left,
                                        GetColour(textAnnotation.colour));
                }
                else if (annotation is LineAnnotation lineAnnotation)
                {
                    graphView.DrawLine(
                                        lineAnnotation.x1,
                                        lineAnnotation.y1,
                                        lineAnnotation.x2,
                                        lineAnnotation.y2,
                                        lineAnnotation.type,
                                        lineAnnotation.thickness,
                                        GetColour(lineAnnotation.colour),
                                        lineAnnotation.InFrontOfSeries,
                                        lineAnnotation.ToolTip);
                }
                else
                    throw new Exception($"Unknown annotation type {annotation.GetType()}");
            }
        }

        private void DefaultPositioning(double minimumX, double lowestAxisScale, double largestAxisScale, int i, TextAnnotation textAnnotation)
        {
        }

        /// <summary>Format the specified axis.</summary>
        /// <param name="axis">The axis to format</param>
        private void FormatAxis(APSIM.Shared.Graphing.Axis axis)
        {
            string title = axis.Title;
            if (axis.Title == null || axis.Title == string.Empty)
            {
                // Work out a default title by going through all series and getting the
                // X or Y field name depending on whether 'axis' is an x axis or a y axis.
                HashSet<string> titles = new HashSet<string>();
                HashSet<string> variableNames = new HashSet<string>();
                foreach (SeriesDefinition definition in SeriesDefinitions)
                {
                    if (definition.X != null && definition.XAxis == axis.Position && definition.XFieldName != null)
                    {
                        IEnumerator enumerator = definition.X.GetEnumerator();
                        // if (enumerator.MoveNext())
                        //     axis.DateTimeAxis = enumerator.Current.GetType() == typeof(DateTime);
                        string xName = definition.XFieldName;
                        if (!variableNames.Contains(xName))
                        {
                            variableNames.Add(xName);
                            if (definition.XFieldUnits != null)
                                xName = xName + " (" + definition.XFieldUnits + ")";

                            titles.Add(xName);
                        }
                    }

                    if (definition.Y != null && definition.YAxis == axis.Position && definition.YFieldName != null)
                    {
                        IEnumerator enumerator = definition.Y.GetEnumerator();
                        // if (enumerator.MoveNext())
                        //     axis.DateTimeAxis = enumerator.Current.GetType() == typeof(DateTime);
                        string yName = definition.YFieldName;
                        if (!variableNames.Contains(yName))
                        {
                            variableNames.Add(yName);
                            if (definition.YFieldUnits != null)
                                yName = yName + " (" + definition.YFieldUnits + ")";

                            titles.Add(yName);
                        }
                    }
                }

                // Create a default title by appending all 'names' together.
                if (axis.LabelOnOneLine)
                    title = StringUtilities.BuildString(titles.ToArray(), ", ");
                else
                    title = StringUtilities.BuildString(titles.ToArray(), Environment.NewLine);
            }

            graphView.FormatAxis(axis.Position, title, axis.Inverted, axis.Minimum ?? double.NaN, axis.Maximum ?? double.NaN, axis.Interval ?? double.NaN, axis.CrossesAtZero, axis.LabelOnOneLine);
        }

        /// <summary>The graph model has changed.</summary>
        /// <param name="model">The model.</param>
        private void OnGraphModelChanged(object model)
        {
            if (model == graph || graph.FindAllDescendants().Contains(model) || graph.Axis.Contains(model))
                DrawGraph();
        }

        /// <summary>User has clicked an axis.</summary>
        /// <param name="axisType">Type of the axis.</param>
        private void OnAxisClick(AxisPosition axisType)
        {
            if (CurrentPresenter != null)
            {
                CurrentPresenter.Detach();
            }

            AxisPresenter axisPresenter = new AxisPresenter();
            CurrentPresenter = axisPresenter;
            AxisView a = new AxisView(graphView as GraphView);
            string dimension = (axisType == AxisPosition.Left || axisType == AxisPosition.Right) ? "Y" : "X";
            graphView.ShowEditorPanel(a.MainWidget, dimension + "-Axis options");
            axisPresenter.Attach(GetAxis(axisType), a, explorerPresenter);
        }

        /// <summary>User has clicked a footer.</summary>
        /// <param name="sender">Sender of event</param>
        /// <param name="e">Event arguments</param>
        private void OnCaptionClick(object sender, EventArgs e)
        {
            if (CurrentPresenter != null)
            {
                CurrentPresenter.Detach();
            }

            TitlePresenter titlePresenter = new TitlePresenter();
            CurrentPresenter = titlePresenter;
            titlePresenter.ShowCaption = true;

            TitleView t = new TitleView(graphView as GraphView);
            graphView.ShowEditorPanel(t.MainWidget, "Title options");
            titlePresenter.Attach(graph, t, explorerPresenter);
        }

        /// <summary>Get an axis</summary>
        /// <param name="position">Type of the axis.</param>
        /// <returns>Return the axis</returns>
        /// <exception cref="System.Exception">Cannot find axis with type:  + axisType.ToString()</exception>
        private object GetAxis(AxisPosition position)
        {
            foreach (Axis a in graph.Axis)
                if (a.Position == position)
                    return a;

            throw new Exception("Cannot find axis with type: " + position.ToString());
        }

        /// <summary>The axis has changed</summary>
        /// <param name="axis">The axis.</param>
        private void OnAxisChanged(Axis axis)
        {
            DrawGraph();
        }

        /// <summary>User has clicked the legend.</summary>
        /// <param name="sender">Sender of event</param>
        /// <param name="e">Event arguments</param>
        private void OnLegendClick(object sender, LegendClickArgs e)
        {
            if (CurrentPresenter != null)
            {
                CurrentPresenter.Detach();
            }

            LegendPresenter presenter = new LegendPresenter(this);
            CurrentPresenter = presenter;

            LegendView view = new LegendView(graphView as GraphView);
            graphView.ShowEditorPanel(view.MainWidget, "Legend options");
            presenter.Attach(graph, view, explorerPresenter);
        }

        /// <summary>
        /// User has clicked on graph annotation.
        /// </summary>
        /// <param name="sender"></param>
        /// <param name="e"></param>
        private void OnAnnotationClick(object sender, EventArgs e)
        {
            if (CurrentPresenter != null)
                CurrentPresenter.Detach();

            AnnotationPresenter presenter = new AnnotationPresenter();
            CurrentPresenter = presenter;

            //LegendView view = new LegendView(graphView as GraphView);
            var view = new ViewBase(graphView as ViewBase, "ApsimNG.Resources.Glade.AnnotationView.glade");
            graphView.ShowEditorPanel(view.MainWidget, "Stats / Equation options");
            presenter.Attach(graph, view, explorerPresenter);
        }

        /// <summary>User has hovered over a point on the graph.</summary>
        /// <param name="sender">Event sender</param>
        /// <param name="e">Event arguments</param>
        private void OnHoverOverPoint(object sender, EventArguments.HoverPointArgs e)
        {
            // Find the correct series.
            foreach (SeriesDefinition definition in SeriesDefinitions)
            {
                if (definition.Title == e.SeriesName)
                {
                    e.HoverText = GetSimulationNameForPoint(e.X, e.Y);
                    if (e.HoverText == null)
                    {
                        e.HoverText = e.SeriesName;
                    }

                    return;
                }
            }
        }

        /// <summary>User has clicked "copy graph" menu item.</summary>
        /// <param name="sender">Sender of event</param>
        /// <param name="e">Event arguments</param>
        private void CopyGraphToClipboard(object sender, EventArgs e)
        {
            graphView.ExportToClipboard();
        }

        /// <summary>
        /// Look for the row in data that has the specified x and y. 
        /// </summary>
        /// <param name="x">The x coordinate</param>
        /// <param name="y">The y coordinate</param>
        /// <returns>The simulation name of the row</returns>
        private string GetSimulationNameForPoint(double x, double y)
        {
            foreach (SeriesDefinition definition in SeriesDefinitions)
            {
                if (definition.SimulationNamesForEachPoint != null)
                {
                    IEnumerator xEnum = definition.X.GetEnumerator();
                    IEnumerator yEnum = definition.Y.GetEnumerator();
                    IEnumerator simNameEnum = definition.SimulationNamesForEachPoint.GetEnumerator();

                    while (xEnum.MoveNext() && yEnum.MoveNext() && simNameEnum.MoveNext())
                    {
                        object rowX = xEnum.Current;
                        object rowY = yEnum.Current;

                        if (rowX is double && rowY is double &&
                            MathUtilities.FloatsAreEqual(x, (double)rowX) &&
                            MathUtilities.FloatsAreEqual(y, (double)rowY))
                        {
                            object simulationName = simNameEnum.Current;
                            if (simulationName != null)
                            {
                                return simulationName.ToString();
                            }
                        }
                    }
                }
            }

            return null;
        }
    }
}<|MERGE_RESOLUTION|>--- conflicted
+++ resolved
@@ -189,18 +189,8 @@
                         double yDouble = 0;
                         if (y is DateTime)
                             yDouble = ((DateTime)y).ToOADate();
-<<<<<<< HEAD
-                        else if (y is String)
-                        {
-                            if ((String)y == "True")
-                                yDouble = 1.0;
-                            if ((String)y == "False")
-                                yDouble = 0.0;
-                        }
-=======
                         else if (y is string) 
                             yDouble = 0; //string axis are handled elsewhere, so just set this to 0
->>>>>>> f3c76926
                         else
                             yDouble = Convert.ToDouble(y);
 
