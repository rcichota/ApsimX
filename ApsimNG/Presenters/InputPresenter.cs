﻿namespace UserInterface.Presenters
{
    using System;
<<<<<<< HEAD
    using global::UserInterface.Interfaces;
    using Models;
    using Models.Core;
    using Utility;
=======
>>>>>>> 863e54c5
    using Views;

    /// <summary>
    /// Attaches an Input model to an Input View.
    /// </summary>
    public class InputPresenter : IPresenter
    {
        /// <summary>
        /// The input model
        /// </summary>
        private Models.PostSimulationTools.Input input;

        /// <summary>
        /// The input view
        /// </summary>
        private IInputView view;

        /// <summary>
        /// The Explorer
        /// </summary>
        private ExplorerPresenter explorerPresenter;

        /// <summary>
        /// Attaches an Input model to an Input View.
        /// </summary>
        /// <param name="model">The model to attach</param>
        /// <param name="view">The View to attach</param>
        /// <param name="explorerPresenter">The explorer</param>
        public void Attach(object model, object view, ExplorerPresenter explorerPresenter)
        {
            this.input = model as Models.PostSimulationTools.Input;
            this.view = view as IInputView;
            this.explorerPresenter = explorerPresenter;
            this.view.BrowseButtonClicked += this.OnBrowseButtonClicked;

            this.OnModelChanged(model);  // Updates the view

            this.explorerPresenter.CommandHistory.ModelChanged += this.OnModelChanged;
        }

        /// <summary>
        /// Detaches an Input model from an Input View.
        /// </summary>
        public void Detach()
        {
            this.view.BrowseButtonClicked -= this.OnBrowseButtonClicked;
            this.explorerPresenter.CommandHistory.ModelChanged -= this.OnModelChanged;
        }

        /// <summary>
        /// Browse button was clicked by user.
        /// </summary>
        /// <param name="sender">Sender object</param>
        /// <param name="e">The params</param>
        private void OnBrowseButtonClicked(object sender, EventArgs e)
        {
            try
            {
                IFileDialog dialog = new FileDialog()
                {
                    Prompt = "Choose files",
                    Action = FileDialog.FileActionType.Open,
                    FileType = "CSV Files (*.csv) | *.csv | All Files (*.*) | *.*",
                };
                string[] files = dialog.GetFiles();
                if (files != null && files.Length > 0)
                    explorerPresenter.CommandHistory.Add(new Commands.ChangeProperty(input, "FullFileNames", files));
            }
            catch (Exception err)
            {
                explorerPresenter.MainPresenter.ShowError(err);
            }
        }

        /// <summary>
        /// The model has changed - update the view.
        /// </summary>
        /// <param name="changedModel">The model object</param>
        private void OnModelChanged(object changedModel)
        {
            if (input.FullFileNames != null)
                view.FileName = string.Join(", ", input.FullFileNames);

            if (input.FullFileNames != null && input.FullFileNames.Length > 0)
            this.view.GridView.DataSource = this.input.GetTable(input.FullFileNames[0]);
        }
    }
}<|MERGE_RESOLUTION|>--- conflicted
+++ resolved
@@ -1,13 +1,10 @@
 ﻿namespace UserInterface.Presenters
 {
     using System;
-<<<<<<< HEAD
-    using global::UserInterface.Interfaces;
     using Models;
     using Models.Core;
     using Utility;
-=======
->>>>>>> 863e54c5
+    using Interfaces;
     using Views;
 
     /// <summary>
