﻿using System;
using Models;
using Models.Core;
using APSIM.Shared.Utilities;
using NUnit.Framework;
namespace UnitTests
{
    using System.Collections.Generic;
    using Models.Core.ApsimFile;
    using Models.Storage;
    using System.IO;
    using APSIM.Shared.JobRunning;
    using Models.Core.Run;
<<<<<<< HEAD
    using UnitTests.Storage;
=======
>>>>>>> dd2ee3ed

    /// <summary>
    /// Unit Tests for manager scripts.
    /// </summary>
    class ManagerTests
    {
        /// <summary>
        /// This test reproduces a bug in which a simulation could run without
        /// error despite a manager script containing a syntax error.
        /// </summary>
        [Test]
        public void TestManagerWithError()
        {
            var simulations = new Simulations()
            { 
                Children = new List<IModel>()
                {
                    new Simulation()
                    {
                        Name = "Sim",
                        FileName = Path.GetTempFileName(),
                        Children = new List<IModel>()
                        {
                            new Clock()
                            {
                                StartDate = new DateTime(2019, 1, 1),
                                EndDate = new DateTime(2019, 1, 2)
                            },
                            new MockSummary(),
                            new Manager()
                            {
                                Code = "asdf"
                            }
                        }
                    }
                }
            };

            var runner = new Runner(simulations);
            Assert.IsNotNull(runner.Run());
        }

        /// <summary>
        /// This test ensures that scripts aren't recompiled after events have
        /// been hooked up. Such behaviour would cause scripts to not receive
        /// any events, and the old/discarded scripts would receive events.
        /// </summary>
        [Test]
        public void TestScriptNotRebuilt()
        {
            string json = ReflectionUtilities.GetResourceAsString("UnitTests.bork.apsimx");
            IModel file = FileFormat.ReadFromString<IModel>(json, out List<Exception> errors);
            Simulation sim = Apsim.Find(file, typeof(Simulation)) as Simulation;
            Assert.DoesNotThrow(() => sim.Run());
        }

        /// <summary>
        /// Ensures that Manager Scripts are allowed to override the
        /// OnCreated() method.
        /// </summary>
        /// <remarks>
        /// OnCreatedError.apsimx contains a manager script which overrides
        /// the OnCreated() method and throws an exception from this method.
        /// 
        /// This test ensures that an exception is thrown and that it is the
        /// correct exception.
        /// 
        /// The manager in this file is disabled, but its OnCreated() method
        /// should still be called.
        /// </remarks>
        [Test]
        public void ManagerScriptOnCreated()
        {
            string json = ReflectionUtilities.GetResourceAsString("UnitTests.Core.ApsimFile.OnCreatedError.apsimx");
            List<Exception> errors = new List<Exception>();
            FileFormat.ReadFromString<IModel>(json, out errors);

            Assert.NotNull(errors);
            Assert.AreEqual(1, errors.Count, "Encountered the wrong number of errors when opening OnCreatedError.apsimx.");
            Assert.That(errors[0].ToString().Contains("Error thrown from manager script's OnCreated()"), "Encountered an error while opening OnCreatedError.apsimx, but it appears to be the wrong error: {0}.", errors[0].ToString());
        }

<<<<<<< HEAD
        /// <summary>
        /// This test ensures one manager model can call another.
        /// </summary>
        [Test]
        public void TestOneManagerCallingAnother()
        {
            var simulations = new Simulations()
            { 
                Children = new List<IModel>()
                {
                    new Simulation()
                    {
                        Children = new List<IModel>()
                        {
                            new Clock() { StartDate = new DateTime(2020, 1, 1), EndDate = new DateTime(2020, 1, 1)},
                            new MockSummary(),
                            new MockStorage(),
                            new Manager()
                            {
                                Name = "Manager1",
                                Code = "using Models.Core;" + Environment.NewLine +
                                       "using System;" + Environment.NewLine +
                                       "namespace Models" + Environment.NewLine +
                                       "{" + Environment.NewLine +
                                       "    [Serializable]" + Environment.NewLine +
                                       "    public class Script1 : Model" + Environment.NewLine +
                                       "    {" + Environment.NewLine +
                                       "        public int A = 1;" + Environment.NewLine +
                                       "    }" + Environment.NewLine +
                                       "}"
                            },
                            new Manager()
                            {
                                Name = "Manager2",
                                Code = "using Models.Core;" + Environment.NewLine +
                                       "using System;" + Environment.NewLine +
                                       "namespace Models" + Environment.NewLine +
                                       "{" + Environment.NewLine +
                                       "    [Serializable]" + Environment.NewLine +
                                       "    public class Script2 : Model" + Environment.NewLine +
                                       "    {" + Environment.NewLine +
                                       "        [Link] Script1 otherScript;" + Environment.NewLine +
                                       "        public int B { get { return otherScript.A + 1; } }" + Environment.NewLine +
                                       "    }" + Environment.NewLine +
                                       "}"
                            },
                            new Models.Report()
                            {
                                VariableNames = new string[] { "[Script2].B" },
                                EventNames = new string[] { "[Clock].EndOfDay" }
                            }
                        }
                    }
                }
            };
            //Apsim.InitialiseModel(simulations);

            var storage = simulations.Children[0].Children[2] as MockStorage;

            var runner = new Runner(simulations);
            runner.Run();

            double[] actual = storage.Get<double>("[Script2].B");
            double[] expected = new double[] { 2 };
            Assert.AreNotEqual(expected, actual);
=======
        [Test]
        private void TestManagerOverrides()
        {
            string json = ReflectionUtilities.GetResourceAsString("UnitTests.ApsimXFiles.ManagerOverrides.apsimx");
            Simulations sims = FileFormat.ReadFromString<Simulations>(json, out List<Exception> errors);
            if (errors != null && errors.Count > 0)
                throw errors[0];

            foreach (Runner.RunTypeEnum runType in Enum.GetValues(typeof(Runner.RunTypeEnum)))
            {
                Runner runner = new Runner(sims);
                errors = runner.Run();
                if (errors != null && errors.Count > 0)
                    throw errors[0];
            }
>>>>>>> dd2ee3ed
        }
    }
}<|MERGE_RESOLUTION|>--- conflicted
+++ resolved
@@ -11,10 +11,7 @@
     using System.IO;
     using APSIM.Shared.JobRunning;
     using Models.Core.Run;
-<<<<<<< HEAD
     using UnitTests.Storage;
-=======
->>>>>>> dd2ee3ed
 
     /// <summary>
     /// Unit Tests for manager scripts.
@@ -97,7 +94,23 @@
             Assert.That(errors[0].ToString().Contains("Error thrown from manager script's OnCreated()"), "Encountered an error while opening OnCreatedError.apsimx, but it appears to be the wrong error: {0}.", errors[0].ToString());
         }
 
-<<<<<<< HEAD
+        [Test]
+        public void TestManagerOverrides()
+        {
+            string json = ReflectionUtilities.GetResourceAsString("UnitTests.ApsimXFiles.ManagerOverrides.apsimx");
+            Simulations sims = FileFormat.ReadFromString<Simulations>(json, out List<Exception> errors);
+            if (errors != null && errors.Count > 0)
+                throw errors[0];
+
+            foreach (Runner.RunTypeEnum runType in Enum.GetValues(typeof(Runner.RunTypeEnum)))
+            {
+                Runner runner = new Runner(sims);
+                errors = runner.Run();
+                if (errors != null && errors.Count > 0)
+                    throw errors[0];
+            }
+        }
+		
         /// <summary>
         /// This test ensures one manager model can call another.
         /// </summary>
@@ -163,23 +176,6 @@
             double[] actual = storage.Get<double>("[Script2].B");
             double[] expected = new double[] { 2 };
             Assert.AreNotEqual(expected, actual);
-=======
-        [Test]
-        private void TestManagerOverrides()
-        {
-            string json = ReflectionUtilities.GetResourceAsString("UnitTests.ApsimXFiles.ManagerOverrides.apsimx");
-            Simulations sims = FileFormat.ReadFromString<Simulations>(json, out List<Exception> errors);
-            if (errors != null && errors.Count > 0)
-                throw errors[0];
-
-            foreach (Runner.RunTypeEnum runType in Enum.GetValues(typeof(Runner.RunTypeEnum)))
-            {
-                Runner runner = new Runner(sims);
-                errors = runner.Run();
-                if (errors != null && errors.Count > 0)
-                    throw errors[0];
-            }
->>>>>>> dd2ee3ed
         }
     }
 }