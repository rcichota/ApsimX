﻿namespace UnitTests.Report
{
    using APSIM.Shared.Utilities;
    using Models;
    using Models.Core;
    using Models.Core.ApsimFile;
    using Models.Core.Run;
    using Models.Interfaces;
    using Models.Report;
    using Models.Storage;
    using NUnit.Framework;
    using System;
    using System.Collections.Generic;
    using System.Data;
    using System.Globalization;
    using System.IO;
    using System.Linq;
    using UnitTests.Core;
    using UnitTests.Storage;
    using UnitTests.Weather;

    [TestFixture]
    public class ReportTests
    {
        private Simulation simulation;
        private Clock clock;
        private Report report;
        private MockStorage storage;
        private Runner runner;

        /// <summary>
        /// Creates a simulation and links to various models. Used by all tests.
        /// </summary>
        [SetUp]
        public void Setup()
        {
            storage = new MockStorage();
            clock = new Clock()
            {
                StartDate = new DateTime(2017, 1, 1),
                EndDate = new DateTime(2017, 1, 10)
            };
            report = new Report()
<<<<<<< HEAD
            {
                VariableNames = new string[] { },
                EventNames = new string[] { "[Clock].EndOfDay" },
            };

            simulation = new Simulation()
            {
                Children = new List<Model>() { storage, clock, report, new MockSummary() }
            };
=======
            {
                VariableNames = new string[] { },
                EventNames = new string[] { "[Clock].EndOfDay" },
            };

            simulation = new Simulation()
            {
                Children = new List<Model>() { storage, clock, report, new MockSummary() }
            };
>>>>>>> 17423643
            Apsim.InitialiseModel(simulation);
            runner = new Runner(simulation);
        }

        /// <summary>
        /// This test ensures that aggregation to and from variable dates (ie [Clock].Today) works.
        /// This test reproduces a bug where aggregation to [Clock].Today doesn't work, due to
        /// [Clock].Today being evaluated before the simulation starts.
        /// </summary>
        [Test]
        public void TestAllStatsBetweenVariableDates()
        {
            report.VariableNames = new string[] 
            { 
                "sum of [Clock].Today.DayOfYear from [Clock].StartDate to [Clock].Today as sum",
                "mean of [Clock].Today.DayOfYear from [Clock].StartDate to [Clock].Today as mean",
                "min of [Clock].Today.DayOfYear from [Clock].StartDate to [Clock].Today as min",
                "max of [Clock].Today.DayOfYear from [Clock].StartDate to [Clock].Today as max",
                "first of [Clock].Today.DayOfYear from [Clock].StartDate to [Clock].Today as first",
                "last of [Clock].Today.DayOfYear from [Clock].StartDate to [Clock].Today as last",
                "diff of [Clock].Today.DayOfYear from [Clock].StartDate to [Clock].Today as diff"
            };

            runner.Run();

            Assert.AreEqual(storage.Get<double>("sum"),
                            new double[] { 1, 3, 6, 10, 15, 21, 28, 36, 45, 55 });
            Assert.AreEqual(storage.Get<double>("mean"),
                            new double[] { 1, 1.5, 2, 2.5, 3, 3.5, 4, 4.5, 5, 5.5 });
            Assert.AreEqual(storage.Get<double>("min"),
                            new double[] { 1, 1, 1, 1, 1, 1, 1, 1, 1, 1 });
            Assert.AreEqual(storage.Get<double>("max"),
                            new double[] { 1, 2, 3, 4, 5, 6, 7, 8, 9, 10 });
            Assert.AreEqual(storage.Get<double>("first"),
                            new double[] { 1, 1, 1, 1, 1, 1, 1, 1, 1, 1 });
            Assert.AreEqual(storage.Get<double>("last"),
                            new double[] { 1, 2, 3, 4, 5, 6, 7, 8, 9, 10 });
            Assert.AreEqual(storage.Get<double>("diff"),
                            new double[] { 0, 1, 2, 3, 4, 5, 6, 7, 8, 9 });
        }

        /// <summary>This test ensures weekly aggregation works with daily reporting frequency.</summary>
        [Test]
        public void EnsureWeeklyAggregationWithDailyOutputWorks()
        {
            clock.EndDate = new DateTime(2017, 1, 15);
            report.VariableNames = new string[]
            {
                "sum of [Clock].Today.DayOfYear from [Clock].StartOfWeek to [Clock].EndOfWeek as weekly",
            };
<<<<<<< HEAD

            // Run the simulation.
            runner.Run();

            Assert.AreEqual(storage.Get<double>("weekly"),
                            new double[] { 1, 3, 6, 10, 15, 21, 28, 8, 17, 27, 38, 50, 63, 77, 15 });
        }

        /// <summary>This test ensures weekly aggregation works with weekly reporting frequency.</summary>
        [Test]
        public void EnsureWeeklyAggregationWithWeeklyOutputWorks()
        {
            clock.EndDate = new DateTime(2017, 1, 15);
            report.VariableNames = new string[]
            {
                "sum of [Clock].Today.DayOfYear from [Clock].StartOfWeek to [Clock].EndOfWeek as weekly",
            };
            report.EventNames = new string[]
            {
                "[Clock].EndOfWeek",
            };
=======
>>>>>>> 17423643

            // Run the simulation.
            runner.Run();

<<<<<<< HEAD
            Assert.AreEqual(storage.Get<double>("weekly"), new double[] { 28, 77 });
        }

        /// <summary>This test ensures weekly aggregation works with monthly reporting frequency.</summary>
        [Test]
        public void EnsureWeeklyAggregationWithMonthlyOutputWorks()
        {
            clock.EndDate = new DateTime(2017, 2, 28);
=======
            Assert.AreEqual(storage.Get<double>("weekly"),
                            new double[] { 1, 3, 6, 10, 15, 21, 28, 8, 17, 27, 38, 50, 63, 77, 15 });
        }

        /// <summary>This test ensures weekly aggregation works with weekly reporting frequency.</summary>
        [Test]
        public void EnsureWeeklyAggregationWithWeeklyOutputWorks()
        {
            clock.EndDate = new DateTime(2017, 1, 15);
>>>>>>> 17423643
            report.VariableNames = new string[]
            {
                "sum of [Clock].Today.DayOfYear from [Clock].StartOfWeek to [Clock].EndOfWeek as weekly",
            };
            report.EventNames = new string[]
            {
<<<<<<< HEAD
                "[Clock].EndOfMonth",
=======
                "[Clock].EndOfWeek",
>>>>>>> 17423643
            };

            // Run the simulation.
            runner.Run();

<<<<<<< HEAD
=======
            Assert.AreEqual(storage.Get<double>("weekly"), new double[] { 28, 77 });
        }

        /// <summary>This test ensures weekly aggregation works with monthly reporting frequency.</summary>
        [Test]
        public void EnsureWeeklyAggregationWithMonthlyOutputWorks()
        {
            clock.EndDate = new DateTime(2017, 2, 28);
            report.VariableNames = new string[]
            {
                "sum of [Clock].Today.DayOfYear from [Clock].StartOfWeek to [Clock].EndOfWeek as weekly",
            };
            report.EventNames = new string[]
            {
                "[Clock].EndOfMonth",
            };

            // Run the simulation.
            runner.Run();

>>>>>>> 17423643
            Assert.AreEqual(storage.Get<double>("weekly"), new double[] { 90, 174 });
        }

        /// <summary>This test ensures weekly aggregation works with yearly reporting frequency.</summary>
        [Test]
        public void EnsureWeeklyAggregationWithYearlyOutputWorks()
        {
            clock.EndDate = new DateTime(2018, 12, 31);
            report.VariableNames = new string[]
            {
                "sum of [Clock].Today.DayOfYear from [Clock].StartOfWeek to [Clock].EndOfWeek as weekly",
            };
            report.EventNames = new string[]
            {
                "[Clock].EndOfYear",
            };
<<<<<<< HEAD
=======

            // Run the simulation.
            runner.Run();

            Assert.AreEqual(storage.Get<double>("weekly"), new double[] { 365,  729});
        }

        /// <summary>This test ensures DayAfterLastOutput aggregation works with daily reporting frequency.</summary>
        [Test]
        public void EnsureDayAfterLastOutputAggregationWithDailyOutputWorks()
        {
            clock.EndDate = new DateTime(2017, 1, 15);
            report.VariableNames = new string[]
            {
                "sum of [Clock].Today.DayOfYear from [Report].DayAfterLastOutput to [Clock].Today as values",
            };

            // Run the simulation.
            runner.Run();

            Assert.AreEqual(storage.Get<double>("values"),
                            new double[] { 1, 2, 3, 4, 5, 6, 7, 8, 9, 10, 11, 12, 13, 14, 15 });
        }

        /// <summary>This test ensures DayAfterLastOutput aggregation works with weekly reporting frequency.</summary>
        [Test]
        public void EnsureDayAfterLastOutputAggregationWithWeeklyOutputWorks()
        {
            clock.EndDate = new DateTime(2017, 1, 15);
            report.VariableNames = new string[]
            {
                "sum of [Clock].Today.DayOfYear from [Report].DayAfterLastOutput to [Clock].Today as weekly",
            };
            report.EventNames = new string[]
            {
                "[Clock].EndOfWeek",
            };
>>>>>>> 17423643

            // Run the simulation.
            runner.Run();

<<<<<<< HEAD
            Assert.AreEqual(storage.Get<double>("weekly"), new double[] { 365,  729});
        }

        /// <summary>This test ensures DayAfterLastOutput aggregation works with daily reporting frequency.</summary>
        [Test]
        public void EnsureDayAfterLastOutputAggregationWithDailyOutputWorks()
        {
            clock.EndDate = new DateTime(2017, 1, 15);
            report.VariableNames = new string[]
            {
                "sum of [Clock].Today.DayOfYear from [Report].DayAfterLastOutput to [Clock].Today as values",
            };

            // Run the simulation.
            runner.Run();

            Assert.AreEqual(storage.Get<double>("values"),
                            new double[] { 1, 2, 3, 4, 5, 6, 7, 8, 9, 10, 11, 12, 13, 14, 15 });
        }

        /// <summary>This test ensures DayAfterLastOutput aggregation works with weekly reporting frequency.</summary>
        [Test]
        public void EnsureDayAfterLastOutputAggregationWithWeeklyOutputWorks()
        {
            clock.EndDate = new DateTime(2017, 1, 15);
            report.VariableNames = new string[]
            {
                "sum of [Clock].Today.DayOfYear from [Report].DayAfterLastOutput to [Clock].Today as weekly",
            };
            report.EventNames = new string[]
            {
                "[Clock].EndOfWeek",
            };

            // Run the simulation.
            runner.Run();

=======
>>>>>>> 17423643
            // Should be the same as test EnsureWeeklyAggregationWithWeeklyOutputWorks above
            Assert.AreEqual(storage.Get<double>("weekly"), new double[] { 28, 77 });
        }

        /// <summary>
        /// This test ensures that we can aggregate a variable from two hardcoded dates, over the year boundary.
        /// ie from 25-Dec to 5-Jan.
        /// </summary>
        [Test]
        public void TestAggregationOverYearBoundary()
        {
            clock.StartDate = new DateTime(2018, 12, 20);
            clock.EndDate = new DateTime(2019, 1, 10);
            report.VariableNames = new string[]
            {
                "diff of [Clock].Today.DayOfYear from 25-Dec to 5-Jan as difference",
            };

            // Run the simulation.
            runner.Run();

            double[] expected = new double[] { double.NaN, double.NaN, double.NaN, double.NaN, double.NaN, 0, 1, 2, 3, 4, 5, 6, -358, -357, -356, -355, -354, -354, -354, -354, -354, -354 };

            Assert.AreEqual(storage.Get<double>("difference"), expected);
        }

        /// <summary>
        /// This test reproduces a bug where aggregation from 1-Jan to 31-Dec doesn't work properly;
        /// values don't reset after 31-dec, they instead continue aggregating.
        /// </summary>
        [Test]
        public void EnsureYearlyAggregationWorks()
        {
            clock.StartDate = new DateTime(2017, 1, 1);
            clock.EndDate = new DateTime(2018, 1, 1);

            report.VariableNames = new string[]
            {
                "sum of [Clock].Today.DayOfYear from 1-Jan to 31-Dec as SigmaDay"
            };

            runner.Run();

            var values = storage.Get<double>("SigmaDay").ToList();
            Assert.AreEqual(values.Last(), 1);
        }

        [Test]
        public void FactorsTableIsWritten()
        {
            // When report gets an oncommencing it should write a _Factors table to storage.
            var sim = new Simulation();
            sim.Descriptors = new List<SimulationDescription.Descriptor>();
            sim.Descriptors.Add(new SimulationDescription.Descriptor("Experiment", "exp1"));
            sim.Descriptors.Add(new SimulationDescription.Descriptor("SimulationName", "sim1"));
            sim.Descriptors.Add(new SimulationDescription.Descriptor("FolderName", "F"));
            sim.Descriptors.Add(new SimulationDescription.Descriptor("Zone", "z"));
            sim.Descriptors.Add(new SimulationDescription.Descriptor("Cultivar", "cult1"));
            sim.Descriptors.Add(new SimulationDescription.Descriptor("N", "0"));

            var report = new Report()
            {
                VariableNames = new string[0],
                EventNames = new string[0]
            };
            var storage = new MockStorage();
            Utilities.InjectLink(report, "simulation", sim);
            Utilities.InjectLink(report, "locator", new MockLocator());
            Utilities.InjectLink(report, "storage", storage);
            Utilities.InjectLink(report, "clock", new MockClock());

            var events = new Events(report);
            events.Publish("StartOfSimulation", new object[] { report, new EventArgs() });

            Assert.AreEqual(storage.tables[0].TableName, "_Factors");
            Assert.AreEqual(Utilities.TableToString(storage.tables[0]),
               "ExperimentName,SimulationName,FolderName,FactorName,FactorValue\r\n" +
               "          exp1,          sim1,         F,  Cultivar,      cult1\r\n" +
               "          exp1,          sim1,         F,         N,          0\r\n");
        }

        /// <summary>
        /// Reports DayOfYear as doy in multiple reports. Each
        /// report has a different reporting frequency:
        /// 
        /// [Fertiliser].Fertilised
        /// [Irrigation].Irrigated
        /// </summary>
        [Test]
        public static void TestReportingOnModelEvents()
        {
            string json = ReflectionUtilities.GetResourceAsString("UnitTests.Report.ReportOnEvents.apsimx");
            Simulations file = FileFormat.ReadFromString<Simulations>(json, out List<Exception> fileErrors);

            if (fileErrors != null && fileErrors.Count > 0)
                throw fileErrors[0];

            // This simulation needs a weather node, but using a legit
            // met component will just slow down the test.
            IModel sim = Apsim.Find(file, typeof(Simulation));
            Model weather = new MockWeather();
            sim.Children.Add(weather);
            weather.Parent = sim;

            // Run the file.
            var Runner = new Runner(file);
            Runner.Run();

            // Check that the report reported on the correct dates.
            var storage = Apsim.Find(file, typeof(IDataStore)) as IDataStore;
            List<string> fieldNames = new List<string>() { "doy" };

            DataTable data = storage.Reader.GetData("ReportOnFertilisation", fieldNames: fieldNames);
            double[] values = DataTableUtilities.GetColumnAsDoubles(data, "doy");
            double[] expected = new double[] { 1, 32, 60, 91, 121, 152, 182, 213, 244, 274, 305, 335, 364 };
            Assert.AreEqual(expected, values);

            data = storage.Reader.GetData("ReportOnIrrigation", fieldNames: fieldNames);
            values = DataTableUtilities.GetColumnAsDoubles(data, "doy");
            // There is one less irrigation event, as the manager script doesn't irrigate.
            expected = new double[] { 1, 32, 60, 91, 121, 152, 182, 213, 244, 274, 305, 335 };
            Assert.AreEqual(expected, values);
        }

        /// <summary>
        /// Ensures that comments work in event names:
        /// 
        /// Clock.Today.StartOfWeek // works normally
        /// // should be ignored
        /// //Clock.Today.EndOfWeek // entire line should be ignored
        /// </summary>
        [Test]
        public static void TestCommentsInEventNames()
        {
            Simulations file = Utilities.GetRunnableSim();

            Report report = Apsim.Find(file, typeof(Report)) as Report;
            report.Name = "Report"; // Just to make sure
            report.VariableNames = new string[] { "[Clock].Today.DayOfYear as doy" };
            report.EventNames = new string[]
            {
                "[Clock].StartOfWeek // works normally",
                "// Should be ignored",
                "//[Clock].EndOfWeek // entire line should be ignored"
            };

            Clock clock = Apsim.Find(file, typeof(Clock)) as Clock;
            clock.StartDate = new DateTime(2017, 1, 1);
            clock.EndDate = new DateTime(2017, 3, 1);

            Runner runner = new Runner(file);
            List<Exception> errors = runner.Run();
            if (errors != null && errors.Count > 0)
                throw errors[0];

            List<string> fieldNames = new List<string>() { "doy" };
            IDataStore storage = Apsim.Find(file, typeof(IDataStore)) as IDataStore;
            DataTable data = storage.Reader.GetData("Report", fieldNames: fieldNames);
            double[] actual = DataTableUtilities.GetColumnAsDoubles(data, "doy");
            double[] expected = new double[] { 1, 8, 15, 22, 29, 36, 43, 50, 57 };
            Assert.AreEqual(expected, actual);
        }

        /// <summary>
        /// Ensure a simple array specification (e.g. soil.water[3]) works.
        /// </summary>
        [Test]
        public void TestArraySpecification()
        {
            var model = new MockModel() { Z = new double[] { 1, 2, 3 } };
            simulation.Children.Add(model);
            Apsim.InitialiseModel(simulation);

            report.VariableNames = new string[] { "[MockModel].Z[3]" };

            Assert.IsNull(runner.Run());

            Assert.AreEqual(storage.Get<double>("MockModel.Z(3)"),
                            new double[] { 3, 3, 3, 3, 3, 3, 3, 3, 3, 3 });
        }

        /// <summary>
        /// Ensure array range specification with a start index (e.g. soil.water[3:]) works.
        /// </summary>
        [Test]
        public void TestArrayRangeWithStartSpecification()
        {
            var mod = new MockModel() { Z = new double[] { 1, 2, 3, 4 } };
            simulation.Children.Add(mod);
            simulation.Children.Remove(storage);
            var datastore = new DataStore();
            simulation.Children.Add(datastore);
            Apsim.InitialiseModel(simulation);

            report.VariableNames = new string[] { "[MockModel].Z[3:]" };

            Assert.IsNull(runner.Run());
            datastore.Writer.Stop();

            var data = datastore.Reader.GetData("Report");
            var columnNames = DataTableUtilities.GetColumnNames(data);
            Assert.IsFalse(columnNames.Contains("MockModel.Z(0)"));
            Assert.IsFalse(columnNames.Contains("MockModel.Z(1)"));
            Assert.IsFalse(columnNames.Contains("MockModel.Z(2)"));
            Assert.IsTrue(columnNames.Contains("MockModel.Z(3)"));
            Assert.IsTrue(columnNames.Contains("MockModel.Z(4)"));
            
            Assert.AreEqual(DataTableUtilities.GetColumnAsDoubles(data, "MockModel.Z(3)"),
                            new double[] { 3, 3, 3, 3, 3, 3, 3, 3, 3, 3 });
            Assert.AreEqual(DataTableUtilities.GetColumnAsDoubles(data, "MockModel.Z(4)"),
                            new double[] { 4, 4, 4, 4, 4, 4, 4, 4, 4, 4 });
<<<<<<< HEAD
        }

        /// <summary>
        /// Ensure array range specification with a end index (e.g. soil.water[:2]) works.
        /// </summary>
        [Test]
        public void TestArrayRangeWithEndSpecification()
=======
        }

        /// <summary>
        /// Ensure array range specification with a end index (e.g. soil.water[:2]) works.
        /// </summary>
        [Test]
        public void TestArrayRangeWithEndSpecification()
        {
            var mod = new MockModel() { Z = new double[] { 1, 2, 3 } };
            simulation.Children.Add(mod);
            simulation.Children.Remove(storage);
            var datastore = new DataStore();
            simulation.Children.Add(datastore);
            Apsim.InitialiseModel(simulation); Apsim.InitialiseModel(simulation);

            report.VariableNames = new string[] { "[MockModel].Z[:2]" };

            Assert.IsNull(runner.Run());
            datastore.Writer.Stop();

            var data = datastore.Reader.GetData("Report");
            var columnNames = DataTableUtilities.GetColumnNames(data);
            Assert.IsFalse(columnNames.Contains("MockModel.Z(0)"));
            Assert.IsTrue(columnNames.Contains("MockModel.Z(1)"));
            Assert.IsTrue(columnNames.Contains("MockModel.Z(2)"));
            Assert.IsFalse(columnNames.Contains("MockModel.Z(3)"));
            Assert.IsFalse(columnNames.Contains("MockModel.Z(4)"));
            Assert.AreEqual(DataTableUtilities.GetColumnAsDoubles(data, "MockModel.Z(1)"),
                            new double[] { 1, 1, 1, 1, 1, 1, 1, 1, 1, 1 });
            Assert.AreEqual(DataTableUtilities.GetColumnAsDoubles(data, "MockModel.Z(2)"),
                            new double[] { 2, 2, 2, 2, 2, 2, 2, 2, 2, 2 });
        }

        /// <summary>
        /// Ensure array range specification with a start and end index (e.g. soil.water[1:3]) works.
        /// </summary>
        [Test]
        public void TestArrayRangeWithStartAndEndSpecification()
>>>>>>> 17423643
        {
            var mod = new MockModel() { Z = new double[] { 1, 2, 3 } };
            simulation.Children.Add(mod);
            simulation.Children.Remove(storage);
            var datastore = new DataStore();
            simulation.Children.Add(datastore);
            Apsim.InitialiseModel(simulation); Apsim.InitialiseModel(simulation);

<<<<<<< HEAD
            report.VariableNames = new string[] { "[MockModel].Z[:2]" };
=======
            report.VariableNames = new string[] { "[MockModel].Z[2:3]" };
>>>>>>> 17423643

            Assert.IsNull(runner.Run());
            datastore.Writer.Stop();

            var data = datastore.Reader.GetData("Report");
            var columnNames = DataTableUtilities.GetColumnNames(data);
            Assert.IsFalse(columnNames.Contains("MockModel.Z(0)"));
<<<<<<< HEAD
            Assert.IsTrue(columnNames.Contains("MockModel.Z(1)"));
            Assert.IsTrue(columnNames.Contains("MockModel.Z(2)"));
            Assert.IsFalse(columnNames.Contains("MockModel.Z(3)"));
            Assert.IsFalse(columnNames.Contains("MockModel.Z(4)"));
            Assert.AreEqual(DataTableUtilities.GetColumnAsDoubles(data, "MockModel.Z(1)"),
                            new double[] { 1, 1, 1, 1, 1, 1, 1, 1, 1, 1 });
            Assert.AreEqual(DataTableUtilities.GetColumnAsDoubles(data, "MockModel.Z(2)"),
                            new double[] { 2, 2, 2, 2, 2, 2, 2, 2, 2, 2 });
        }

        /// <summary>
        /// Ensure array range specification with a start and end index (e.g. soil.water[1:3]) works.
        /// </summary>
        [Test]
        public void TestArrayRangeWithStartAndEndSpecification()
        {
            var mod = new MockModel() { Z = new double[] { 1, 2, 3 } };
            simulation.Children.Add(mod);
            simulation.Children.Remove(storage);
            var datastore = new DataStore();
            simulation.Children.Add(datastore);
            Apsim.InitialiseModel(simulation); Apsim.InitialiseModel(simulation);

            report.VariableNames = new string[] { "[MockModel].Z[2:3]" };

            Assert.IsNull(runner.Run());
            datastore.Writer.Stop();

            var data = datastore.Reader.GetData("Report");
            var columnNames = DataTableUtilities.GetColumnNames(data);
            Assert.IsFalse(columnNames.Contains("MockModel.Z(0)"));
            Assert.IsFalse(columnNames.Contains("MockModel.Z(1)"));
            Assert.IsTrue(columnNames.Contains("MockModel.Z(2)"));
            Assert.IsTrue(columnNames.Contains("MockModel.Z(3)"));
            Assert.IsFalse(columnNames.Contains("MockModel.Z(4)"));

            Assert.AreEqual(DataTableUtilities.GetColumnAsDoubles(data, "MockModel.Z(2)"),
                            new double[] { 2, 2, 2, 2, 2, 2, 2, 2, 2, 2 });

            Assert.AreEqual(DataTableUtilities.GetColumnAsDoubles(data, "MockModel.Z(3)"),
                            new double[] { 3, 3, 3, 3, 3, 3, 3, 3, 3, 3 });
=======
            Assert.IsFalse(columnNames.Contains("MockModel.Z(1)"));
            Assert.IsTrue(columnNames.Contains("MockModel.Z(2)"));
            Assert.IsTrue(columnNames.Contains("MockModel.Z(3)"));
            Assert.IsFalse(columnNames.Contains("MockModel.Z(4)"));

            Assert.AreEqual(DataTableUtilities.GetColumnAsDoubles(data, "MockModel.Z(2)"),
                            new double[] { 2, 2, 2, 2, 2, 2, 2, 2, 2, 2 });

            Assert.AreEqual(DataTableUtilities.GetColumnAsDoubles(data, "MockModel.Z(3)"),
                            new double[] { 3, 3, 3, 3, 3, 3, 3, 3, 3, 3 });
        }

        /// <summary>
        /// This one reproduces bug #2038, where reporting an enum
        /// coerces the enum value to an int rather than a string.
        /// https://github.com/APSIMInitiative/ApsimX/issues/2038
        /// </summary>
        [Test]
        public void TestEnumReporting()
        {
            Simulations sims = Utilities.GetRunnableSim();

            IModel paddock = Apsim.Find(sims, typeof(Zone));
            Manager script = new Manager();
            script.Name = "Manager";
            script.Code = @"using System;
using Models.Core;
using Models.PMF;

namespace Models
{
	[Serializable]
	public class Script : Model
	{
		public enum TestEnum
		{
			Red,
			Green,
			Blue
		};

		public TestEnum Value { get; set; }
    }
}";

            paddock.Children.Add(script);
            script.Parent = paddock;
            script.OnCreated();

            Report report = Apsim.Find(sims, typeof(Report)) as Report;
            report.VariableNames = new string[]
            {
                "[Manager].Script.Value as x"
            };
            Runner runner = new Runner(sims);
            List<Exception> errors = runner.Run();
            if (errors != null && errors.Count > 0)
                throw new Exception("Errors while running sims", errors[0]);

            List<string> fieldNames = new List<string>() { "x" };
            IDataStore storage = Apsim.Find(sims, typeof(IDataStore)) as IDataStore;
            DataTable data = storage.Reader.GetData("Report", fieldNames: fieldNames);
            string[] actual = DataTableUtilities.GetColumnAsStrings(data, "x");

            // The enum values should have been cast to strings before being reported.
            string[] expected = Enumerable.Repeat("Red", actual.Length).ToArray();
            Assert.AreEqual(expected, actual);
>>>>>>> 17423643
        }
    }
}<|MERGE_RESOLUTION|>--- conflicted
+++ resolved
@@ -41,7 +41,6 @@
                 EndDate = new DateTime(2017, 1, 10)
             };
             report = new Report()
-<<<<<<< HEAD
             {
                 VariableNames = new string[] { },
                 EventNames = new string[] { "[Clock].EndOfDay" },
@@ -51,17 +50,6 @@
             {
                 Children = new List<Model>() { storage, clock, report, new MockSummary() }
             };
-=======
-            {
-                VariableNames = new string[] { },
-                EventNames = new string[] { "[Clock].EndOfDay" },
-            };
-
-            simulation = new Simulation()
-            {
-                Children = new List<Model>() { storage, clock, report, new MockSummary() }
-            };
->>>>>>> 17423643
             Apsim.InitialiseModel(simulation);
             runner = new Runner(simulation);
         }
@@ -112,7 +100,6 @@
             {
                 "sum of [Clock].Today.DayOfYear from [Clock].StartOfWeek to [Clock].EndOfWeek as weekly",
             };
-<<<<<<< HEAD
 
             // Run the simulation.
             runner.Run();
@@ -134,13 +121,10 @@
             {
                 "[Clock].EndOfWeek",
             };
-=======
->>>>>>> 17423643
-
-            // Run the simulation.
-            runner.Run();
-
-<<<<<<< HEAD
+
+            // Run the simulation.
+            runner.Run();
+
             Assert.AreEqual(storage.Get<double>("weekly"), new double[] { 28, 77 });
         }
 
@@ -149,74 +133,34 @@
         public void EnsureWeeklyAggregationWithMonthlyOutputWorks()
         {
             clock.EndDate = new DateTime(2017, 2, 28);
-=======
-            Assert.AreEqual(storage.Get<double>("weekly"),
-                            new double[] { 1, 3, 6, 10, 15, 21, 28, 8, 17, 27, 38, 50, 63, 77, 15 });
-        }
-
-        /// <summary>This test ensures weekly aggregation works with weekly reporting frequency.</summary>
-        [Test]
-        public void EnsureWeeklyAggregationWithWeeklyOutputWorks()
-        {
-            clock.EndDate = new DateTime(2017, 1, 15);
->>>>>>> 17423643
             report.VariableNames = new string[]
             {
                 "sum of [Clock].Today.DayOfYear from [Clock].StartOfWeek to [Clock].EndOfWeek as weekly",
             };
             report.EventNames = new string[]
             {
-<<<<<<< HEAD
                 "[Clock].EndOfMonth",
-=======
-                "[Clock].EndOfWeek",
->>>>>>> 17423643
-            };
-
-            // Run the simulation.
-            runner.Run();
-
-<<<<<<< HEAD
-=======
-            Assert.AreEqual(storage.Get<double>("weekly"), new double[] { 28, 77 });
-        }
-
-        /// <summary>This test ensures weekly aggregation works with monthly reporting frequency.</summary>
-        [Test]
-        public void EnsureWeeklyAggregationWithMonthlyOutputWorks()
-        {
-            clock.EndDate = new DateTime(2017, 2, 28);
+            };
+
+            // Run the simulation.
+            runner.Run();
+
+            Assert.AreEqual(storage.Get<double>("weekly"), new double[] { 90, 174 });
+        }
+
+        /// <summary>This test ensures weekly aggregation works with yearly reporting frequency.</summary>
+        [Test]
+        public void EnsureWeeklyAggregationWithYearlyOutputWorks()
+        {
+            clock.EndDate = new DateTime(2018, 12, 31);
             report.VariableNames = new string[]
             {
                 "sum of [Clock].Today.DayOfYear from [Clock].StartOfWeek to [Clock].EndOfWeek as weekly",
             };
             report.EventNames = new string[]
             {
-                "[Clock].EndOfMonth",
-            };
-
-            // Run the simulation.
-            runner.Run();
-
->>>>>>> 17423643
-            Assert.AreEqual(storage.Get<double>("weekly"), new double[] { 90, 174 });
-        }
-
-        /// <summary>This test ensures weekly aggregation works with yearly reporting frequency.</summary>
-        [Test]
-        public void EnsureWeeklyAggregationWithYearlyOutputWorks()
-        {
-            clock.EndDate = new DateTime(2018, 12, 31);
-            report.VariableNames = new string[]
-            {
-                "sum of [Clock].Today.DayOfYear from [Clock].StartOfWeek to [Clock].EndOfWeek as weekly",
-            };
-            report.EventNames = new string[]
-            {
                 "[Clock].EndOfYear",
             };
-<<<<<<< HEAD
-=======
 
             // Run the simulation.
             runner.Run();
@@ -254,51 +198,10 @@
             {
                 "[Clock].EndOfWeek",
             };
->>>>>>> 17423643
-
-            // Run the simulation.
-            runner.Run();
-
-<<<<<<< HEAD
-            Assert.AreEqual(storage.Get<double>("weekly"), new double[] { 365,  729});
-        }
-
-        /// <summary>This test ensures DayAfterLastOutput aggregation works with daily reporting frequency.</summary>
-        [Test]
-        public void EnsureDayAfterLastOutputAggregationWithDailyOutputWorks()
-        {
-            clock.EndDate = new DateTime(2017, 1, 15);
-            report.VariableNames = new string[]
-            {
-                "sum of [Clock].Today.DayOfYear from [Report].DayAfterLastOutput to [Clock].Today as values",
-            };
-
-            // Run the simulation.
-            runner.Run();
-
-            Assert.AreEqual(storage.Get<double>("values"),
-                            new double[] { 1, 2, 3, 4, 5, 6, 7, 8, 9, 10, 11, 12, 13, 14, 15 });
-        }
-
-        /// <summary>This test ensures DayAfterLastOutput aggregation works with weekly reporting frequency.</summary>
-        [Test]
-        public void EnsureDayAfterLastOutputAggregationWithWeeklyOutputWorks()
-        {
-            clock.EndDate = new DateTime(2017, 1, 15);
-            report.VariableNames = new string[]
-            {
-                "sum of [Clock].Today.DayOfYear from [Report].DayAfterLastOutput to [Clock].Today as weekly",
-            };
-            report.EventNames = new string[]
-            {
-                "[Clock].EndOfWeek",
-            };
-
-            // Run the simulation.
-            runner.Run();
-
-=======
->>>>>>> 17423643
+
+            // Run the simulation.
+            runner.Run();
+
             // Should be the same as test EnsureWeeklyAggregationWithWeeklyOutputWorks above
             Assert.AreEqual(storage.Get<double>("weekly"), new double[] { 28, 77 });
         }
@@ -510,15 +413,6 @@
                             new double[] { 3, 3, 3, 3, 3, 3, 3, 3, 3, 3 });
             Assert.AreEqual(DataTableUtilities.GetColumnAsDoubles(data, "MockModel.Z(4)"),
                             new double[] { 4, 4, 4, 4, 4, 4, 4, 4, 4, 4 });
-<<<<<<< HEAD
-        }
-
-        /// <summary>
-        /// Ensure array range specification with a end index (e.g. soil.water[:2]) works.
-        /// </summary>
-        [Test]
-        public void TestArrayRangeWithEndSpecification()
-=======
         }
 
         /// <summary>
@@ -557,7 +451,6 @@
         /// </summary>
         [Test]
         public void TestArrayRangeWithStartAndEndSpecification()
->>>>>>> 17423643
         {
             var mod = new MockModel() { Z = new double[] { 1, 2, 3 } };
             simulation.Children.Add(mod);
@@ -566,11 +459,7 @@
             simulation.Children.Add(datastore);
             Apsim.InitialiseModel(simulation); Apsim.InitialiseModel(simulation);
 
-<<<<<<< HEAD
-            report.VariableNames = new string[] { "[MockModel].Z[:2]" };
-=======
             report.VariableNames = new string[] { "[MockModel].Z[2:3]" };
->>>>>>> 17423643
 
             Assert.IsNull(runner.Run());
             datastore.Writer.Stop();
@@ -578,49 +467,6 @@
             var data = datastore.Reader.GetData("Report");
             var columnNames = DataTableUtilities.GetColumnNames(data);
             Assert.IsFalse(columnNames.Contains("MockModel.Z(0)"));
-<<<<<<< HEAD
-            Assert.IsTrue(columnNames.Contains("MockModel.Z(1)"));
-            Assert.IsTrue(columnNames.Contains("MockModel.Z(2)"));
-            Assert.IsFalse(columnNames.Contains("MockModel.Z(3)"));
-            Assert.IsFalse(columnNames.Contains("MockModel.Z(4)"));
-            Assert.AreEqual(DataTableUtilities.GetColumnAsDoubles(data, "MockModel.Z(1)"),
-                            new double[] { 1, 1, 1, 1, 1, 1, 1, 1, 1, 1 });
-            Assert.AreEqual(DataTableUtilities.GetColumnAsDoubles(data, "MockModel.Z(2)"),
-                            new double[] { 2, 2, 2, 2, 2, 2, 2, 2, 2, 2 });
-        }
-
-        /// <summary>
-        /// Ensure array range specification with a start and end index (e.g. soil.water[1:3]) works.
-        /// </summary>
-        [Test]
-        public void TestArrayRangeWithStartAndEndSpecification()
-        {
-            var mod = new MockModel() { Z = new double[] { 1, 2, 3 } };
-            simulation.Children.Add(mod);
-            simulation.Children.Remove(storage);
-            var datastore = new DataStore();
-            simulation.Children.Add(datastore);
-            Apsim.InitialiseModel(simulation); Apsim.InitialiseModel(simulation);
-
-            report.VariableNames = new string[] { "[MockModel].Z[2:3]" };
-
-            Assert.IsNull(runner.Run());
-            datastore.Writer.Stop();
-
-            var data = datastore.Reader.GetData("Report");
-            var columnNames = DataTableUtilities.GetColumnNames(data);
-            Assert.IsFalse(columnNames.Contains("MockModel.Z(0)"));
-            Assert.IsFalse(columnNames.Contains("MockModel.Z(1)"));
-            Assert.IsTrue(columnNames.Contains("MockModel.Z(2)"));
-            Assert.IsTrue(columnNames.Contains("MockModel.Z(3)"));
-            Assert.IsFalse(columnNames.Contains("MockModel.Z(4)"));
-
-            Assert.AreEqual(DataTableUtilities.GetColumnAsDoubles(data, "MockModel.Z(2)"),
-                            new double[] { 2, 2, 2, 2, 2, 2, 2, 2, 2, 2 });
-
-            Assert.AreEqual(DataTableUtilities.GetColumnAsDoubles(data, "MockModel.Z(3)"),
-                            new double[] { 3, 3, 3, 3, 3, 3, 3, 3, 3, 3 });
-=======
             Assert.IsFalse(columnNames.Contains("MockModel.Z(1)"));
             Assert.IsTrue(columnNames.Contains("MockModel.Z(2)"));
             Assert.IsTrue(columnNames.Contains("MockModel.Z(3)"));
@@ -688,7 +534,6 @@
             // The enum values should have been cast to strings before being reported.
             string[] expected = Enumerable.Repeat("Red", actual.Length).ToArray();
             Assert.AreEqual(expected, actual);
->>>>>>> 17423643
         }
     }
 }