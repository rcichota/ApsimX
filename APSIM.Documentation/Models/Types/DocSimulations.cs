using System.Collections.Generic;
using System.IO;
using System.Linq;
using APSIM.Shared.Documentation;
using Models;
using Models.Core;
using Graph = Models.Graph;

namespace APSIM.Documentation.Models.Types
{

    /// <summary>
    /// Documentation class for generic models
    /// </summary>
    public class DocSimulations : DocGeneric
    {
        private static string PATH_REVIEW = "/Tests/UnderReview/";
        private static string PATH_VALIDATION = "/Tests/Validation/";
        private static string PATH_TUTORIAL = "/Examples/Tutorials/";

        /// <summary>
        /// Initializes a new instance of the <see cref="DocSimulations" /> class.
        /// </summary>
        public DocSimulations(IModel model): base(model) {}

        /// <summary>
        /// Document the model.
        /// </summary>
        public override List<ITag> Document(int none = 0)
        {
            List<ITag> tags = new List<ITag>();
            Simulations sims = model as Simulations;
            
            if (!string.IsNullOrEmpty(sims.FileName))
            {
                if (sims.FileName.Contains(PATH_REVIEW) || sims.FileName.Contains(PATH_REVIEW.Replace('/', '\\')) ||
                    sims.FileName.Contains(PATH_VALIDATION) || sims.FileName.Contains(PATH_VALIDATION.Replace('/', '\\')))
                {
                    tags.AddRange(DocumentValidation(model as Simulations));
                }
                else if (sims.FileName.Contains(PATH_TUTORIAL) || sims.FileName.Contains(PATH_TUTORIAL.Replace('/', '\\')))
                {
                    tags.AddRange(DocumentTutorial(model as Simulations));
                }
                else
                {
                    foreach(IModel child in sims.FindAllChildren())
                    {
                        tags.AddRange(AutoDocumentation.DocumentModel(child));
                    }
                }
            }

            return tags;
        }

        private List<ITag> DocumentValidation(Model m)
        {
            string name = Path.GetFileNameWithoutExtension((m as Simulations).FileName);
            string title = "The APSIM " + name + " Model";

            if (name.ToLower() == "SpeciesTable".ToLower()) //This is a special case file, we may want to review this in the future to remove/merge it
                return (new DocSpeciesTable(m)).Document();

            List<ITag> tags = new List<ITag>();
            List<ITag> modelTags = new List<ITag>();

            List<Memo> memos = m.FindAllChildren<Memo>().ToList();
            List<ITag> memoTags = new List<ITag>();
            if (name.ToLower() != "wheat")          //Wheat has the memo in both the validation and resource, so don't do it for that.
                    foreach (IModel child in memos)
                        memoTags.AddRange(AutoDocumentation.DocumentModel(child));

            // Find a single instance of all unique Plant models.
            IModel modelToDocument = m.FindDescendant(name);
            if (modelToDocument != null)
            {
                modelTags.AddRange(AutoDocumentation.DocumentModel(modelToDocument));
            }

            //Sort out heading
            Section firstSection = new Section(title, memoTags);
            foreach(ITag tag in modelTags)
            {
                if (tag.GetType() == typeof(Section))
                {
                    foreach(ITag subtag in (tag as Section).Children)
                        firstSection.Add(subtag);
                }
                else if (tag.GetType() == typeof(Paragraph))
                {
                    firstSection.Add(tag);
                }
            }
            
            tags.Add(firstSection);

            //Then just document the folders that aren't replacements
            foreach (IModel child in m.FindAllChildren<Folder>())
            {
                if(child.Name != "Replacements")
                    tags.AddRange(AutoDocumentation.DocumentModel(child));
            }

<<<<<<< HEAD
            tags.AddRange(AddAdditionals(name));
=======
            //Add Interface section
            tags.Add(new Section("Interface", InterfaceDocumentation.Document(modelToDocument)));
>>>>>>> 5b04ced8

            return tags;
        }

        private List<ITag> DocumentTutorial(Model m)
        {
            List<ITag> tags = new List<ITag>();

            if (m is not Simulation)
            {
                string name = Path.GetFileNameWithoutExtension((m as Simulations).FileName);
                string title = name + " Tutorial";
                //Sort out heading
                var firstSection = new Section(title, new List<ITag>() { new Paragraph("----") });
                tags.Add(firstSection);
            }

            foreach(IModel child in m.FindAllChildren())
            {
                if (child is Simulation)
                { 
                    tags.Add(new Section(child.Name, DocumentTutorial(child as Simulation)));
                } 
                else if(child is Memo || child is Graph || (child is Folder && child.Name != "Replacements"))
                {
                    tags.AddRange(AutoDocumentation.DocumentModel(child));
                }
            }

            return tags;
        }

        /// <summary>
        /// Adds extra documents or media for specific apsimx file documents.
        /// </summary>
        private static List<ITag> AddAdditionals(string modelName)
        {
            List<ITag> additionsTags = new();

            // TODO: Handle AgPasture file names 
            if (modelName == "AgPasture")
            {

            }

            Dictionary<string, DocAdditions> validationAdditions = new()
            {
                {"AGPRyegrass", new DocAdditions(
                    "https://apsimdev.apsim.info/ApsimX/Documents/AgPastureScience.pdf", 
                    "https://builds.apsim.info/api/nextgen/docs/SpeciesTable.pdf")},
                {"AGPWhiteClover", new DocAdditions("https://apsimdev.apsim.info/ApsimX/Documents/AgPastureScience.pdf")},
                {"Canola", new DocAdditions(videoLink: "https://www.youtube.com/watch?v=kz3w5nOtdqM")},
                {"MicroClimate", new DocAdditions("https://www.apsim.info/wp-content/uploads/2019/09/Micromet.pdf")},
                {"Mungbean", new DocAdditions(videoLink:"https://www.youtube.com/watch?v=nyDZkT1JTXw")},
                {"Stock", new DocAdditions("https://grazplan.csiro.au/wp-content/uploads/2007/08/TechPaperMay12.pdf")},
                {"SWIM", new DocAdditions("https://apsimdev.apsim.info/ApsimX/Documents/SWIMv21UserManual.pdf")},
            };

            if(validationAdditions.ContainsKey(modelName))
            {
                DocAdditions additions = validationAdditions[modelName];
                if(additions.ScienceDocLink != null)
                {
                    Section scienceSection = new Section("Science Documentation", new Paragraph($"![View science documentation here]({additions.ScienceDocLink})"));   
                    additionsTags.Add(scienceSection);
                }
            }

            return additionsTags;
        }

        /// <summary>
        /// Stores additional resources for model documentation.
        /// </summary>
        public class DocAdditions
        {
            /// <summary>
            /// Link to science documentation.
            /// </summary>
            public string ScienceDocLink {get; private set;}

            /// <summary>
            /// Link to a related video.
            /// </summary>
            public string VideoLink {get; private set;}

            /// <summary>
            /// Extra resource link.
            /// </summary>
            public string ExtraLink {get; private set;}

            /// <summary>
            /// Constructor
            /// </summary>
            /// <param name="scienceDocLink"></param>
            /// <param name="videoLink"></param>
            /// <param name="extraLink"></param>
            public DocAdditions(string scienceDocLink = null, string videoLink = null, string extraLink = null)
            {
                ScienceDocLink = scienceDocLink;
                VideoLink = videoLink;
                ExtraLink = extraLink;
            }
        }
    }
}<|MERGE_RESOLUTION|>--- conflicted
+++ resolved
@@ -102,12 +102,10 @@
                     tags.AddRange(AutoDocumentation.DocumentModel(child));
             }
 
-<<<<<<< HEAD
             tags.AddRange(AddAdditionals(name));
-=======
+
             //Add Interface section
             tags.Add(new Section("Interface", InterfaceDocumentation.Document(modelToDocument)));
->>>>>>> 5b04ced8
 
             return tags;
         }
