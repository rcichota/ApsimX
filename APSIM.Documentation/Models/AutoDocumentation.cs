﻿using System;
using System.Collections.Generic;
using System.Data;
using System.Globalization;
using System.IO;
using System.Linq;
using System.Reflection;
using System.Text.RegularExpressions;
using System.Xml.Linq;
using APSIM.Shared.Utilities;
using APSIM.Shared.Documentation;
using Models;
using Models.Core;
using Models.Functions;
using APSIM.Documentation.Models.Types;
using Models.PMF;
using Models.PMF.Phen;
using Models.Core.Run;
using Models.Storage;
using Models.PMF.Organs;
using Microsoft.CodeAnalysis.CSharp.Syntax;


namespace APSIM.Documentation.Models
{

    /// <summary>
    /// A class of auto-documentation methods and HTML building widgets.
    /// </summary>
    public class AutoDocumentation
    {
        private static object lockObject = new object();

        /// <summary>Table relating member and summary xml comments.</summary>
        private static readonly Dictionary<string, string> summaries = new();

        /// <summary>Table relating member and remarks xml comments.</summary>
        private static readonly Dictionary<string, string> remarks = new();

        /// <summary>Flag for whether or not documentation has been loaded.</summary>
        private static bool initialized = false;

        /// <summary>Returns a dictionary to match model classes to document class.</summary>
        private static Dictionary<Type, Type> DefineFunctions()
        {
            Dictionary<Type, Type> documentMap = new Dictionary<Type, Type>()
            {
                {typeof(Plant), typeof(DocPlant)},
                {typeof(Clock), typeof(DocClock)},
                {typeof(Simulation), typeof(DocGenericWithChildren)},
                {typeof(AccumulateFunction), typeof(DocAccumulateFunction)},
                {typeof(BiomassArbitrator), typeof(DocGeneric)},
                {typeof(CalculateCarbonFractionFromNConc), typeof(DocBiomassArbitrationFunction)},
                {typeof(DeficitDemandFunction), typeof(DocBiomassArbitrationFunction)},
                {typeof(MobilisationSupplyFunction), typeof(DocBiomassArbitrationFunction)},
                {typeof(PlantPartitionFractions), typeof(DocBiomassArbitrationFunction)},
                {typeof(OrganNutrientDelta), typeof(DocGeneric)},
                {typeof(OrganNutrientsState), typeof(DocGeneric)},
                {typeof(NutrientDemandFunctions), typeof(DocGenericWithChildren)},
                {typeof(NutrientPoolFunctions), typeof(DocGenericWithChildren)},
                {typeof(NutrientProportionFunctions), typeof(DocGenericWithChildren)},
                {typeof(NutrientSupplyFunctions), typeof(DocGenericWithChildren)},
                {typeof(RootUptakesArbitrator), typeof(DocGeneric)},
                {typeof(Phenology), typeof(DocPhenology)},
                {typeof(OrganArbitrator), typeof(DocGeneric)},
                {typeof(Root), typeof(DocRoot)},
<<<<<<< HEAD
                {typeof(CompositeBiomass), typeof(DocGeneric)},
                {typeof(Cultivar), typeof(DocCultivar)},
=======
                {typeof(Biomass), typeof(DocGeneric)},
                {typeof(CompositeBiomass), typeof(DocCompositeBiomass)},
>>>>>>> 6c82bb49
            };
            return documentMap;
        }

        /// <summary>Writes the description of a class to the tags.</summary>
        /// <param name="model">The model to get documentation for.</param>
        /// <param name="tags">The tags to add to.</param>
        /// <param name="headingLevel">The heading level to use.</param>
        /// <param name="indent">The indentation level.</param>
        public static IEnumerable<ITag> Document(IModel model, List<ITag> tags = null, int headingLevel = 0, int indent = 0)
        {
            if (tags == null)
                tags = new List<ITag>();

            IEnumerable<ITag> newTags;

            DefineFunctions().TryGetValue(model.GetType(), out Type docType);

            if (docType != null) 
            {
                object documentClass = Activator.CreateInstance(docType, new object[]{model});
                newTags = (documentClass as DocGeneric).Document(tags, headingLevel, indent);
            }
            else 
            {
                newTags = new DocGeneric(model).Document(tags, headingLevel, indent);
            }
                            
            return newTags;
        }

        /// <summary>Documents the specified model.</summary>
        /// <param name="rootModel">The model this model is held in.</param>
        /// <param name="modelNameToDocument">The model name to document.</param>
        /// <param name="tags">The auto doc tags.</param>
        /// <param name="headingLevel">The starting heading level.</param>
        public void DocumentModel(IModel rootModel, string modelNameToDocument, List<ITag> tags, int headingLevel)
        {
            //This was in my stash, no idea where the function is that was using this in models.
            Simulation simulation = rootModel.FindInScope<Simulation>();
            if (simulation != null)
            {
                // Find the model of the right name.
                IModel modelToDocument = simulation.FindInScope(modelNameToDocument);

                // If not found then find a model of the specified type.
                if (modelToDocument == null)
                    modelToDocument = simulation.FindByPath("[" + modelNameToDocument + "]")?.Value as IModel;

                // If the simulation has the same name as the model we want to document, dig a bit deeper
                if (modelToDocument == simulation)
                    modelToDocument = simulation.FindAllDescendants().Where(m => !m.IsHidden).ToList().FirstOrDefault(m => m.Name.Equals(modelNameToDocument, StringComparison.OrdinalIgnoreCase));

                // If still not found throw an error.
                if (modelToDocument != null)
                {
                    // Get the path of the model (relative to parentSimulation) to document so that 
                    // when replacements happen below we will point to the replacement model not the 
                    // one passed into this method.
                    string pathOfSimulation = simulation.FullPath + ".";
                    string pathOfModelToDocument = modelToDocument.FullPath.Replace(pathOfSimulation, "");

                    // Clone the simulation
                    SimulationDescription simDescription = new SimulationDescription(simulation);

                    Simulation clonedSimulation = simDescription.ToSimulation();

                    // Prepare the simulation for running - this perform misc cleanup tasks such
                    // as removing disabled models, standardising the soil, resolving links, etc.
                    clonedSimulation.Prepare();
                    rootModel.FindInScope<IDataStore>().Writer.Stop();
                    // Now use the path to get the model we want to document.
                    modelToDocument = clonedSimulation.FindByPath(pathOfModelToDocument)?.Value as IModel;

                    if (modelToDocument == null)
                        throw new Exception("Cannot find model to document: " + modelNameToDocument);

                    //Get the simulations to do linking with
                    Simulations sims = simulation.FindAncestor<Simulations>();

                    // resolve all links in cloned simulation.
                    sims.Links.Resolve(clonedSimulation, true);

                    // Document the model.
                    AutoDocumentation.Document(modelToDocument, tags, headingLevel);

                    // Unresolve links.
                    sims.Links.Unresolve(clonedSimulation, true);
                }
            }
        }

        /// <summary>Gets the units from a declaraion.</summary>
        /// <param name="model">The model containing the declaration field.</param>
        /// <param name="fieldName">The declaration field name.</param>
        /// <returns>The units (no brackets) or any empty string.</returns>
        public static string GetUnits(IModel model, string fieldName)
        {
            if (model == null || string.IsNullOrEmpty(fieldName))
                return string.Empty;
            FieldInfo field = model.GetType().GetField(fieldName, BindingFlags.Public | BindingFlags.NonPublic | BindingFlags.Instance | BindingFlags.IgnoreCase);
            if (field != null)
            {
                UnitsAttribute unitsAttribute = ReflectionUtilities.GetAttribute(field, typeof(UnitsAttribute), false) as UnitsAttribute;
                if (unitsAttribute != null)
                    return unitsAttribute.ToString();
            }

            PropertyInfo property = model.GetType().GetProperty(fieldName, BindingFlags.Public | BindingFlags.NonPublic | BindingFlags.Instance | BindingFlags.IgnoreCase);
            if (property != null)
            {
                UnitsAttribute unitsAttribute = ReflectionUtilities.GetAttribute(property, typeof(UnitsAttribute), false) as UnitsAttribute;
                if (unitsAttribute != null)
                    return unitsAttribute.ToString();
            }
            // Didn't find untis - try parent.
            if (model.Parent != null)
                return GetUnits(model.Parent, model.Name);
            else
                return string.Empty;
        }

        /// <summary>Gets the description from a declaraion.</summary>
        /// <param name="model">The model containing the declaration field.</param>
        /// <param name="fieldName">The declaration field name.</param>
        /// <returns>The description or any empty string.</returns>
        public static string GetDescription(IModel model, string fieldName)
        {
            if (model == null || string.IsNullOrEmpty(fieldName))
                return string.Empty;
            FieldInfo field = model.GetType().GetField(fieldName, BindingFlags.Public | BindingFlags.NonPublic | BindingFlags.Instance);
            if (field != null)
            {
                DescriptionAttribute descriptionAttribute = ReflectionUtilities.GetAttribute(field, typeof(DescriptionAttribute), false) as DescriptionAttribute;
                if (descriptionAttribute != null)
                    return descriptionAttribute.ToString();
            }

            return string.Empty;
        }

        /// <summary>
        /// Document the summary description of a model.
        /// </summary>
        /// <param name="model">The model to get documentation for.</param>
        /// <param name="tags">The tags to add to.</param>
        /// <param name="headingLevel">The heading level to use.</param>
        /// <param name="indent">The indentation level.</param>
        /// <param name="documentAllChildren">Document all children?</param>
        public static void DocumentModelSummary(IModel model, List<ITag> tags, int headingLevel, int indent, bool documentAllChildren)
        {
            if (model == null)
                return;

            if (!initialized)
                InitialiseDoc();

            var summaryText = GetSummaryRaw(model.GetType().FullName.Replace("+", "."), 'T');
            if (summaryText != null)
                ParseTextForTags(summaryText, model, tags, headingLevel, indent, documentAllChildren);
        }

        /// <summary>
        /// Get the summary of a member (field, property)
        /// </summary>
        /// <param name="member">The member to get the summary for.</param>
        public static string GetSummary(MemberInfo member)
        {
            var fullName = member.ReflectedType + "." + member.Name;
            if (member is PropertyInfo)
                return GetSummary(fullName, 'P');
            else if (member is FieldInfo)
                return GetSummary(fullName, 'F');
            else if (member is EventInfo)
                return GetSummary(fullName, 'E');
            else if (member is MethodInfo method)
            {
                string args = string.Join(",", method.GetParameters().Select(p => p.ParameterType.FullName));
                args = args.Replace("+", ".");
                return GetSummary($"{fullName}({args})", 'M');
            }
            else
                throw new ArgumentException($"Unknown argument type {member.GetType().Name}");
        }

        /// <summary>
        /// Get the summary of a type removing CRLF.
        /// </summary>
        /// <param name="t">The type to get the summary for.</param>
        public static string GetSummary(Type t)
        {
            return GetSummary(t.FullName, 'T');
        }

        /// <summary>
        /// Get the summary of a type without removing CRLF.
        /// </summary>
        /// <param name="t">The type to get the summary for.</param>
        public static string GetSummaryRaw(Type t)
        {
            return GetSummaryRaw(t.FullName, 'T');
        }

        /// <summary>
        /// Get the remarks tag of a type (if it exists).
        /// </summary>
        /// <param name="t">The type.</param>
        public static string GetRemarks(Type t)
        {
            return GetRemarks(t.FullName, 'T');
        }

        /// <summary>
        /// Get the remarks of a member (field, property) if it exists.
        /// </summary>
        /// <param name="member">The member.</param>
        public static string GetRemarks(MemberInfo member)
        {
            var fullName = member.ReflectedType + "." + member.Name;
            if (member is PropertyInfo)
                return GetRemarks(fullName, 'P');
            else if (member is FieldInfo)
                return GetRemarks(fullName, 'F');
            else if (member is EventInfo)
                return GetRemarks(fullName, 'E');
            else if (member is MethodInfo method)
            {
                string args = string.Join(",", method.GetParameters().Select(p => p.ParameterType.FullName));
                args = args.Replace("+", ".");
                return GetRemarks($"{fullName}({args})", 'M');
            }
            else
                throw new ArgumentException($"Unknown argument type {member.GetType().Name}");
        }

        /// <summary>
        /// Initialise the doc instance.
        /// </summary>
        private static void InitialiseDoc()
        {
            lock (lockObject)
            {
                if (!initialized)
                {
                    string fileName = Path.ChangeExtension(Assembly.GetExecutingAssembly().Location, ".xml");
                    var doc = XDocument.Load(fileName);
                    foreach (var elt in doc.Element("doc").Element("members").Elements())
                    {
                        var name = elt.Attribute("name")?.Value;
                        if (name != null)
                        {
                            var summary = elt.Element("summary")?.Value.Trim();
                            if (summary != null)
                                summaries[name] = summary;
                            var remark = elt.Element("remarks")?.Value.Trim();
                            if (remark != null)
                                remarks[name] = remark;
                        }
                    }
                    initialized = true;
                }
            }
        }

        /// <summary>
        /// Get the summary of a member (class, field, property)
        /// </summary>
        /// <param name="path">The path to the member.</param>
        /// <param name="typeLetter">Type type letter: 'T' for type, 'F' for field, 'P' for property.</param>
        private static string GetSummary(string path, char typeLetter)
        {
            var rawSummary = GetSummaryRaw(path, typeLetter);
            if (rawSummary != null)
            {
                // Need to fix multiline comments - remove newlines and consecutive spaces.
                return Regex.Replace(rawSummary, @"\n[ \t]+", "\n");
            }
            return null;
        }

        /// <summary>
        /// Get the summary of a member (class, field, property)
        /// </summary>
        /// <param name="path">The path to the member.</param>
        /// <param name="typeLetter">Type type letter: 'T' for type, 'F' for field, 'P' for property.</param>
        private static string GetSummaryRaw(string path, char typeLetter)
        {
            if (string.IsNullOrEmpty(path))
                return path;

            if (!initialized)
                InitialiseDoc();

            path = path.Replace("+", ".");

            if (summaries.TryGetValue($"{typeLetter}:{path}", out var summary))
                return summary;
            return null;
        }

        /// <summary>
        /// Get the remarks of a member (class, field, property).
        /// </summary>
        /// <param name="path">The path to the member.</param>
        /// <param name="typeLetter">Type letter: 'T' for type, 'F' for field, 'P' for property.</param>
        /// <returns></returns>
        private static string GetRemarks(string path, char typeLetter)
        {
            if (string.IsNullOrEmpty(path))
                return path;

            if (!initialized)
                InitialiseDoc();

            path = path.Replace("+", ".");

            if (remarks.TryGetValue($"{typeLetter}:{path}", out var remark))
            {
                // Need to fix multiline remarks - trim newlines and consecutive spaces.
                return Regex.Replace(remark, @"\n\s+", "\n");
            }
            return null;
        }

        /// <summary>
        /// Parse a string into documentation tags
        /// </summary>
        /// <param name="stringToParse">The string to parse</param>
        /// <param name="model">The associated model where the string came from</param>
        /// <param name="tags">The list of tags to add to</param>
        /// <param name="headingLevel">The current heading level</param>
        /// <param name="indent">The current indent level</param>
        /// <param name="doNotTrim">If true, don't trim the lines</param>
        /// <param name="documentAllChildren">Ensure all children are documented?</param>
        public static void ParseTextForTags(string stringToParse, IModel model, List<ITag> tags, int headingLevel, int indent, bool documentAllChildren, bool doNotTrim = false)
        {
            if (string.IsNullOrEmpty(stringToParse) || model == null)
                return;
            List<IModel> childrenDocumented = new List<IModel>();
            int numSpacesStartOfLine = -1;
            string paragraphSoFar = string.Empty;
            if (stringToParse.StartsWith("\r\n"))
                stringToParse = stringToParse.Remove(0, 2);
            StringReader reader = new StringReader(stringToParse);
            string line = reader.ReadLine();
            int targetHeadingLevel = headingLevel;
            while (line != null)
            {
                if (!doNotTrim)
                    line = line.Trim();

                // Adjust heading levels.
                if (line.StartsWith("#"))
                {
                    int currentHeadingLevel = line.Count(c => c == '#');
                    targetHeadingLevel = headingLevel + currentHeadingLevel - 1; // assumes models start numbering headings at 1 '#' character
                    string hashString = new string('#', targetHeadingLevel);
                    line = hashString + line.Replace("#", "") + hashString;
                }

                if (line != string.Empty && !doNotTrim)
                {
                    {
                        if (numSpacesStartOfLine == -1)
                        {
                            int preLineLength = line.Length;
                            line = line.TrimStart();
                            numSpacesStartOfLine = preLineLength - line.Length - 1;
                        }
                        else
                            line = line.Remove(0, numSpacesStartOfLine);
                    }
                }

                if (line.StartsWith("[DocumentMathFunction"))
                {
                    StoreParagraphSoFarIntoTags(tags, indent, ref paragraphSoFar);
                    var operatorChar = line["[DocumentMathFunction".Length + 1];
                    childrenDocumented.AddRange(DocumentMathFunction(model, operatorChar, tags, headingLevel, indent));
                }
                else
                {
                    // Remove expression macros and replace with values.
                    line = RemoveMacros(model, line);

                    string heading;
                    int thisHeadingLevel;
                    if (GetHeadingFromLine(line, out heading, out thisHeadingLevel))
                    {
                        StoreParagraphSoFarIntoTags(tags, indent, ref paragraphSoFar);
                        tags.Add(new Heading(heading, thisHeadingLevel));
                    }
                    else if (line.StartsWith("[Document "))
                    {
                        StoreParagraphSoFarIntoTags(tags, indent, ref paragraphSoFar);

                        // Find child
                        string childName = line.Replace("[Document ", "").Replace("]", "");
                        IModel child = model.FindByPath(childName)?.Value as IModel;
                        if (child == null)
                            paragraphSoFar += "<b>Unknown child name: " + childName + " </b>\r\n";
                        else
                        {
                            Document(child, tags, targetHeadingLevel + 1, indent);
                            childrenDocumented.Add(child);
                        }
                    }
                    else if (line.StartsWith("[DocumentType "))
                    {
                        StoreParagraphSoFarIntoTags(tags, indent, ref paragraphSoFar);

                        // Find children
                        string childTypeName = line.Replace("[DocumentType ", "").Replace("]", "");
                        Type childType = ReflectionUtilities.GetTypeFromUnqualifiedName(childTypeName);
                        foreach (IModel child in model.FindAllChildren().Where(c => childType.IsAssignableFrom(c.GetType())))
                        {
                            Document(child, tags, targetHeadingLevel + 1, indent);
                            childrenDocumented.Add(child);
                        }
                    }
                    else if (line == "[DocumentView]")
                        tags.Add(new ModelView(model));
                    else if (line.StartsWith("[DocumentChart "))
                    {
                        StoreParagraphSoFarIntoTags(tags, indent, ref paragraphSoFar);
                        var words = line.Replace("[DocumentChart ", "").Split(',');
                        if (words.Length == 4)
                        {
                            var xypairs = model.FindByPath(words[0])?.Value as XYPairs;
                            if (xypairs != null)
                            {
                                childrenDocumented.Add(xypairs);
                                var xName = words[2];
                                var yName = words[3].Replace("]", "");
                                //tags.Add(new GraphAndTable(xypairs, words[1], xName, yName, indent));
                            }
                        }
                    }
                    else if (line.StartsWith("[DontDocument"))
                    {
                        string childName = line.Replace("[DontDocument ", "").Replace("]", "");
                        IModel child = model.FindByPath(childName)?.Value as IModel;
                        if (childName != null)
                            childrenDocumented.Add(child);
                    }
                    else
                        paragraphSoFar += line + "\r\n";
                }
                line = reader.ReadLine();
            }

            StoreParagraphSoFarIntoTags(tags, indent, ref paragraphSoFar);

            if (documentAllChildren)
            {
                // write children.
                foreach (IModel child in model.FindAllChildren<IModel>())
                {
                    if (!childrenDocumented.Contains(child))
                        Document(child, tags, headingLevel + 1, indent);
                }
            }
        }

        private static string RemoveMacros(IModel model, string line)
        {
            if (model == null || string.IsNullOrEmpty(line))
                return string.Empty;
            int posMacro = line.IndexOf('[');
            while (posMacro != -1)
            {
                int posEndMacro = line.IndexOf(']', posMacro);
                if (posEndMacro != -1)
                {
                    string macro = line.Substring(posMacro + 1, posEndMacro - posMacro - 1);
                    try
                    {
                        object value = EvaluateModelPath(model, macro);
                        if (value != null)
                        {
                            if (value is Array)
                                value = StringUtilities.Build(value as Array, $"{Environment.NewLine}{Environment.NewLine}");

                            line = line.Remove(posMacro, posEndMacro - posMacro + 1);
                            line = line.Insert(posMacro, value.ToString());
                        }
                    }
                    catch (Exception)
                    {
                    }
                }

                if (line == "")
                    posMacro = -1;
                else if (posMacro < line.Length)
                    posMacro = line.IndexOf('[', posMacro + 1);

                if (string.IsNullOrEmpty(line))
                    break;
            }

            return line;
        }

        /// <summary>
        /// Evaluate a path that can include child models, properties or method calls.
        /// </summary>
        /// <param name="model">The reference model.</param>
        /// <param name="path">The path to locate</param>
        private static object EvaluateModelPath(IModel model, string path)
        {
            object obj = model;
            foreach (var word in path.Split('.'))
            {
                if (obj == null)
                    return null;
                if (word.EndsWith("()"))
                {
                    // Process a method (with no arguments) call.
                    // e.g. GetType()
                    var methodName = word.Replace("()", "");
                    var method = obj.GetType().GetMethod(methodName);
                    if (method != null)
                        obj = method.Invoke(obj, null);
                }
                else if (obj is IModel && word == "Units")
                    obj = GetUnits(model, model.Name);
                else if (obj is IModel)
                {
                    // Process a child or property of a model.
                    obj = (obj as IModel).FindByPath(word, LocatorFlags.None)?.Value;
                }
                else
                {
                    // Process properties / fields of an object (not an IModel)
                    obj = ReflectionUtilities.GetValueOfFieldOrProperty(word, obj);
                }
            }

            return obj;
        }

        private static void StoreParagraphSoFarIntoTags(List<ITag> tags, int indent, ref string paragraphSoFar)
        {
            if (paragraphSoFar.Trim() != string.Empty)
                tags.Add(new Paragraph(paragraphSoFar, indent));
            paragraphSoFar = string.Empty;
        }

        /// <summary>Look at a string and return true if it is a heading.</summary>
        /// <param name="st">The string to look at.</param>
        /// <param name="heading">The returned heading.</param>
        /// <param name="headingLevel">The returned heading level.</param>
        /// <returns></returns>
        private static bool GetHeadingFromLine(string st, out string heading, out int headingLevel)
        {
            if (string.IsNullOrEmpty(st))
            {
                heading = string.Empty;
                headingLevel = 0;
                return false;
            }

            heading = st.Replace("#", string.Empty);
            headingLevel = 0;
            if (st.StartsWith("####"))
            {
                headingLevel = 4;
                return true;
            }
            if (st.StartsWith("###"))
            {
                headingLevel = 3;
                return true;
            }
            if (st.StartsWith("##"))
            {
                headingLevel = 2;
                return true;
            }
            if (st.StartsWith("#"))
            {
                headingLevel = 1;
                return true;
            }
            return false;
        }

        /// <summary>
        /// Document all child members of the specified model.
        /// </summary>
        /// <param name="model">The parent model</param>
        /// <param name="tags">Documentation elements</param>
        /// <param name="headingLevel">Heading level</param>
        /// <param name="indent">Indent level</param>
        /// <param name="childTypesToExclude">An optional list of Types to exclude from documentation.</param>
        public static void DocumentChildren(IModel model, List<ITag> tags, int headingLevel, int indent, Type[] childTypesToExclude = null)
        {
            if (model == null)
                return;
            foreach (IModel child in model.Children)
                if (/*child.IncludeInDocumentation &&*/
                    (childTypesToExclude == null || Array.IndexOf(childTypesToExclude, child.GetType()) == -1))
                    Document(child, tags, headingLevel + 1, indent);
        }

        /// <summary>
        /// Document the mathematical function.
        /// </summary>
        /// <param name="function">The IModel function.</param>
        /// <param name="op">The operator</param>
        /// <param name="tags">The tags to add to.</param>
        /// <param name="headingLevel">The level (e.g. H2) of the headings.</param>
        /// <param name="indent">The level of indentation 1, 2, 3 etc.</param>
        private static List<IModel> DocumentMathFunction(IModel function, char op,
                                                         List<ITag> tags, int headingLevel, int indent)
        {
            // create a string to display 'child1 - child2 - child3...'
            string msg = string.Empty;
            List<IModel> childrenToDocument = new List<IModel>();
            foreach (IModel child in function.FindAllChildren<IFunction>())
            {
                if (msg != string.Empty)
                    msg += " " + op + " ";

                if (!AddChildToMsg(child, ref msg))
                    childrenToDocument.Add(child);
            }

            tags.Add(new Paragraph("<i>" + function.Name + " = " + msg + "</i>", indent));

            // write children
            if (childrenToDocument.Count > 0)
            {
                tags.Add(new Paragraph("Where:", indent));

                foreach (IModel child in childrenToDocument)
                    Document(child, tags, headingLevel + 1, indent + 1);
            }

            return childrenToDocument;
        }

        /// <summary>
        /// Return the name of the child or it's value if the name of the child is equal to
        /// the written value of the child. i.e. if the value is 1 and the name is 'one' then
        /// return the value, instead of the name.
        /// </summary>
        /// <param name="child">The child model.</param>
        /// <param name="msg">The message to add to.</param>
        /// <returns>True if child's value was added to msg.</returns>
        private static bool AddChildToMsg(IModel child, ref string msg)
        {
            if (child is Constant)
            {
                double doubleValue = (child as Constant).FixedValue;
                if (Math.IEEERemainder(doubleValue, doubleValue) == 0)
                {
                    int intValue = Convert.ToInt32(doubleValue, CultureInfo.InvariantCulture);
                    string writtenInteger = Integer.ToWritten(intValue);
                    writtenInteger = writtenInteger.Replace(" ", "");  // don't want spaces.
                    if (writtenInteger.Equals(child.Name, StringComparison.CurrentCultureIgnoreCase))
                    {
                        msg += intValue.ToString();
                        return true;
                    }
                }
            }
            else if (child is VariableReference)
            {
                msg += StringUtilities.RemoveTrailingString((child as VariableReference).VariableName, ".Value()");
                return true;
            }

            msg += child.Name;
            return false;
        }
    }
    
}<|MERGE_RESOLUTION|>--- conflicted
+++ resolved
@@ -64,13 +64,9 @@
                 {typeof(Phenology), typeof(DocPhenology)},
                 {typeof(OrganArbitrator), typeof(DocGeneric)},
                 {typeof(Root), typeof(DocRoot)},
-<<<<<<< HEAD
+                {typeof(Biomass), typeof(DocGeneric)},
                 {typeof(CompositeBiomass), typeof(DocGeneric)},
                 {typeof(Cultivar), typeof(DocCultivar)},
-=======
-                {typeof(Biomass), typeof(DocGeneric)},
-                {typeof(CompositeBiomass), typeof(DocCompositeBiomass)},
->>>>>>> 6c82bb49
             };
             return documentMap;
         }
